FROM maven:3.5-jdk-8 as builder
WORKDIR /iri
COPY . /iri
RUN mvn clean package

FROM openjdk:jre-slim
WORKDIR /iri
<<<<<<< HEAD
COPY docker-entrypoint.sh .
RUN ["chmod", "+x", "docker-entrypoint.sh"]

COPY --from=builder /iri/target/iri-1.4.1.4.jar iri.jar
=======
COPY --from=builder /iri/target/iri-1.4.2.2.jar iri.jar
>>>>>>> 02bb57d2
COPY logback.xml /iri
VOLUME /iri

EXPOSE 14265
EXPOSE 14777/udp
EXPOSE 15777

ENV PORT= \
    NEIGHBORS= \
    CONFIG= \
    UPD_RECEIVER_PORT= \
    TCP_RECEIVER_PORT= \
    TESTNET= \
    REMOTE= \
    REMOTE_AUTH= \
    REMOTE_LIMIT_API= \
    SEND_LIMIT= \
    MAX_PEERS= \
    DNS_RESOLUTION_FALSE=

ENTRYPOINT ["./docker-entrypoint.sh"]
<|MERGE_RESOLUTION|>--- conflicted
+++ resolved
@@ -5,14 +5,9 @@
 
 FROM openjdk:jre-slim
 WORKDIR /iri
-<<<<<<< HEAD
 COPY docker-entrypoint.sh .
 RUN ["chmod", "+x", "docker-entrypoint.sh"]
-
-COPY --from=builder /iri/target/iri-1.4.1.4.jar iri.jar
-=======
 COPY --from=builder /iri/target/iri-1.4.2.2.jar iri.jar
->>>>>>> 02bb57d2
 COPY logback.xml /iri
 VOLUME /iri
 
