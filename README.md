## IOTA

<<<<<<< HEAD
This is the branch of the main IRI repository, as this is a IOTA reference implementation that is utilized specifically for the we have setup. It is a complete [[IOTA]](http://iota.org/) Node with a JSON-REST HTTP interface.
=======
This is the testnet branch of the main IRI repository, as this is a IOTA reference implementation that is utilized specifically for the testnet we have setup. It is a complete [[IOTA]](http://iota.org/) Node with a JSON-REST HTTP interface.
>>>>>>> 42544053

It allows to connect easily using java directly to a local or a remote [[IOTA node]](http://learn.iota.org/).

* **Latest release:** 1.2.0 Release
* **License:** GPLv3

# How to get started

<<<<<<< HEAD
Obviously, because this is its own, independent network, you have to go through the same process as in the main network: **find neighbors**. You can find neighbors in the `#nodesharing` Slack channel[[Slack Invite]](http://slack.iota.org), or on our forum. Community members are usually very happy to help you out and get you connected. If you want to get tokens for your testcase, please just ask in one of the communication channels as well.
=======
Obviously, because this is its own, independent network, you have to go through the same process as in the main network: **find neighbors**. You can find neighbors in the `#testnet` Slack channel[[Slack Invite]](http://slack.iota.org), or on our forum. Community members are usually very happy to help you out and get you connected. If you want to get tokens for your testcase, please just ask in one of the communication channels as well.
>>>>>>> 42544053

## Reporting Issues

If you notice any issues or irregularities in this release. Please make sure to submit an issue on github.


# Installing

You have two options, the preferred option is that you compile yourself. The second option is that you utilize the provided jar, which is released regularly (when new updates occur) here: [Github Releases](https://github.com/iotaledger/iri/releases).


### Compiling yourself  

Make sure to have Maven and Java 8 installed on your computer.

#### To compile & package
```
$ git clone https://github.com/iotaledger/iri
$ mvn clean compile
$ mvn package
```

This will create a `target` directory in which you will find the executable jar file that you can use for the 

### How to run IRI 

Running IRI is pretty simple, and you don't even have to run it under admin rights. Below is a list of command line options. Here is an example script:

```
java -jar iri.jar -p 14265
```


### Command Line Options 

Option | Shortened version | Description | Example Input
--- | --- | --- | --- 
`--port` | `-p` | This is a *mandatory* option that defines the port to be used to send API commands to your node | `-p 14800`
`--neighbors` | `-n` | Neighbors that you are connected with will be added via this option. | `-n "udp://148.148.148.148:14265 udp://[2001:db8:a0b:12f0::1]:14265"`
`--config` | `-c` | Config INI file that can be used instead of CLI options. See more below | `-c iri.ini`
`--udp-receiver-port` | `-u` | UDP receiver port | `-u 14800`
`--tcp-receiver-port` | `-t` | TCP receiver port | `-t 14800`
`--testnet` | | Makes it possible to run IRI with the IOTA testnet | `--testnet`
`--remote` | | Remotely access your node and send API commands | `--remote`
`--remote-auth` | | Require authentication password for accessing remotely. Requires a correct `username:hashedpassword` combination | `--remote-auth iotatoken:LL9EZFNCHZCMLJLVUBCKJSWKFEXNYRHHMYS9XQLUZRDEKUUDOCMBMRBWJEMEDDXSDPHIGQULENCRVEYMO`
`--remote-limit-api` | | Exclude certain API calls from being able to be accessed remotely | `--remote-limit-api "attachToTangle, addNeighbors"`
`--send-limit`| | Limit the outbound bandwidth consumption. Limit is set to mbit/s | `--send-limit 1.0`
`--max-peers` | | Limit the number of max accepted peers. Default is set to 0 (mutual tethering) | `--max-peers 8`

### INI File

You can also provide an ini file to store all of your command line options and easily update (especially neighbors) if needed. You can enable it via the `--config` flag. Here is an example INI file:
```
[IRI]
PORT = 14700
UDP_RECEIVER_PORT = 14700
NEIGHBORS = udp://my.favorite.com:15600
IXI_DIR = ixi
HEADLESS = true
DEBUG = true
#TESTNET = false
DB_PATH = db
```<|MERGE_RESOLUTION|>--- conflicted
+++ resolved
@@ -1,10 +1,6 @@
 ## IOTA
 
-<<<<<<< HEAD
-This is the branch of the main IRI repository, as this is a IOTA reference implementation that is utilized specifically for the we have setup. It is a complete [[IOTA]](http://iota.org/) Node with a JSON-REST HTTP interface.
-=======
 This is the testnet branch of the main IRI repository, as this is a IOTA reference implementation that is utilized specifically for the testnet we have setup. It is a complete [[IOTA]](http://iota.org/) Node with a JSON-REST HTTP interface.
->>>>>>> 42544053
 
 It allows to connect easily using java directly to a local or a remote [[IOTA node]](http://learn.iota.org/).
 
@@ -13,11 +9,7 @@
 
 # How to get started
 
-<<<<<<< HEAD
-Obviously, because this is its own, independent network, you have to go through the same process as in the main network: **find neighbors**. You can find neighbors in the `#nodesharing` Slack channel[[Slack Invite]](http://slack.iota.org), or on our forum. Community members are usually very happy to help you out and get you connected. If you want to get tokens for your testcase, please just ask in one of the communication channels as well.
-=======
 Obviously, because this is its own, independent network, you have to go through the same process as in the main network: **find neighbors**. You can find neighbors in the `#testnet` Slack channel[[Slack Invite]](http://slack.iota.org), or on our forum. Community members are usually very happy to help you out and get you connected. If you want to get tokens for your testcase, please just ask in one of the communication channels as well.
->>>>>>> 42544053
 
 ## Reporting Issues
 
@@ -26,16 +18,16 @@
 
 # Installing
 
-You have two options, the preferred option is that you compile yourself. The second option is that you utilize the provided jar, which is released regularly (when new updates occur) here: [Github Releases](https://github.com/iotaledger/iri/releases).
+You have two options, the preferred option is that you compile yourself. The second option is that you utilize the provided jar, which is released regularly (when new updates occur) here: [Github Releases](https://github.com/iotaledger/iri/releases). Make sure to utilize the `testnet` versions!
 
 
 ### Compiling yourself  
 
-Make sure to have Maven and Java 8 installed on your computer.
+Make sure to have Maven and Java 8 installed on your computer. When cloning the project from github, also make sure to get the `testnet` branch.
 
 #### To compile & package
 ```
-$ git clone https://github.com/iotaledger/iri
+$ git clone https://github.com/iotaledger/iri -b testnet
 $ mvn clean compile
 $ mvn package
 ```
@@ -78,6 +70,6 @@
 IXI_DIR = ixi
 HEADLESS = true
 DEBUG = true
-#TESTNET = false
+TESTNET = true
 DB_PATH = db
 ```