--- conflicted
+++ resolved
@@ -1,10 +1,6 @@
 ## IOTA
 
-<<<<<<< HEAD
-This is the branch of the main IRI repository, as this is a IOTA reference implementation that is utilized specifically for the we have setup. It is a complete [[IOTA]](http://iota.org/) Node with a JSON-REST HTTP interface.
-=======
-This is the testnet branch of the main IRI repository, as this is a IOTA reference implementation that is utilized specifically for the testnet we have setup. It is a complete [[IOTA]](http://iota.org/) Node with a JSON-REST HTTP interface.
->>>>>>> 8380e89a
+This is the main branch of the main IRI repository, as this is a IOTA reference implementation that is utilized specifically for the we have setup. It is a complete [[IOTA]](http://iota.org/) Node with a JSON-REST HTTP interface.
 
 It allows to connect easily using java directly to a local or a remote [[IOTA node]](http://learn.iota.org/).
 
@@ -13,11 +9,7 @@
 
 # How to get started
 
-<<<<<<< HEAD
 Obviously, because this is its own, independent network, you have to go through the same process as in the main network: **find neighbors**. You can find neighbors in the `#nodesharing` Slack channel[[Slack Invite]](http://slack.iota.org), or on our forum. Community members are usually very happy to help you out and get you connected. If you want to get tokens for your testcase, please just ask in one of the communication channels as well.
-=======
-Obviously, because this is its own, independent network, you have to go through the same process as in the main network: **find neighbors**. You can find neighbors in the `#testnet` Slack channel[[Slack Invite]](http://slack.iota.org), or on our forum. Community members are usually very happy to help you out and get you connected. If you want to get tokens for your testcase, please just ask in one of the communication channels as well.
->>>>>>> 8380e89a
 
 ## Reporting Issues
 
