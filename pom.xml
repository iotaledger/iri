--- conflicted
+++ resolved
@@ -5,11 +5,7 @@
 
     <groupId>com.iota</groupId>
     <artifactId>iri</artifactId>
-<<<<<<< HEAD
-    <version>1.2.4</version>
-=======
     <version>1.2.3</version>
->>>>>>> 42544053
 
     <name>IRI</name>
     <description>IOTA Reference Implementation</description>
@@ -145,12 +141,6 @@
     <groupId>org.ini4j</groupId>
     <artifactId>ini4j</artifactId>
     <version>0.5.4</version>
-</dependency>
-
-<dependency>
-  <groupId>org.zeromq</groupId>
-  <artifactId>jeromq</artifactId>
-  <version>0.4.0</version>
 </dependency>
 </dependencies>
 
