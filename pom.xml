<?xml version="1.0" encoding="UTF-8"?>
<project xmlns="http://maven.apache.org/POM/4.0.0" xmlns:xsi="http://www.w3.org/2001/XMLSchema-instance"
         xsi:schemaLocation="http://maven.apache.org/POM/4.0.0 http://maven.apache.org/xsd/maven-4.0.0.xsd">
    <modelVersion>4.0.0</modelVersion>

    <groupId>com.iota</groupId>
    <artifactId>iri</artifactId>
<<<<<<< HEAD
    <version>1.5.3</version>
=======
    <version>1.5.5</version>
>>>>>>> 37982a4a

    <name>IRI</name>
    <description>IOTA Reference Implementation</description>

    <scm>
        <url>https://github.com/iotaledger/iri/</url>
        <connection>scm:git:git://github.com/iotaledger/iri.git</connection>
        <developerConnection>scm:git:git@github.com/iotaledger/iri.git</developerConnection>
    </scm>

    <properties>
        <java-version>1.8</java-version>
        <project.build.sourceEncoding>UTF-8</project.build.sourceEncoding>
<<<<<<< HEAD
        <undertow.version>1.4.6.Final</undertow.version>
        <javadoc-version>3.0.1</javadoc-version>
        <checkstyle-version>3.0.0</checkstyle-version>

=======
        <undertow.version>1.4.26.Final</undertow.version>
        <jacoco.version>0.7.9</jacoco.version>
>>>>>>> 37982a4a
        <!-- Setting the checkstyle.config.location here will make checkstyle use this file in every maven target.
             This variable will be load by checkstyle plugin automatically. It is more global than setting the
             configLocation attribute on every maven goal. -->
        <checkstyle.config.location>checkstyle.xml</checkstyle.config.location>
    </properties>

    <repositories>
        <repository>
            <id>sonatype-oss-public</id>
            <url>https://oss.sonatype.org/content/groups/public/</url>
            <releases>
                <enabled>true</enabled>
            </releases>
            <snapshots>
                <enabled>true</enabled>
            </snapshots>
        </repository>
    </repositories>

    <dependencies>

        <!-- https://mvnrepository.com/artifact/org.bouncycastle/bcprov-jdk15on -->
        <dependency>
            <groupId>org.bouncycastle</groupId>
            <artifactId>bcprov-jdk15on</artifactId>
            <version>1.58</version>
        </dependency>

        <!-- https://mvnrepository.com/artifact/org.apache.commons/commons-lang3 -->
        <dependency>
            <groupId>org.apache.commons</groupId>
            <artifactId>commons-lang3</artifactId>
            <version>3.5</version>
        </dependency>

        <!-- https://mvnrepository.com/artifact/org.apache.commons/commons-collections4 -->
        <dependency>
            <groupId>org.apache.commons</groupId>
            <artifactId>commons-collections4</artifactId>
            <version>4.1</version>
        </dependency>

                <!-- https://mvnrepository.com/artifact/org.slf4j/slf4j-api -->
        <dependency>
            <groupId>org.slf4j</groupId>
            <artifactId>slf4j-api</artifactId>
            <version>1.7.25</version>
        </dependency>

        <!-- https://mvnrepository.com/artifact/ch.qos.logback/logback-classic -->
        <dependency>
            <groupId>ch.qos.logback</groupId>
            <artifactId>logback-classic</artifactId>
            <version>1.2.3</version>
        </dependency>

        <!-- https://mvnrepository.com/artifact/commons-io/commons-io -->
        <dependency>
            <groupId>commons-io</groupId>
            <artifactId>commons-io</artifactId>
            <version>2.5</version>
        </dependency>

        <!-- https://mvnrepository.com/artifact/org.rocksdb/rocksdbjni -->
        <dependency>
            <groupId>org.rocksdb</groupId>
            <artifactId>rocksdbjni</artifactId>
            <version>5.7.3</version>
        </dependency>

        <!-- json support -->
        <dependency>
            <groupId>com.google.code.gson</groupId>
            <artifactId>gson</artifactId>
            <version>2.8.1</version>
        </dependency>

        <!-- https://mvnrepository.com/artifact/com.fasterxml.jackson.core/jackson-databind -->
        <dependency>
            <groupId>com.fasterxml.jackson.core</groupId>
            <artifactId>jackson-databind</artifactId>
            <version>2.9.6</version>
        </dependency>

        <!-- undertow server -->
        <dependency>
            <groupId>io.undertow</groupId>
            <artifactId>undertow-core</artifactId>
            <version>${undertow.version}</version>
        </dependency>

        <dependency>
            <groupId>io.undertow</groupId>
            <artifactId>undertow-servlet</artifactId>
            <version>${undertow.version}</version>
        </dependency>

        <dependency>
            <groupId>io.undertow</groupId>
            <artifactId>undertow-websockets-jsr</artifactId>
            <version>${undertow.version}</version>
        </dependency>

        <!-- test dependencies -->

        <!-- https://mvnrepository.com/artifact/com.jayway.restassured/rest-assured -->
        <dependency>
            <groupId>com.jayway.restassured</groupId>
            <artifactId>rest-assured</artifactId>
            <version>2.9.0</version>
            <scope>test</scope>
        </dependency>

        <!-- https://mvnrepository.com/artifact/com.jayway.jsonpath/json-path -->
        <dependency>
            <groupId>com.jayway.jsonpath</groupId>
            <artifactId>json-path</artifactId>
            <version>2.2.0</version>
            <scope>test</scope>
        </dependency>

        <dependency>
            <groupId>junit</groupId>
            <artifactId>junit</artifactId>
            <version>4.12</version>
            <scope>test</scope>
        </dependency>

        <!-- https://mvnrepository.com/artifact/org.mockito/mockito-all -->
        <dependency>
            <groupId>org.mockito</groupId>
            <artifactId>mockito-all</artifactId>
            <version>1.10.19</version>
            <scope>test</scope>
        </dependency>

        <dependency>
            <groupId>uk.co.froot.maven.enforcer</groupId>
            <artifactId>digest-enforcer-rules</artifactId>
            <version>0.0.1</version>
            <scope>compile</scope>
        </dependency>

        <dependency>
            <groupId>org.ini4j</groupId>
            <artifactId>ini4j</artifactId>
            <version>0.5.4</version>
        </dependency>

        <dependency>
            <groupId>org.zeromq</groupId>
            <artifactId>jeromq</artifactId>
            <version>0.4.3</version>
        </dependency>

        <dependency>
            <groupId>com.beust</groupId>
            <artifactId>jcommander</artifactId>
            <version>1.72</version>
        </dependency>

        <dependency>
            <groupId>org.openjdk.jmh</groupId>
            <artifactId>jmh-core</artifactId>
            <version>1.21</version>
            <scope>test</scope>
        </dependency>
        <dependency>
            <groupId>org.openjdk.jmh</groupId>
            <artifactId>jmh-generator-annprocess</artifactId>
            <version>1.21</version>
            <scope>test</scope>
        </dependency>

    </dependencies>

    <build>
        <plugins>
            <plugin>
                <groupId>org.apache.maven.plugins</groupId>
                <artifactId>maven-compiler-plugin</artifactId>
                <version>3.3</version>
                <configuration>
                    <source>${java-version}</source>
                    <target>${java-version}</target>
                    <testSource>${java-version}</testSource>
                    <testTarget>${java-version}</testTarget>
                    <useIncrementalCompilation>false</useIncrementalCompilation>
                </configuration>
            </plugin>
            <!-- The javadoc plugin can be called by running "mvn javadoc:javadoc" and will generate the classic javadoc
                 files in folder "target/site/apidocs" -->
            <plugin>
                <groupId>org.apache.maven.plugins</groupId>
                <artifactId>maven-javadoc-plugin</artifactId>
                <version>${javadoc-version}</version>
                <configuration>
                    <!-- These tags are not defined by the default javadoc configuration. They must be defined here
                         or maven will break with unknown parameter @implNote for example. -->
                    <tags>
                        <tag>
                            <name>apiNote</name>
                            <placement>a</placement>
                            <head>API Note:</head>
                        </tag>
                        <tag>
                            <name>implSpec</name>
                            <placement>a</placement>
                            <head>Implementation Requirements:</head>
                        </tag>
                        <tag>
                            <name>implNote</name>
                            <placement>a</placement>
                            <head>Implementation Note:</head>
                        </tag>
                    </tags>
                </configuration>
            </plugin>
            <plugin>
                <groupId>org.apache.maven.plugins</groupId>
                <artifactId>maven-shade-plugin</artifactId>
                <version>2.4.3</version>
                <executions>
                    <execution>
                        <phase>package</phase>
                        <goals>
                            <goal>shade</goal>
                        </goals>
                        <configuration>
                            <finalName>iri-${project.version}</finalName>
                            <outputDirectory>${project.basedir}/target</outputDirectory>
                            <mainClass>com.iota.iri.IRI</mainClass>
                            <transformers>
                                <transformer
                                        implementation="org.apache.maven.plugins.shade.resource.ManifestResourceTransformer">
                                    <mainClass>com.iota.iri.IRI</mainClass>
                                </transformer>
                            </transformers>
                            <filters>
                                <filter>
                                    <artifact>*:*</artifact>
                                    <excludes>
                                        <exclude>META-INF/*.SF</exclude>
                                        <exclude>META-INF/*.DSA</exclude>
                                        <exclude>META-INF/*.RSA</exclude>
                                    </excludes>
                                </filter>
                            </filters>
                        </configuration>
                    </execution>
                </executions>
            </plugin>
            <!-- This checkstyle goal will only be invoked during the validate goal or by running "mvn validate"
                 manually. It indirectly calls "mvn checkstyle:check" -->
            <plugin>
                <groupId>org.apache.maven.plugins</groupId>
                <artifactId>maven-checkstyle-plugin</artifactId>
                <version>${checkstyle-version}</version>
                <executions>
                    <execution>
                        <id>validate</id>
                        <phase>validate</phase>
                        <configuration>
                            <configLocation>${checkstyle.config.location}</configLocation>
                            <encoding>UTF-8</encoding>
                            <consoleOutput>true</consoleOutput>
                            <failsOnError>true</failsOnError>
                        </configuration>
                        <goals>
                            <goal>check</goal>
                        </goals>
                    </execution>
                </executions>
            </plugin>
            <!-- Use the Enforcer to verify build integrity -->
            <plugin>
                <groupId>org.apache.maven.plugins</groupId>
                <artifactId>maven-enforcer-plugin</artifactId>
                <version>1.4</version>
                <executions>
                    <execution>
                        <id>enforce</id>
                        <phase>package</phase>
                        <goals>
                            <goal>enforce</goal>
                        </goals>
                        <configuration>
                            <rules>
                                <digestRule implementation="uk.co.froot.maven.enforcer.DigestRule">

                                    <!-- Create a snapshot to build the list of URNs below -->
                                    <buildSnapshot>true</buildSnapshot>

                                    <!-- List of required hashes -->
                                    <!-- Format is URN of groupId:artifactId:version:type:classifier:scope:hash -->
                                    <!-- classifier is "null" if not present -->
                                    <urns>
                                        <urn>
                                            org.apache.commons:commons-lang3:3.5:jar:null:compile:6c6c702c89bfff3cd9e80b04d668c5e190d588c6
                                        </urn>
                                        <!-- http://repo2.maven.org/maven2/org/slf4j/slf4j-api/1.7.25/ -->
                                        <urn>
                                            org.slf4j:slf4j-api:1.7.25:jar:null:compile:da76ca59f6a57ee3102f8f9bd9cee742973efa8a
                                        </urn>
                                        <urn>
                                            ch.qos.logback:logback-classic:1.2.3:jar:null:compile:7c4f3c474fb2c041d8028740440937705ebb473a
                                        </urn>
                                        <urn>
                                            commons-io:commons-io:2.5:jar:null:compile:2852e6e05fbb95076fc091f6d1780f1f8fe35e0f
                                        </urn>
                                        <urn>
                                            org.rocksdb:rocksdbjni:5.7.3:jar:null:compile:421b44ad957a2b6cce5adedc204db551831b553d
                                        </urn>
                                        <urn>
                                            com.google.code.gson:gson:2.8.1:jar:null:compile:02a8e0aa38a2e21cb39e2f5a7d6704cbdc941da0
                                        </urn>
                                        <urn>
                                            io.undertow:undertow-core:${undertow.version}:jar:null:compile:c9c6225c9a9535c43706ad9667bd84159f5ec7f6
                                        </urn>
                                        <urn>
                                            io.undertow:undertow-servlet:${undertow.version}:jar:null:compile:837a57dc5f0617899c7abe3b66642875267d7149
                                        </urn>
                                        <urn>
                                            io.undertow:undertow-websockets-jsr:${undertow.version}:jar:null:compile:2821318aae1db1b5b446f908aa87a36b91db8c75
                                        </urn>
                                        <!--
                                        not used anymore
                                        <urn>org.reflections:reflections:0.9.10:jar:null:compile:3812159b1b4b7c296fa80f53eed6362961eb85da</urn>
                                        -->
                                        <urn>
                                            com.jayway.restassured:rest-assured:2.9.0:jar:null:test:d0d5b6720a58472ab99287c931a8205373d6e7b2
                                        </urn>
                                        <urn>
                                            com.jayway.jsonpath:json-path:2.2.0:jar:null:test:22290d17944bd239fabf5ac69005a60a7ecbbbcb
                                        </urn>
                                        <urn>junit:junit:4.12:jar:null:test:2973d150c0dc1fefe998f834810d68f278ea58ec
                                        </urn>
                                        <urn>
                                            org.ini4j:ini4j:0.5.4:jar:null:compile:4a3ee4146a90c619b20977d65951825f5675b560
                                        </urn>
                                        <urn>
                                            org.bouncycastle:bcprov-jdk15on:1.58:jar:null:compile:2c9aa1c4e3372b447ba5daabade4adf2a2264b12
                                        </urn>
                                        <urn>
                                            com.fasterxml.jackson.core:jackson-databind:2.9.6:jar:null:compile:cfa4f316351a91bfd95cb0644c6a2c95f52db1fc
                                        </urn>
                                        <urn>
                                            com.beust:jcommander:1.72:jar:null:compile:6375e521c1e11d6563d4f25a07ce124ccf8cd171
                                        </urn>

                                        <!-- A check for the rules themselves -->
                                        <urn>
                                            uk.co.froot.maven.enforcer:digest-enforcer-rules:0.0.1:jar:null:runtime:16a9e04f3fe4bb143c42782d07d5faf65b32106f
                                        </urn>
                                    </urns>

                                </digestRule>
                            </rules>
                        </configuration>
                    </execution>
                </executions>

                <!-- Ensure we download the enforcer rules -->
                <dependencies>
                    <dependency>
                        <groupId>uk.co.froot.maven.enforcer</groupId>
                        <artifactId>digest-enforcer-rules</artifactId>
                        <version>0.0.1</version>
                    </dependency>
                </dependencies>

            </plugin>
            <plugin>
                <groupId>org.apache.maven.plugins</groupId>
                <artifactId>maven-surefire-plugin</artifactId>
                <version>2.21.0</version>
                <configuration>
                    <excludes>
                        <exclude>integration/*.java</exclude>
                        <exclude>benchmarks/**/*</exclude>
                    </excludes>
                </configuration>
                <executions>
                    <execution>
                        <id>integration-test</id>
                        <goals>
                            <goal>test</goal>
                        </goals>
                        <phase>integration-test</phase>
                        <configuration>
                            <excludes>
                                <exclude>none</exclude>
                            </excludes>
                            <includes>
                                <include>integration/*.java</include>
                            </includes>
                        </configuration>
                    </execution>
                </executions>
            </plugin>
            <plugin>
                <groupId>org.jacoco</groupId>
                <artifactId>jacoco-maven-plugin</artifactId>
                <version>${jacoco.version}</version>
                <executions>
                    <execution>
                        <goals>
                            <goal>prepare-agent</goal>
                        </goals>
                    </execution>
                    <execution>
                        <id>report</id>
                        <phase>integration-test</phase>
                        <goals>
                            <goal>report</goal>
                        </goals>
                    </execution>
                </executions>
            </plugin>
        </plugins>

    </build>

    <profiles>
        <profile>
            <id>build-extras</id>
            <activation>
                <property>
                    <name>build</name>
                    <value>full</value>
                </property>
            </activation>
            <properties>
                <gpg.keyname>${env.GPG_KEYNAME}</gpg.keyname>
                <gpg.passphrase>${env.GPG_PASSPHRASE}</gpg.passphrase>
            </properties>
            <build>
                <plugins>
                    <plugin>
                        <groupId>org.apache.maven.plugins</groupId>
                        <artifactId>maven-source-plugin</artifactId>
                        <executions>
                            <execution>
                                <id>attach-sources</id>
                                <goals>
                                    <goal>jar</goal>
                                </goals>
                            </execution>
                        </executions>
                    </plugin>
                    <plugin>
                        <groupId>org.apache.maven.plugins</groupId>
                        <artifactId>maven-javadoc-plugin</artifactId>
                        <version>2.10.4</version>
                        <configuration>
                            <show>private</show>
                            <nohelp>true</nohelp>
                        </configuration>
                        <executions>
                            <execution>
                                <id>attach-javadocs</id>
                                <goals>
                                    <goal>jar</goal>
                                </goals>
                            </execution>
                        </executions>
                    </plugin>
                    <plugin>
                        <groupId>org.apache.maven.plugins</groupId>
                        <artifactId>maven-gpg-plugin</artifactId>
                        <version>1.6</version>
                        <executions>
                            <execution>
                                <id>sign-artifacts</id>
                                <phase>package</phase>
                                <goals>
                                    <goal>sign</goal>
                                </goals>
                            </execution>
                        </executions>
                    </plugin>
                    <plugin>
                        <artifactId>jdeb</artifactId>
                        <groupId>org.vafer</groupId>
                        <version>1.5</version>
                        <executions>
                            <execution>
                                <phase>package</phase>
                                <goals>
                                    <goal>jdeb</goal>
                                </goals>
                                <configuration>
                                    <!--
                                    <signPackage>true</signPackage>
                                    <keyring>${project.basedir}/codesigning.gpg</keyring>
                                    -->
                                    <verbose>true</verbose>
                                    <snapshotExpand>true</snapshotExpand>
                                    <!-- expand "SNAPSHOT" to what is in the "USER" env variable -->
                                    <snapshotEnv>USER</snapshotEnv>
                                    <verbose>true</verbose>
                                    <controlDir>${basedir}/src/deb/control</controlDir>
                                    <dataSet>

                                        <data>
                                            <src>${project.build.directory}/${project.build.finalName}.jar</src>
                                            <type>file</type>
                                            <mapper>
                                                <type>perm</type>
                                                <prefix>/usr/share/iota/lib</prefix>
                                                <user>loader</user>
                                                <group>loader</group>
                                            </mapper>
                                        </data>

                                        <data>
                                            <type>link</type>
                                            <symlink>true</symlink>
                                            <linkName>/usr/share/iota/iri.jar</linkName>
                                            <linkTarget>/usr/share/iota/lib/${project.build.finalName}.jar</linkTarget>
                                        </data>

                                        <data>
                                            <src>${basedir}/src/deb/init.d</src>
                                            <type>directory</type>
                                            <mapper>
                                                <type>perm</type>
                                                <prefix>/etc/init.d</prefix>
                                                <user>loader</user>
                                                <group>loader</group>
                                            </mapper>
                                        </data>

                                        <data>
                                            <type>template</type>
                                            <paths>
                                                <path>etc/${project.artifactId}</path>
                                                <path>var/lib/${project.artifactId}</path>
                                                <path>var/log/${project.artifactId}</path>
                                                <path>var/run/${project.artifactId}</path>
                                            </paths>
                                            <mapper>
                                                <type>perm</type>
                                                <user>loader</user>
                                                <group>loader</group>
                                            </mapper>
                                        </data>

                                    </dataSet>
                                </configuration>
                            </execution>
                        </executions>
                    </plugin>
                </plugins>
            </build>
        </profile>
    </profiles>
    <!-- The reporting section is called during the maven site goal.
         It can be called manually by running mvn clean site -->
    <reporting>
        <plugins>
            <!-- The site plugin can be called by "mvn site". This is the classic configuration and recommended
                 configuration format. for more details visit:

                 https://maven.apache.org/plugins/maven-site-plugin/maven-3.html and
                 https://maven.apache.org/plugins/maven-site-plugin/usage.html
            -->
            <plugin>
                <groupId>org.apache.maven.plugins</groupId>
                <artifactId>maven-project-info-reports-plugin</artifactId>
                <version>2.9</version>
                <configuration>
                    <dependencyLocationsEnabled>false</dependencyLocationsEnabled>
                </configuration>
            </plugin>

            <!-- This checkstyle goal is indirectly called during report generation or by
                 running "mvn checkstyle:checkstyle" manually-->
            <plugin>
                <groupId>org.apache.maven.plugins</groupId>
                <artifactId>maven-checkstyle-plugin</artifactId>
                <version>${checkstyle-version}</version>
                <reportSets>
                    <reportSet>
                        <reports>
                            <report>checkstyle</report>
                        </reports>
                    </reportSet>
                </reportSets>
            </plugin>

            <!-- The javadoc for the report can be called by running "mvn site" and will generate the the iota
                 documentation in Markdown format. To compile this report you need the iri-mdx-doclet files from:
                 https://github.com/iotaledger/iri-mdx-doclet. Follow the documentation on the github site to compile
                 and install the iri-mdx-doclet locally in your maven repository.

                 Note: If you need the classic api documentation run "mvn javadoc:javadoc" instead.
                 -->
            <plugin>
                <groupId>org.apache.maven.plugins</groupId>
                <artifactId>maven-javadoc-plugin</artifactId>
                <version>${javadoc-version}</version>
                <reportSets>
                    <reportSet>
                        <id>javadoc</id>
                        <configuration>
                            <!-- This dependency can be found at: https://github.com/iotaledger/iri-mdx-doclet -->
                            <doclet>com.iota.mdxdoclet.MDXDoclet</doclet>
                            <sourcepath>src/main/java</sourcepath>
                            <useStandardDocletOptions>false</useStandardDocletOptions>
                            <destDir>mdx</destDir>
                            <additionalOptions>
                                <additionalOption>-version "${project.version}"</additionalOption>
                            </additionalOptions>
                            <quiet>true</quiet>
                            <docletArtifact>
                                <groupId>com.iota</groupId>
                                <artifactId>mdxdoclet</artifactId>
                                <version>0.1</version>
                            </docletArtifact>
                        </configuration>
                        <reports>
                            <report>javadoc</report>
                        </reports>
                    </reportSet>
                </reportSets>
            </plugin>
        </plugins>
    </reporting>
</project><|MERGE_RESOLUTION|>--- conflicted
+++ resolved
@@ -5,11 +5,7 @@
 
     <groupId>com.iota</groupId>
     <artifactId>iri</artifactId>
-<<<<<<< HEAD
-    <version>1.5.3</version>
-=======
     <version>1.5.5</version>
->>>>>>> 37982a4a
 
     <name>IRI</name>
     <description>IOTA Reference Implementation</description>
@@ -23,15 +19,10 @@
     <properties>
         <java-version>1.8</java-version>
         <project.build.sourceEncoding>UTF-8</project.build.sourceEncoding>
-<<<<<<< HEAD
-        <undertow.version>1.4.6.Final</undertow.version>
         <javadoc-version>3.0.1</javadoc-version>
         <checkstyle-version>3.0.0</checkstyle-version>
-
-=======
         <undertow.version>1.4.26.Final</undertow.version>
         <jacoco.version>0.7.9</jacoco.version>
->>>>>>> 37982a4a
         <!-- Setting the checkstyle.config.location here will make checkstyle use this file in every maven target.
              This variable will be load by checkstyle plugin automatically. It is more global than setting the
              configLocation attribute on every maven goal. -->
