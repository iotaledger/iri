import logging
from aloe import world, step
from util.response_logic import response_handling as response_handling
from util.test_logic import api_test_logic as api_utils
from util.test_logic import value_fetch_logic
<<<<<<< HEAD
from util.response_logic import response_handling as response_handling
from util import logger as log

logger = log.getLogger(__name__)
=======

logging.basicConfig(level=logging.INFO)
logger = logging.getLogger(__name__)
>>>>>>> 7cdc6db4

world.test_vars = {}


@step(r'the "([^"]*)" parallel call should return with:')
def compare_thread_return(step, api_call):
    """
    Compares the response of a particular asynchronous API call with the expected list of response keys.

    :param api_call: The API call that you would like to check the response of
    :param step.hashes: A gherkin table outlining any arguments that are expected to be in the response
    """

    # Prepare response list for comparison
    response_list = world.responses[api_call][world.config['nodeId']]
    # Exclude duration from response list
    if 'duration' in response_list:
        del response_list['duration']
    response_keys = response_list.keys()

    # Prepare expected values list for comparison
    expected_values = {}
    args = step.hashes
    api_utils.prepare_options(args,expected_values)
    keys = expected_values.keys()

    # Confirm that the lists are of equal length before comparing
    assert len(keys) == len(response_keys), "Response: {} does not contain""\
                                            ""the same number of arguments: {}".format(keys,response_keys)

    for count in range(len(keys)):
        response_key = response_keys[count]
        response_value = response_list[response_key]
        expected_value = expected_values[response_key]

        assert response_value == expected_value, "Returned: {} does not match the expected"" \
        ""value: {}".format(response_value, expected_value)

    logger.info('Responses match')


@step(r'a response for "([^"]*)" should exist')
def response_exists(step,apiCall):
    """
    Determines if a response for a given API call exists in the world environment. If it doesn't, that means that the
    call was not completed correctly, and contains no data to be extracted.

    :param apiCall: The API call you would like to see exists.
    """
    response = world.responses[apiCall][world.config['nodeId']]
    empty_values = {}
    for key in response:
        if key != 'duration':
            is_empty = api_utils.check_if_empty(response[key])
            if is_empty:
                empty_values[key] = response[key]

    assert len(empty_values) == 0, "There was an empty value in the response {}".format(empty_values)


@step(r'the response for "([^"]*)" should return with:')
def check_response_for_value(step, api_call):
    """
    Compares the response of a particular API call with the expected list of response keys.

    :param api_call: The API call that you would like to check the response of
    :param step.hashes: A gherkin table outlining any arguments that are expected to be in the response
    """
    response_values = world.responses[api_call][world.config['nodeId']]
    expected_values = {}
    args = step.hashes
    api_utils.prepare_options(args, expected_values)

    for expected_value_key in expected_values:
        if expected_value_key in response_values:
            expected_value = expected_values[expected_value_key]
            response_value = response_values[expected_value_key]

            if isinstance(response_value, list) and api_call != 'getTrytes' and api_call != 'getInclusionStates':
                response_value = response_value[0]

            assert expected_value == response_value, "The expected value {} does not match""\
                                                     ""the response value: {}".format(expected_value, response_value)
    logger.info('Response contained expected values')


@step(r'the response for "([^"]*)" should return null')
def check_if_null(step, api_call):
    response = world.responses[api_call][world.config['nodeId']]
    assert response is None, "Response is not null"


@step(r'a response with the following is returned:')
def compare_response(step):
    """
    Checks the response value for the latest API call and compares it with a given set of expected keys

    :param step.hashes: The list of keys expected to be found in the response
    """
    logger.info('Validating response')
    keys = step.hashes
    node_id = world.config['nodeId']
    api_call = world.config['apiCall']

    response = world.responses[api_call][node_id]
    key_list = []

    for key in keys:
        key_list.append(key['keys'])

    for key in key_list:
        response_handling.find_in_response(key, response)


@step(r'the returned GTTA transactions will be compared with the milestones')
def compare_gtta_with_milestones(step):
    """Compares the getTransactionsToApprove response values with the collected milestone issuing address"""
    logger.info("Compare GTTA response with milestones")
    gtta_responses = value_fetch_logic.fetch_response('getTransactionsToApprove')
    find_transactions_responses = value_fetch_logic.fetch_response('findTransactions')
    node = world.config['nodeId']
    milestones = list(find_transactions_responses[node]['hashes'])
    world.config['max'] = len(gtta_responses[node])

    transactions = []
    transactions_count = []
    milestone_transactions = []
    milestone_transactions_count = []
    world.test_vars['milestone_count'] = 0

    for node in gtta_responses:
        if isinstance(gtta_responses[node], list):
            for response in gtta_responses[node]:
                branch_transaction = response['branchTransaction']
                trunk_transaction = response['trunkTransaction']

                compare_responses(branch_transaction, milestones, transactions, transactions_count,
                                  milestone_transactions, milestone_transactions_count)
                compare_responses(trunk_transaction, milestones, transactions, transactions_count,
                                  milestone_transactions, milestone_transactions_count)

        logger.info("Milestone count: " + str(world.test_vars['milestone_count']))

    f = open('blowball_log.txt', 'w')
    for index, transaction in enumerate(transactions):
        transaction_string = 'Transaction: ' + str(transaction) + " : " + \
                             str(transactions_count[index])
        logger.debug(transaction_string)
        f.write(transaction_string + "\n")

    for index, milestone in enumerate(milestone_transactions):
        milestone_string = 'Milestone: ' + str(milestone) + \
                           " : " + str(milestone_transactions_count[index])
        logger.debug(milestone_string)
        f.write(milestone_string + "\n")

    f.close()
    logger.info('Transactions logged in /tests/features/machine3/blowball_logs.txt')


@step(r'less than (\d+) percent of the returned transactions should be milestones')
def less_than_max_percent(step, max_percent):
    """
    Checks the number of returned milestones and ensures that the total number of milestones returned is below a
    given threshold
    """
    percentage = (float(world.test_vars['milestone_count'])/(world.config['max'] * 2)) * 100.00
    logger.info(str(percentage) + "% milestones")

    assert percentage < float(max_percent), "The returned percentage exceeds {}%".format(float(max_percent))


def compare_responses(value, milestone_list, transaction_list, transaction_counter_list,
                      milestone_transaction_list, milestone_transaction_count):
    """
    A comparison method to check a given response value with a list of collected milestones. It checks if the value is
    present in the milestone list. If it is present in the milestone list, it then determines if this is the first time
    this transaction has been returned, and adjusts the milestone_transaction_list and milestone_transaction_count lists
    accordingly. The overall milestone count is incremented each time a value is found in the milestone list. If the
    value is not present in the milestone list, then it does the same check for the transaction_list and
    transaction_counter_list. These lists will be used later for logging the responses and the number of times a given
    response has been returned.

    :param value: The value you would like to check against the lists
    :param milestone_list: The list of found milestones you will compare the value to
    :param transaction_list: A list of recorded transaction values that have been found
    :param transaction_counter_list: A list of the number of times a value has been returned
    :param milestone_transaction_list: A list of returned milestone values that have been found
    :param milestone_transaction_count: A list of the number of times a milestone value has been returned
    """

    if value in milestone_list:
        if value in milestone_transaction_list:
            milestone_transaction_count[milestone_transaction_list.index(value)] += 1
        else:
            milestone_transaction_list.append(value)
            milestone_transaction_count.append(1)
            logger.debug('added transaction "{}" to milestone list'.format(value))

        world.test_vars['milestone_count'] += 1
        logger.debug('"{}" is a milestone'.format(value))
    else:
        if value in transaction_list:
            transaction_counter_list[transaction_list.index(value)] += 1
        else:
            transaction_list.append(value)
            transaction_counter_list.append(1)
            logger.debug('added transaction "{}" to transaction list'.format(value))
<|MERGE_RESOLUTION|>--- conflicted
+++ resolved
@@ -1,18 +1,11 @@
-import logging
 from aloe import world, step
 from util.response_logic import response_handling as response_handling
 from util.test_logic import api_test_logic as api_utils
 from util.test_logic import value_fetch_logic
-<<<<<<< HEAD
 from util.response_logic import response_handling as response_handling
 from util import logger as log
 
 logger = log.getLogger(__name__)
-=======
-
-logging.basicConfig(level=logging.INFO)
-logger = logging.getLogger(__name__)
->>>>>>> 7cdc6db4
 
 world.test_vars = {}
 
