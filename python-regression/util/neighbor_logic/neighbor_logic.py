--- conflicted
+++ resolved
@@ -16,16 +16,9 @@
     methods in the step.
     """
     is_neighbor = False
-<<<<<<< HEAD
-
     for neighbor in neighbors:
         logger.info(neighbor)
         if expected_neighbor == neighbor['address']:
-=======
-    for neighbor in enumerate(neighbors):
-        logger.info(neighbor)
-        if expected_neighbor == neighbors[neighbor[0]]['address']:
->>>>>>> 5c2eacb0
             logger.info("Already a neighbor")
             is_neighbor = True
         else:
