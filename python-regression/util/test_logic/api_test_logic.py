import json
import logging
import urllib3
from aloe import world
from iota import Iota, Address, Tag, TryteString

from . import value_fetch_logic as value_fetch
from util import logger as log

<<<<<<< HEAD
logger = log.getLogger(__name__)
=======
logging.basicConfig(level=logging.INFO)
logger = logging.getLogger(__name__)
>>>>>>> 7cdc6db4


def prepare_api_call(node_name, **kwargs):
    """
    Prepares an api target as an entry point for API calls on a specified node.

    :param node_name: The node reference you would like the api target point to be created for
    :return: The api target point for the specified node
    """

    logger.info('Preparing api call')
    address = fetch_node_api_address(node_name)
    api = Iota(address, seed=kwargs.get('seed'))
    logger.info('API call prepared for %s', address)
    return api


def check_responses_for_call(api_call):
    steps = import_steps()
    if len(steps.responses[api_call]) > 0:
        return True
    else:
        return False


def place_response(api_call, node, response):
    world.responses[api_call][node] = response


def check_neighbors(step, node):
    api = prepare_api_call(node)
    response = api.getNeighbors()
    logger.info('Response: %s', response)
    contains_neighbor = [False, False]

    for i in response:
        expected_neighbors = step.hashes
        if type(response[i]) != int:
            for x in range(len(response[i])):
                if expected_neighbors[0]['neighbors'] == response[i][x]['address']:
                    contains_neighbor[0] = True
                if expected_neighbors[1]['neighbors'] == response[i][x]['address']:
                    contains_neighbor[1] = True

    return contains_neighbor


def import_steps():
    import tests.features.steps.api_test_steps as steps
    return steps


def prepare_options(args, option_list):
    """
    Prepares key dictionary for comparison with response values. The argument and type are contained in
    a gherkin table, stored beneath the step definition in the associated feature file. This function
    converts the argument values to the appropriate format.

    :param args: The gherkin table arguments from the feature file
    :param option_list: The list dictionary that the arguments will be placed into
    """

    for x in range(len(args)):
        if len(args) != 0:
            key = args[x]['keys']
            value = args[x]['values']
            arg_type = args[x]['type']

            fetch_list = {
                'int': value_fetch.fetch_int,
                'string': value_fetch.fetch_string,
                'list': value_fetch.fetch_list,
                'nodeAddress': value_fetch.fetch_node_address,
                'staticValue': value_fetch.fetch_static_value,
                'staticList': value_fetch.fetch_static_list,
                'bool': value_fetch.fetch_bool,
                'responseValue': value_fetch.fetch_response_value,
                'responseList': value_fetch.fetch_response_list,
                'responseHashes': value_fetch.fetch_response_value_hashes,
                'configValue': value_fetch.fetch_config_value,
                'configList': value_fetch.fetch_config_list,
                'boolList': value_fetch.fetch_bool_list,
                'boolListMixed': value_fetch.fetch_bool_list_mixed,
                # TODO: remove the need for this logic
                'ignore': value_fetch.fetch_string
            }

            option = fetch_list[arg_type](value)

            """
            Fills option_list with the fetched value. Excludes seed as an option, as it's only there for value 
            transactions and is not required as an argument for any api calls. 
            """
            if key != 'seed':
                option_list[key] = option


def fetch_call(api_call, api, options):
    """
    Fetch the provided API call target using the provided arguments and return the response.

    :param api_call: The API call you would like to fetch
    :param api: A provided node api target for making the call
    :param options: The arguments needed for the API call
    :return: Response for API Call
    """

    call_list = {
        'getNodeInfo': api.get_node_info,
        'getNeighbors': api.get_neighbors,
        'getTips': api.get_tips,
        'getTrytes': api.get_trytes,
        'getTransactionsToApprove': api.get_transactions_to_approve,
        'getBalances': api.get_balances,
        'addNeighbors': api.add_neighbors,
        'removeNeighbors': api.remove_neighbors,
        'wereAddressesSpentFrom': api.were_addresses_spent_from,
        'getInclusionStates': api.get_inclusion_states,
        'storeTransactions': api.store_transactions,
        'broadcastTransactions': api.broadcast_transactions,
        'findTransactions': api.find_transactions,
        'attachToTangle': api.attach_to_tangle,
        'checkConsistency': api.check_consistency,
        'interruptAttachingToTangle': api.interrupt_attaching_to_tangle,
    }

    try:
        response = call_list[api_call](**options)
    except ValueError:
        response = None

    return response


def assign_nodes(node, node_list):
    """
    This method determines if the node specified is equal to "all nodes". If it is,
    it stores all available nodes in the node list. If not, it stores only the
    specified node. It also updates the current world.config['nodeId'] to either
    the specified node, or the first node in the world.machine variable.

    :param node: The specified node (or "all nodes")
    :param node_list: The list to store the usable nodes
    """
    if node == 'all nodes':
        for current_node in world.machine['nodes']:
            api = prepare_api_call(current_node)
            node_list[current_node] = {'api': api}
        node = next(iter(world.machine['nodes']))
        world.config['nodeId'] = node
    else:
        api = prepare_api_call(node)
        node_list[node] = {'api': api}
        world.config['nodeId'] = node


def make_api_call(api, options, q):
    responses = q.get()
    config = q.get()

    api_call = config['api']
    node = config['nodeId']

    response = fetch_call(api_call, api, options)
    responses[api_call] = {}
    responses[api_call][node] = response
    return response


def check_if_empty(value):
    if len(value) == 0:
        is_empty = True
    else:
        is_empty = False
    return is_empty


def prepare_transaction_arguments(arg_list):
    for key in arg_list:
        if key == 'address':
            arg_list[key] = Address(arg_list[key])
        elif key == 'tag':
            arg_list[key] = Tag(arg_list[key])
        elif key == 'message':
            arg_list[key] = TryteString.from_unicode(arg_list[key])


def fetch_node_api_address(node):
    """
    Fetches an api address from the machine configurations for the provided node.
    :param node: The node that the address will be fetched for
    :return: The api endpoint for the node
    """
    host = world.machine['nodes'][node]['host']
    port = world.machine['nodes'][node]['ports']['api']
    address = "http://" + str(host) + ":" + str(port)
    return address


def send_ixi_request(node, command):
    """
    Sends an IXI command to the provided node.

    :param node: The node that the IXI request will be made on
    :param command: The IXI command that will be placed in the request
    :return: The response value from the node
    """
    address = fetch_node_api_address(node)
    headers = {
        'content-type': 'application/json',
        'X-IOTA-API-Version': '1'
    }

    command_string = json.dumps(command)

    logger.info("Sending command")
    http = urllib3.PoolManager()
    request = http.request("POST", address, body=command_string, headers=headers)
    logger.info("request sent")
    return json.loads(request.data.decode('utf-8'))<|MERGE_RESOLUTION|>--- conflicted
+++ resolved
@@ -1,5 +1,4 @@
 import json
-import logging
 import urllib3
 from aloe import world
 from iota import Iota, Address, Tag, TryteString
@@ -7,12 +6,7 @@
 from . import value_fetch_logic as value_fetch
 from util import logger as log
 
-<<<<<<< HEAD
 logger = log.getLogger(__name__)
-=======
-logging.basicConfig(level=logging.INFO)
-logger = logging.getLogger(__name__)
->>>>>>> 7cdc6db4
 
 
 def prepare_api_call(node_name, **kwargs):
