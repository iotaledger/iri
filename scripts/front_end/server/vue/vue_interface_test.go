--- conflicted
+++ resolved
@@ -1,71 +1,66 @@
 package vue
 
 import (
-    "fmt"
-    "io"
-    "io/ioutil"
-    "log"
-    "net"
-    "net/http"
-    "net/http/httptest"
-    "regexp"
-    "strings"
-    "testing"
+	"fmt"
+	"io"
+	"io/ioutil"
+	"log"
+	"net"
+	"net/http"
+	"net/http/httptest"
+	"regexp"
+	"strings"
+	"testing"
 )
 
 var o OCli
 
 const MyURL = "127.0.0.1:14700"
-<<<<<<< HEAD
 
 var nodesCache = make([]string, 3)
-=======
-var nodesCache = make([]string,3)
 var index = 0
 var number = 1
->>>>>>> 4fcfcaa9
 
 func TestAddAttestationInfoFunction(t *testing.T) {
-    l, err := net.Listen("tcp", MyURL)
-    if err != nil {
-        log.Fatal(err)
-    }
-    ts := httptest.NewUnstartedServer(http.HandlerFunc(func(w http.ResponseWriter, r *http.Request) {
-        w.WriteHeader(http.StatusOK)
-        if r.Method != "POST" {
-            t.Errorf("Except 'Get' got '%s'", r.Method)
-        }
+	l, err := net.Listen("tcp", MyURL)
+	if err != nil {
+		log.Fatal(err)
+	}
+	ts := httptest.NewUnstartedServer(http.HandlerFunc(func(w http.ResponseWriter, r *http.Request) {
+		w.WriteHeader(http.StatusOK)
+		if r.Method != "POST" {
+			t.Errorf("Except 'Get' got '%s'", r.Method)
+		}
 
-        if r.URL.EscapedPath() != "/" {
-            t.Errorf("Except to path '/person',got '%s'", r.URL.EscapedPath())
-        }
+		if r.URL.EscapedPath() != "/" {
+			t.Errorf("Except to path '/person',got '%s'", r.URL.EscapedPath())
+		}
 
-        bodyBytes, _ := ioutil.ReadAll(r.Body)
-        handleData(bodyBytes)
+		bodyBytes, _ := ioutil.ReadAll(r.Body)
+		handleData(bodyBytes)
 
-    }))
+	}))
 
-    _ = ts.Listener.Close()
-    ts.Listener = l
-    ts.Start()
-    defer ts.Close()
+	_ = ts.Listener.Close()
+	ts.Listener = l
+	ts.Start()
+	defer ts.Close()
 
-    bytes := []byte("{\"Attester\":\"192.168.130.101\",\"Attestee\":\"192.168.130.110\",\"Score\":\"1\"}")
-    resp := o.AddAttestationInfoFunction(bytes)
-    if resp.Code != 1 {
-        t.Errorf("failed to call AddAttestationInfoFunction: %s\n", resp.Message)
-    }
+	bytes := []byte("{\"Attester\":\"192.168.130.101\",\"Attestee\":\"192.168.130.110\",\"Score\":\"1\"}")
+	resp := o.AddAttestationInfoFunction(bytes)
+	if resp.Code != 1 {
+		t.Errorf("failed to call AddAttestationInfoFunction: %s\n", resp.Message)
+	}
 
-    bytes1 := []byte("{\"Attester\":\"192.168.130.102\",\"Attestee\":\"192.168.130.120\",\"Score\":\"2\"}")
-    resp1 := o.AddAttestationInfoFunction(bytes1)
-    if resp1.Code != 1 {
-        t.Errorf("failed to call AddAttestationInfoFunction: %s\n", resp1.Message)
-    }
+	bytes1 := []byte("{\"Attester\":\"192.168.130.102\",\"Attestee\":\"192.168.130.120\",\"Score\":\"2\"}")
+	resp1 := o.AddAttestationInfoFunction(bytes1)
+	if resp1.Code != 1 {
+		t.Errorf("failed to call AddAttestationInfoFunction: %s\n", resp1.Message)
+	}
 
 }
 
 func TestGetRankFunction(t *testing.T) {
-<<<<<<< HEAD
 	l, err := net.Listen("tcp", MyURL)
 	if err != nil {
 		log.Fatal(err)
@@ -81,9 +76,16 @@
 
 		w.WriteHeader(http.StatusOK)
 		w.Header().Set("Content-Type", "application/json")
-		// TODO: replace these hard coded data with data in 'nodes_cache'
-		str := `{"blocks":"[\"%7B%22tee_num%22%3A1%2C%22tee_content%22%3A%5B%7B%22attester%22%3A%22192.168.130.102%22` +
-			`%2C%22attestee%22%3A%22192.168.130.129%22%2C%22score%22%3A1%7D%5D%7D\"]","duration":5}`
+
+		var str string
+		data := make([]string, 1)
+		for i := 0; i < len(nodesCache); i += 3 {
+			data = append(data, `%7B%22attester%22%3A%22`+nodesCache[i+0]+
+				`%22%2C%22attestee%22%3A%22`+nodesCache[i+1]+`%22%2C%22score%22%3A`+nodesCache[i+2]+`%7D`)
+		}
+
+		str = strings.Trim(strings.Join(data, ","), ",")
+		str = `{"blocks":"[\"%7B%22tee_num%22%3A1%2C%22tee_content%22%3A%5B` + str + `%5D%7D\"]","duration":5}`
 		_, _ = io.WriteString(w, str)
 	}))
 
@@ -91,137 +93,94 @@
 	ts.Listener = l
 	ts.Start()
 	defer ts.Close()
-
 	bytes := []byte("{\"period\":1,\"numRank\":100}")
 	resp := o.GetRankFunction(bytes)
 	if resp.Code != 1 {
-		fmt.Printf("failed to call GetRankFunction: %s\n", resp.Message)
-		os.Exit(-1)
+		t.Errorf("failed to call GetRankFunction: %s\n", resp.Message)
 	}
-}
-=======
-    l, err := net.Listen("tcp", MyURL)
-    if err != nil {
-        log.Fatal(err)
-    }
-    ts := httptest.NewUnstartedServer(http.HandlerFunc(func(w http.ResponseWriter, r *http.Request) {
-        if r.Method != "POST" {
-            t.Errorf("Except 'Get' got '%s'", r.Method)
-        }
 
-        if r.URL.EscapedPath() != "/" {
-            t.Errorf("Except to path '/person',got '%s'", r.URL.EscapedPath())
-        }
-
-        w.WriteHeader(http.StatusOK)
-        w.Header().Set("Content-Type", "application/json")
-
-        var str string
-        data := make([]string,1)
-        for i := 0;i < len(nodesCache);i += 3 {
-            data = append(data,`%7B%22attester%22%3A%22` + nodesCache[i+0] +
-            `%22%2C%22attestee%22%3A%22` + nodesCache[i+1] + `%22%2C%22score%22%3A` + nodesCache[i+2] +`%7D`)
-        }
-
-        str = strings.Trim(strings.Join(data,","),",")
-        str = `{"blocks":"[\"%7B%22tee_num%22%3A1%2C%22tee_content%22%3A%5B`+str+`%5D%7D\"]","duration":5}`
-        _, _ = io.WriteString(w, str)
-    }))
-
-    _ = ts.Listener.Close()
-    ts.Listener = l
-    ts.Start()
-    defer ts.Close()
-    bytes := []byte("{\"period\":1,\"numRank\":100}")
-    resp := o.GetRankFunction(bytes)
-    if resp.Code != 1 {
-        t.Errorf("failed to call GetRankFunction: %s\n", resp.Message)
-    }
-
-    result:=checkData(resp.Data.DataCtx)
-    if result == 1{
-        fmt.Println("Data detection correct")
-    }else {
-        t.Error("Data detection failure")
-    }
+	result := checkData(resp.Data.DataCtx)
+	if result == 1 {
+		fmt.Println("Data detection correct")
+	} else {
+		t.Error("Data detection failure")
+	}
 
 }
 
-func handleData(bodyBytes []byte){
-    nodes := make([]string,15)
-    data1 := strings.Split(string(bodyBytes),",")
-    nodes = strings.Split(data1[2],"%22")
-    reg := regexp.MustCompile(`[%ACD]`)
-    data2 := reg.ReplaceAllString(nodes[14], "0")
-    nodes[14] = strings.Split(data2,"0")[2]
+func handleData(bodyBytes []byte) {
+	nodes := make([]string, 15)
+	data1 := strings.Split(string(bodyBytes), ",")
+	nodes = strings.Split(data1[2], "%22")
+	reg := regexp.MustCompile(`[%ACD]`)
+	data2 := reg.ReplaceAllString(nodes[14], "0")
+	nodes[14] = strings.Split(data2, "0")[2]
 
-    if number == 1 {
-        for k := range nodes {
-            if k == 7 || k == 11 || k == 14 {
-                nodesCache[index] = nodes[k]
-                index++
-            }
-        }
-        number ++
-    }else{
-        for k := range nodes {
-            if k == 7 || k == 11 || k == 14 {
-                nodesCache=append(nodesCache,nodes[k])
-            }
-        }
-    }
+	if number == 1 {
+		for k := range nodes {
+			if k == 7 || k == 11 || k == 14 {
+				nodesCache[index] = nodes[k]
+				index++
+			}
+		}
+		number ++
+	} else {
+		for k := range nodes {
+			if k == 7 || k == 11 || k == 14 {
+				nodesCache = append(nodesCache, nodes[k])
+			}
+		}
+	}
 
 }
 
-func checkData(a interface{}) int{
-    str := fmt.Sprintf("%v", a)
-    reg := regexp.MustCompile(`[{\[\]}]`)
-    ss := reg.ReplaceAllString(str, " ")
-    var tee teectx
-    var tees []teectx
-    s1 := strings.Fields(ss)
-    for k := range s1{
-        if s1[k] == "0" {
-            continue
-        }else {
-            if k % 3 == 0 {
-                tee.Attester = s1[k]
-            } else if k % 3 == 1 {
-                tee.Attestee = s1[k]
-            } else if k % 3 == 2{
-                tee.Score = s1[k]
-                tees = append(tees,tee)
-            }
-        }
-    }
-    var s []string
-    for k := range tees{
-        s = append(s,tees[k].Attester)
-        s = append(s,tees[k].Attestee)
-        s = append(s,tees[k].Score)
-    }
-    if len(s) != len(nodesCache){
-        return 0
-    }
-    var j int
-    for i:= 0;i < len(s);i ++{
-        for j = 0;j<len(nodesCache);j ++{
-            if s[i] == nodesCache[j]{
-                break
-            }
-        }
-        if j == len(nodesCache){
-            return 0
-        }
-    }
+func checkData(a interface{}) int {
+	str := fmt.Sprintf("%v", a)
+	reg := regexp.MustCompile(`[{\[\]}]`)
+	ss := reg.ReplaceAllString(str, " ")
+	var tee teectx
+	var tees []teectx
+	s1 := strings.Fields(ss)
+	for k := range s1 {
+		if s1[k] == "0" {
+			continue
+		} else {
+			if k%3 == 0 {
+				tee.Attester = s1[k]
+			} else if k%3 == 1 {
+				tee.Attestee = s1[k]
+			} else if k%3 == 2 {
+				tee.Score = s1[k]
+				tees = append(tees, tee)
+			}
+		}
+	}
+	var s []string
+	for k := range tees {
+		s = append(s, tees[k].Attester)
+		s = append(s, tees[k].Attestee)
+		s = append(s, tees[k].Score)
+	}
+	if len(s) != len(nodesCache) {
+		return 0
+	}
+	var j int
+	for i := 0; i < len(s); i ++ {
+		for j = 0; j < len(nodesCache); j ++ {
+			if s[i] == nodesCache[j] {
+				break
+			}
+		}
+		if j == len(nodesCache) {
+			return 0
+		}
+	}
 
-    return 1
+	return 1
 }
 
 type teectx struct {
-    Attester string
-    Attestee string
-    Score    string
-}
-
->>>>>>> 4fcfcaa9
+	Attester string
+	Attestee string
+	Score    string
+}