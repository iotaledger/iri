package com.iota.iri;

<<<<<<< HEAD
import com.beust.jcommander.JCommander;
import com.beust.jcommander.ParameterException;
=======
>>>>>>> 7ba1e335
import com.iota.iri.conf.Config;
import com.iota.iri.conf.ConfigFactory;
import com.iota.iri.conf.IotaConfig;
import com.iota.iri.service.API;
<<<<<<< HEAD
=======

import com.beust.jcommander.JCommander;
import com.beust.jcommander.ParameterException;

>>>>>>> 7ba1e335
import org.apache.commons.lang3.ArrayUtils;
import org.slf4j.Logger;
import org.slf4j.LoggerFactory;

import java.io.File;
import java.io.IOException;
import java.util.Arrays;

/**
 * Main IOTA Reference Implementation starting class.
 */
public class IRI {

    public static final String MAINNET_NAME = "IRI";
    public static final String TESTNET_NAME = "IRI Testnet";
    public static final String VERSION = "1.5.5";

    public static void main(String[] args) throws Exception {
        // Logging is configured first before any references to Logger or LoggerFactory.
        // Any public method or field accessors needed in IRI should be put in IRI and then delegate to IRILauncher. That
        // ensures that future code does not need to know about this setup.
        configureLogging();
        IRILauncher.main(args);
    }

    private static void configureLogging() {
        String config = System.getProperty("logback.configurationFile");
        String level = System.getProperty("logging-level", "").toUpperCase();
        switch (level) {
            case "OFF":
            case "ERROR":
            case "WARN":
            case "INFO":
            case "DEBUG":
            case "TRACE":
                break;
            case "ALL":
                level = "TRACE";
                break;
            default:
                level = "INFO";
                break;
        }
        System.getProperties().put("logging-level", level);
        System.out.println("Logging - property 'logging-level' set to: [" + level + "]");
        if (config != null) {
            System.out.println("Logging - alternate logging configuration file specified at: '" + config + "'");
        }
    }

    private static class IRILauncher {
        private static final Logger log = LoggerFactory.getLogger(IRILauncher.class);

        public static Iota iota;
        public static API api;
        public static IXI ixi;
<<<<<<< HEAD

        public static void main(String [] args) throws Exception {
            IotaConfig config = createConfiguration(args);
            log.info("Welcome to {} {}", config.isTestnet() ? TESTNET_NAME : MAINNET_NAME, VERSION);

=======

        public static void main(String [] args) throws Exception {
            IotaConfig config = createConfiguration(args);
            log.info("Welcome to {} {}", config.isTestnet() ? TESTNET_NAME : MAINNET_NAME, VERSION);

>>>>>>> 7ba1e335
            iota = new Iota(config);
            ixi = new IXI(iota);
            api = new API(iota, ixi);
            shutdownHook();

<<<<<<< HEAD
=======
            if (config.isExport()) {
                File exportDir = new File("export");
                if (!exportDir.exists()) {
                    log.info("Create directory 'export'");
                    try {
                        exportDir.mkdir();
                    } catch (SecurityException e) {
                        log.error("Could not create directory", e);
                    }
                }
                exportDir = new File("export-solid");
                if (!exportDir.exists()) {
                    log.info("Create directory 'export-solid'");
                    try {
                        exportDir.mkdir();
                    } catch (SecurityException e) {
                        log.error("Could not create directory", e);
                    }
                }
            }

>>>>>>> 7ba1e335
            try {
                iota.init();
                api.init();
                //TODO redundant parameter but we will touch this when we refactor IXI
                ixi.init(config.getIxiDir());
                log.info("IOTA Node initialised correctly.");
            } catch (Exception e) {
                log.error("Exception during IOTA node initialisation: ", e);
                throw e;
            }
        }

        private static void shutdownHook() {
            Runtime.getRuntime().addShutdownHook(new Thread(() -> {
                log.info("Shutting down IOTA node, please hold tight...");
                try {
                    ixi.shutdown();
                    api.shutDown();
                    iota.shutdown();
                } catch (Exception e) {
                    log.error("Exception occurred shutting down IOTA node: ", e);
                }
            }, "Shutdown Hook"));
        }

        private static IotaConfig createConfiguration(String[] args) {
            IotaConfig iotaConfig = null;
            String message = "Configuration is created using ";
            try {
                boolean testnet = ArrayUtils.contains(args, Config.TESTNET_FLAG);
                File configFile = chooseConfigFile(args);
                if (configFile != null) {
                    iotaConfig = ConfigFactory.createFromFile(configFile, testnet);
                    message += configFile.getName() + " and command line args";
                }
                else {
                    iotaConfig = ConfigFactory.createIotaConfig(testnet);
                    message += "command line args only";
                }
                JCommander jCommander = iotaConfig.parseConfigFromArgs(args);
                if (iotaConfig.isHelp()) {
                    jCommander.usage();
                    System.exit(0);
                }
            } catch (IOException | IllegalArgumentException e) {
                log.error("There was a problem reading configuration from file: {}", e.getMessage());
                log.debug("", e);
                System.exit(-1);
            } catch (ParameterException e) {
                log.error("There was a problem parsing commandline arguments: {}", e.getMessage());
                log.debug("", e);
                System.exit(-1);
            }

            log.info(message);
            log.info("parsed the following cmd args: {}", Arrays.toString(args));
            return iotaConfig;
        }

        private static File chooseConfigFile(String[] args) {
            int index = Math.max(ArrayUtils.indexOf(args, "-c"), ArrayUtils.indexOf(args, "--config"));
            if (index != -1) {
                try {
                    String fileName = args[++index];
                    return new File(fileName);
                } catch (Exception e) {
                    throw new IllegalArgumentException(
                            "The file after `-c` or `--config` isn't specified or can't be parsed.", e);
                }
            }
            else if (IotaConfig.CONFIG_FILE.exists()) {
                return IotaConfig.CONFIG_FILE;
            }
            return null;
        }
    }
}<|MERGE_RESOLUTION|>--- conflicted
+++ resolved
@@ -1,21 +1,13 @@
 package com.iota.iri;
 
-<<<<<<< HEAD
-import com.beust.jcommander.JCommander;
-import com.beust.jcommander.ParameterException;
-=======
->>>>>>> 7ba1e335
 import com.iota.iri.conf.Config;
 import com.iota.iri.conf.ConfigFactory;
 import com.iota.iri.conf.IotaConfig;
 import com.iota.iri.service.API;
-<<<<<<< HEAD
-=======
 
 import com.beust.jcommander.JCommander;
 import com.beust.jcommander.ParameterException;
 
->>>>>>> 7ba1e335
 import org.apache.commons.lang3.ArrayUtils;
 import org.slf4j.Logger;
 import org.slf4j.LoggerFactory;
@@ -72,48 +64,16 @@
         public static Iota iota;
         public static API api;
         public static IXI ixi;
-<<<<<<< HEAD
 
         public static void main(String [] args) throws Exception {
             IotaConfig config = createConfiguration(args);
             log.info("Welcome to {} {}", config.isTestnet() ? TESTNET_NAME : MAINNET_NAME, VERSION);
 
-=======
-
-        public static void main(String [] args) throws Exception {
-            IotaConfig config = createConfiguration(args);
-            log.info("Welcome to {} {}", config.isTestnet() ? TESTNET_NAME : MAINNET_NAME, VERSION);
-
->>>>>>> 7ba1e335
             iota = new Iota(config);
             ixi = new IXI(iota);
             api = new API(iota, ixi);
             shutdownHook();
 
-<<<<<<< HEAD
-=======
-            if (config.isExport()) {
-                File exportDir = new File("export");
-                if (!exportDir.exists()) {
-                    log.info("Create directory 'export'");
-                    try {
-                        exportDir.mkdir();
-                    } catch (SecurityException e) {
-                        log.error("Could not create directory", e);
-                    }
-                }
-                exportDir = new File("export-solid");
-                if (!exportDir.exists()) {
-                    log.info("Create directory 'export-solid'");
-                    try {
-                        exportDir.mkdir();
-                    } catch (SecurityException e) {
-                        log.error("Could not create directory", e);
-                    }
-                }
-            }
-
->>>>>>> 7ba1e335
             try {
                 iota.init();
                 api.init();
