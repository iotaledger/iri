--- conflicted
+++ resolved
@@ -186,7 +186,6 @@
         }
 
         /**
-<<<<<<< HEAD
          * We are connected to testnet when {@link Config#TESTNET_FLAG} is passed in program startup,
          * following with <code>true</code>
          * 
@@ -203,7 +202,7 @@
             return false;
         }
 
-=======
+        /**
          * Parses the command line arguments for a config file that can be provided by parameter <code>-c</code>
          * or parameter <code>--config</code>. If no filename was provided we fall back to <code>iota.ini</code> file.
          * If no <code>iota.ini</code> file can be found return null.
@@ -211,7 +210,6 @@
          * @param args command line arguments passed to main method.
          * @return File the chosen file to use as config, or null.
          */
->>>>>>> e8a2dd0d
         private static File chooseConfigFile(String[] args) {
             int index = Math.max(ArrayUtils.indexOf(args, "-c"), ArrayUtils.indexOf(args, "--config"));
             if (index != -1) {
