--- conflicted
+++ resolved
@@ -283,13 +283,10 @@
         ixiLifetime.remove(moduleName);
     }
 
-<<<<<<< HEAD
     /**
      * Cleans up the environment, shutdown the dir watcher thread and wait till all running api calls are completed.
      * @throws InterruptedException if directory watching thread was unexpected interrupted.
      */
-=======
->>>>>>> 94377986
     public void shutdown() throws InterruptedException {
         if(dirWatchThread != null) {
             shutdown = true;
