<<<<<<< HEAD
package com.iota.iri;

import com.google.gson.Gson;
import com.google.gson.GsonBuilder;
import com.iota.iri.hash.ISS;
import com.iota.iri.service.CallableRequest;
import com.iota.iri.service.dto.AbstractResponse;
import com.sun.nio.file.SensitivityWatchEventModifier;
import org.codehaus.plexus.util.Os;
import org.slf4j.Logger;
import org.slf4j.LoggerFactory;

import javax.script.Bindings;
import javax.script.ScriptEngine;
import javax.script.ScriptEngineManager;
import javax.script.ScriptException;
import java.io.FileNotFoundException;
import java.io.FileReader;
import java.io.IOException;
import java.io.Reader;
import java.nio.file.*;
import java.nio.file.attribute.BasicFileAttributes;
import java.time.Instant;
import java.util.*;
import java.util.concurrent.TimeUnit;

import static com.iota.iri.IxiEvent.CREATE_MODULE;
import static com.iota.iri.IxiEvent.DELETE_MODULE;
import static com.iota.iri.IxiEvent.MODIFY_MODULE;
import static com.sun.jmx.mbeanserver.Util.cast;
import static java.nio.file.LinkOption.NOFOLLOW_LINKS;
import static java.nio.file.StandardWatchEventKinds.*;

public class IXI {

    private static final Logger log = LoggerFactory.getLogger(IXI.class);
    private static final int MAX_TREE_DEPTH = 2;

    private final Gson gson = new GsonBuilder().create();
    private final ScriptEngine scriptEngine = (new ScriptEngineManager()).getEngineByName("JavaScript");
    private final Map<String, Map<String, CallableRequest<AbstractResponse>>> ixiAPI = new HashMap<>();
    private final Map<String, Map<String, Runnable>> ixiLifetime = new HashMap<>();
    private final Map<WatchKey, Path> watchKeys = new HashMap<>();
    private final Map<Path, Long> loadedLastTime = new HashMap<>();

    private WatchService watcher;
    private Thread dirWatchThread;
    private Path rootPath;

    private boolean shutdown = false;
    private final Iota iota;

    public IXI() {
        iota = null;
    }

    public IXI(Iota iota) {
        this.iota = iota;
    }

    public void init(String rootDir) throws Exception {
        if(rootDir.length() > 0) {
            watcher = FileSystems.getDefault().newWatchService();
            this.rootPath = Paths.get(rootDir);
            if(this.rootPath.toFile().exists() || this.rootPath.toFile().mkdir()) {
                registerRecursive(this.rootPath);
                dirWatchThread = (new Thread(this::processWatchEvents));
                dirWatchThread.start();
            }
        }
    }

    private void registerRecursive(final Path root) throws IOException {
        Files.walkFileTree(root, EnumSet.allOf(FileVisitOption.class), MAX_TREE_DEPTH, new SimpleFileVisitor<Path>() {
            @Override
            public FileVisitResult preVisitDirectory(Path modulePath, BasicFileAttributes attrs) throws IOException {
                watch(modulePath);
                if (modulePath != rootPath) {
                    loadModule(modulePath);
                }
                return FileVisitResult.CONTINUE;
            }
        });
    }

    private void processWatchEvents() {
        while(!shutdown) {
            WatchKey key = null;
            try {
                key = watcher.take();
            } catch (InterruptedException e) {
                log.error("Watcher interrupted: ", e);
            }
            if (key == null) {
                continue;
            }
            WatchKey finalKey = key;
            key.pollEvents().forEach(watchEvent -> {
                WatchEvent<Path> pathEvent = cast(watchEvent);
                IxiEvent ixiEvent = IxiEvent.fromName(watchEvent.kind().name());
                Path watchedPath = watchKeys.get(finalKey);
                if (watchedPath != null) {
                    handleModulePathEvent(watchedPath, ixiEvent, watchedPath.resolve(pathEvent.context()));
                }
            });
            key.reset();
        }
    }

    private String getModuleName(Path modulePath, boolean checkIfIsDir) {
        return rootPath.relativize(!checkIfIsDir || Files.isDirectory(modulePath) ? modulePath : modulePath.getParent()).toString();
    }

    private Path getRealPath(Path currentPath) {
        if (Files.isDirectory(currentPath.getParent()) && !currentPath.getParent().equals(rootPath)) {
            return currentPath.getParent();
        } else {
            return currentPath;
        }
    }

    private void handleModulePathEvent(Path watchedPath, IxiEvent ixiEvent, Path changedPath) {
        if (watchedPath != rootPath && Files.isDirectory(changedPath)) { // we are only interested in dir changes in tree depth level 2
            return;
        }
        handlePathEvent(ixiEvent, changedPath);
    }

    private void handlePathEvent(IxiEvent ixiEvent, Path changedPath) {
        switch(ixiEvent) {
            case CREATE_MODULE:
                if (checkOs() == OsVariants.Unix) {
                    watch(changedPath);
                    loadModule(changedPath);
                }
                break;
            case MODIFY_MODULE:
                Long lastModification = loadedLastTime.get(getRealPath(changedPath));
                if (lastModification == null || Instant.now().toEpochMilli() - lastModification > 50L) {
                    if (ixiLifetime.containsKey(getModuleName(changedPath, true))) {
                        unloadModule(changedPath);
                    }
                    loadedLastTime.put(getRealPath(changedPath), Instant.now().toEpochMilli());
                    loadModule(getRealPath(changedPath));
                }
                break;
            case DELETE_MODULE:
                Path realPath = getRealPath(changedPath);
                unwatch(realPath);
                if (ixiLifetime.containsKey(getModuleName(realPath, false))) {
                    unloadModule(changedPath);
                }
                break;
            default:
        }
    }

    private static OsVariants checkOs() {
        String os = System.getProperty("os.name");
        if (os.startsWith("Windows")) {
            return OsVariants.Windows;
        } else {
            return OsVariants.Unix;
        }
    }

    private void watch(Path dir) {
        try {
            WatchKey watchKey = dir.register(watcher, new WatchEvent.Kind[]{ENTRY_CREATE, ENTRY_DELETE, ENTRY_MODIFY}, SensitivityWatchEventModifier.HIGH);
            watchKeys.put(watchKey, dir);
        } catch (IOException e) {
            log.error("Could not create watcher for path '" + dir + "'.");
        }
    }

    private void unwatch(Path dir) {
        // TODO: Get watchkey for 'dir' in an optimized way
        Optional<WatchKey> dirKey = watchKeys.keySet().stream().filter(watchKey -> watchKeys.get(watchKey).equals(dir)).findFirst();
        if (dirKey.isPresent()) {
            watchKeys.remove(dirKey.get());
            dirKey.get().cancel();
        }
    }

    private Path getPackagePath(Path modulePath) {
        return modulePath.resolve("package.json");
    }

    public AbstractResponse processCommand(final String command, Map<String, Object> request) {
        Map<String, CallableRequest<AbstractResponse>> ixiMap;
        AbstractResponse res;
        String substring;
        for (String key: ixiAPI.keySet()) {
            substring = command.substring(0, key.length());
            if(substring.equals(key)) {
                String subCmd = command.substring(key.length()+1);
                ixiMap = ixiAPI.get(key);
                res = ixiMap.get(subCmd).call(request);
                if(res != null) return res;
            }
        }
        return null;
    }

    private void loadModule(Path modulePath) {
        log.info("Searching: " + modulePath);
        Path packageJsonPath = getPackagePath(modulePath);
        if (!Files.exists(packageJsonPath)) {
            log.info("No package.json found in " + modulePath);
            return;
        }
        final Map packageJson;
        Reader packageJsonReader;
        try {
            packageJsonReader = new FileReader(packageJsonPath.toFile());
            packageJson = gson.fromJson(packageJsonReader, Map.class);
        } catch (FileNotFoundException e) {
            log.error("Could not load " + packageJsonPath.toString());
            return;
        }
        try {
            packageJsonReader.close();
        } catch (IOException e) {
            log.error("Could not close file " + packageJsonPath.toString());
        }
        if(packageJson != null && packageJson.get("main") != null) {
            log.info("Loading module: " + getModuleName(modulePath, true));
            Path pathToMain = Paths.get(modulePath.toString(), (String) packageJson.get("main"));
            attach(pathToMain, getModuleName(modulePath, true));
        } else {
            log.info("No start script found");
        }
    }

    private void unloadModule(Path moduleNamePath) {
        log.debug("Unloading module: " + moduleNamePath);
        Path realPath = getRealPath(moduleNamePath);
        String moduleName = getModuleName(realPath, false);
        detach(moduleName);
        ixiAPI.remove(moduleName);
    }

    private void attach(Path pathToMain, String moduleName) {
        Reader ixiModuleReader;
        try {
            ixiModuleReader = new FileReader(pathToMain.toFile());
        } catch (FileNotFoundException e) {
            log.error("Could not load " + pathToMain);
            return;
        }
        log.info("Starting script: " + pathToMain);
        Map<String, CallableRequest<AbstractResponse>> ixiMap = new HashMap<>();
        Map<String, Runnable> startStop = new HashMap<>();

        Bindings bindings = scriptEngine.createBindings();
        bindings.put("API", ixiMap);
        bindings.put("IXICycle", startStop);
        bindings.put("IOTA", iota);

        ixiAPI.put(moduleName, ixiMap);
        ixiLifetime.put(moduleName, startStop);
        try {
            scriptEngine.eval(ixiModuleReader, bindings);
        } catch (ScriptException e) {
            log.error("Script error");
        }
        try {
            ixiModuleReader.close();
        } catch (IOException e) {
            log.error("Could not close " + pathToMain);
        }
    }

    private void detach(String moduleName) {
        Map<String, Runnable> ixiMap = ixiLifetime.get(moduleName);
        if(ixiMap != null) {
            Runnable stop = ixiMap.get("shutdown");
            if (stop != null) stop.run();
        }
        ixiLifetime.remove(moduleName);
    }

    public void shutdown() throws InterruptedException, IOException {
        if(dirWatchThread != null) {
            shutdown = true;
            dirWatchThread.join();
            ixiAPI.keySet().forEach(this::detach);
            ixiAPI.clear();
            ixiLifetime.clear();
        }
    }
}
=======
package com.iota.iri;

import com.google.gson.Gson;
import com.google.gson.GsonBuilder;
import com.iota.iri.service.CallableRequest;
import com.iota.iri.service.dto.AbstractResponse;
import org.slf4j.Logger;
import org.slf4j.LoggerFactory;

import javax.script.*;
import java.io.*;
import java.nio.file.*;
import java.util.*;
import java.util.concurrent.TimeUnit;

import static com.sun.jmx.mbeanserver.Util.cast;
import static java.nio.file.LinkOption.NOFOLLOW_LINKS;
import static java.nio.file.StandardWatchEventKinds.*;

public class IXI {
    private static final Logger log = LoggerFactory.getLogger(IXI.class);

    private final Gson gson = new GsonBuilder().create();
    private final ScriptEngine scriptEngine = (new ScriptEngineManager()).getEngineByName("JavaScript");
    /*
    private static final ScriptEngine scriptEngine = (new NashornScriptEngineFactory()).getScriptEngine((classname) ->
            !"com.iota.iri.IXI".equals(classname));
    */
    private final Map<String, Map<String, CallableRequest<AbstractResponse>>> ixiAPI = new HashMap<>();
    private final Map<String, Map<String, Runnable>> ixiLifetime = new HashMap<>();
    private final Map<WatchKey, Path> watchKeys = new HashMap<>();
    private final Map<Path, List<Path>> extensions = new HashMap<>();
    private final Map<Path, Long> lastModifiedTimes = new HashMap<>();
    private final Set<Path> visitedPaths = new TreeSet<>();
    private WatchService watcher;
    private Thread dirWatchThread;
    private Path extensionDirectory;
    private boolean shutdown = false;
    private final Iota iota;

    public IXI() {
        iota = null;
    }
    public IXI(Iota iota) {
        this.iota = iota;
    }

    public void init(String extensionDirName) throws Exception {
        if(extensionDirName.length() > 0) {
            watcher = FileSystems.getDefault().newWatchService();
            extensionDirectory = Paths.get(extensionDirName);
            if(extensionDirectory.toFile().exists() || extensionDirectory.toFile().mkdir()) {
                register(extensionDirectory);
                dirWatchThread = (new Thread(this::processEvents));
                dirWatchThread.start();
            }
        }
    }

    private  void register (Path path) throws IOException, ScriptException {
        log.info("Path: " + path.toString());
        if(Files.isDirectory(path, NOFOLLOW_LINKS)) {
            log.info("Searching: "+ path);
            WatchKey key = path.register(watcher, ENTRY_CREATE, ENTRY_DELETE, ENTRY_MODIFY);
            watchKeys.put(key, path);
            addFiles(path);
        } else {
            List<Path> extensionPaths = extensions.get(getExtensionPath(path));
            final Path packagePath = path.getFileName().toString().equals("package.json")? path:
                    extensionPaths != null && extensionPaths.contains(path) ? extensionPaths.get(0): null;
            if(packagePath != null) {
                log.info("start script: " + packagePath.toString());
                loadExtension(packagePath);
            }
        }
    }

    private void addFiles (Path dir) throws IOException {
        Files.list(dir).forEach((Path filePath) -> {
            if(!(filePath.equals(dir) || filePath.toFile().isHidden()))
                try {
                    register(filePath);
                } catch (IOException e) {
                    log.error("Error registering path: ", e);
                } catch (ScriptException e) {
                    log.debug("Script exception: ", e);
                }
        });
    }

    private void unloadExtension(Path path) {
        List<Path> paths = extensions.get(getExtensionPath(path));
        if(paths != null && paths.contains(path)) {
            log.debug("detach child: "+ path);
            detach(getExtensionPath(path).toString());
            ixiAPI.remove(path.toString());
        }
    }
    private void loadExtension(Path packageJson) throws FileNotFoundException, ScriptException {
        final Map request = gson.fromJson(new FileReader(packageJson.toFile()), Map.class);
        if(request != null && request.get("main") != null) {
            final Path pathToExtension = getExtensionPath(packageJson);
            Path pathToMain = Paths.get(extensionDirectory.toString(), pathToExtension.toString(), (String) request.get("main"));
            String name = pathToExtension.toString().length() != 0 ? pathToExtension.toString() : pathToMain.getFileName().toString().replaceFirst("[.][^.]+$", "");
            extensions.put(pathToExtension, Arrays.asList(packageJson, pathToMain));
            extensions.get(pathToExtension).forEach(visitedPaths::add);
            //String[] split= relativePathToMain.getFileName().toString().split("[.]+(?=[^.]+$)");
            attach(new FileReader(pathToMain.toFile()), name);
        }
    }
    private Path getExtensionPath(Path path) {
        return extensionDirectory.relativize(path.getParent());
    }

    public AbstractResponse processCommand(final String command, Map<String, Object> request) {
        Map<String, CallableRequest<AbstractResponse>> ixiMap;
        AbstractResponse res;
        String substring;
        for (String key :
                ixiAPI.keySet()) {
            substring = command.substring(0, key.length());
            if(substring.equals(key)) {
                String subCmd = command.substring(key.length()+1);
                ixiMap = ixiAPI.get(key);
                res = ixiMap.get(subCmd).call(request);
                if(res != null) return res;
            }
        }
        return null;
    }

    private void processEvents() {
        int i = 0;
        WatchKey key = null;
        while(!shutdown) {
            try {
                key = watcher.poll(1000, TimeUnit.MILLISECONDS);
            } catch (InterruptedException e) {
                log.error("Watcher interrupted: ", e);
            }
            if(key != null) {
                pollEvents(key, watchKeys.get(key));
            }
        }
    }

    private void pollEvents(WatchKey key, Path dir) {
        Map<Path, List<WatchEvent.Kind>> visitedEvents = new HashMap<>();
        if(key != null) {
            for (WatchEvent<?> event: key.pollEvents()) {
                WatchEvent.Kind kind = event.kind();

                if(kind == OVERFLOW) {
                    continue;
                }

                WatchEvent<Path> ev = cast(event);
                Path name = ev.context();
                Path child = dir.resolve(name);

                if(visitedEvents.containsKey(child)) {
                    visitedEvents.get(child).add(kind);
                } else {
                    visitedEvents.put(child, new ArrayList<>(Collections.singleton(kind)));
                }

                if (!key.reset()) {
                    watchKeys.remove(key);
                    if (watchKeys.isEmpty()) {
                        break;
                    }
                }
            }
        }
        visitedEvents.entrySet().forEach(this::executeEvents);
    }

    //private void executeEvents(WatchEvent.Kind kind, Path child) throws IOException, ScriptException {
    private void executeEvents(Map.Entry<Path, List<WatchEvent.Kind>> pathListEntry) {
        try {
            if (Files.exists(pathListEntry.getKey(), NOFOLLOW_LINKS) && wasModifiedRecently(pathListEntry.getKey())) {
                return;
            }
        } catch (IOException e) {
            log.error("Error checking last file modification time.");
        }
        if(pathListEntry.getValue().contains(ENTRY_DELETE) || pathListEntry.getValue().contains(ENTRY_MODIFY)) {
            unloadExtension(pathListEntry.getKey());
        }
        if(pathListEntry.getValue().contains(ENTRY_CREATE) && Files.isDirectory(pathListEntry.getKey(), NOFOLLOW_LINKS)) {
            log.info("Attempting to load directory: "+ pathListEntry.getKey());
            try {
                register(pathListEntry.getKey());
            } catch (IOException e) {
                log.error("Error registering path for IXI.");
            } catch (ScriptException e) {
                log.error("Script Error. ", e);
            }
        } else if((pathListEntry.getValue().contains(ENTRY_CREATE) && visitedPaths.add(pathListEntry.getKey())) || pathListEntry.getValue().contains(ENTRY_MODIFY)) {
            if (!Files.isDirectory(pathListEntry.getKey(), NOFOLLOW_LINKS)) {
                //Files.isRegularFile(child)
                log.info("Attempting to load "+ pathListEntry.getKey());
                try {
                    register(pathListEntry.getKey());
                } catch (IOException e) {
                    log.error("Error registering path for IXI.");
                } catch (ScriptException e) {
                    log.error("Script Error. ", e);
                }
                log.debug("Done.");
            }
        }
    }

    private boolean wasModifiedRecently(Path path) throws IOException {
        boolean modifiedRecently = false;
        long lastModified = Files.getLastModifiedTime(path.toAbsolutePath(), NOFOLLOW_LINKS).toMillis();
        if (lastModified - lastModifiedTimes.getOrDefault(path, 0L) < 50L) {
            modifiedRecently = true;
        } else {
            lastModifiedTimes.put(path, lastModified);
        }
        return modifiedRecently;
    }

    private void attach(final Reader ixi, String name) throws ScriptException {
            Map<String, CallableRequest<AbstractResponse>> ixiMap = new HashMap<>();
            Map<String, Runnable> startStop = new HashMap<>();
            Bindings bindings = scriptEngine.createBindings();

            bindings.put("API", ixiMap);
            bindings.put("IXICycle", startStop);
            bindings.put("IOTA", iota);
            ixiAPI.put(name, ixiMap);
            ixiLifetime.put(name, startStop);
            scriptEngine.eval(ixi, bindings);
    }

    private void detach(String extensionName) {
        Map<String, Runnable> ixiMap = ixiLifetime.get(extensionName);
        if(ixiMap != null) {
            Runnable stop = ixiMap.get("shutdown");
            if (stop != null) stop.run();
        }
        ixiLifetime.remove(extensionName);
    }

    public void shutdown() throws InterruptedException, IOException {
        if(dirWatchThread != null) {
            shutdown = true;
            dirWatchThread.join();
            ixiAPI.keySet().forEach(this::detach);
            ixiAPI.clear();
            ixiLifetime.clear();
        }
    }
}
>>>>>>> 42544053
<|MERGE_RESOLUTION|>--- conflicted
+++ resolved
@@ -1,297 +1,3 @@
-<<<<<<< HEAD
-package com.iota.iri;
-
-import com.google.gson.Gson;
-import com.google.gson.GsonBuilder;
-import com.iota.iri.hash.ISS;
-import com.iota.iri.service.CallableRequest;
-import com.iota.iri.service.dto.AbstractResponse;
-import com.sun.nio.file.SensitivityWatchEventModifier;
-import org.codehaus.plexus.util.Os;
-import org.slf4j.Logger;
-import org.slf4j.LoggerFactory;
-
-import javax.script.Bindings;
-import javax.script.ScriptEngine;
-import javax.script.ScriptEngineManager;
-import javax.script.ScriptException;
-import java.io.FileNotFoundException;
-import java.io.FileReader;
-import java.io.IOException;
-import java.io.Reader;
-import java.nio.file.*;
-import java.nio.file.attribute.BasicFileAttributes;
-import java.time.Instant;
-import java.util.*;
-import java.util.concurrent.TimeUnit;
-
-import static com.iota.iri.IxiEvent.CREATE_MODULE;
-import static com.iota.iri.IxiEvent.DELETE_MODULE;
-import static com.iota.iri.IxiEvent.MODIFY_MODULE;
-import static com.sun.jmx.mbeanserver.Util.cast;
-import static java.nio.file.LinkOption.NOFOLLOW_LINKS;
-import static java.nio.file.StandardWatchEventKinds.*;
-
-public class IXI {
-
-    private static final Logger log = LoggerFactory.getLogger(IXI.class);
-    private static final int MAX_TREE_DEPTH = 2;
-
-    private final Gson gson = new GsonBuilder().create();
-    private final ScriptEngine scriptEngine = (new ScriptEngineManager()).getEngineByName("JavaScript");
-    private final Map<String, Map<String, CallableRequest<AbstractResponse>>> ixiAPI = new HashMap<>();
-    private final Map<String, Map<String, Runnable>> ixiLifetime = new HashMap<>();
-    private final Map<WatchKey, Path> watchKeys = new HashMap<>();
-    private final Map<Path, Long> loadedLastTime = new HashMap<>();
-
-    private WatchService watcher;
-    private Thread dirWatchThread;
-    private Path rootPath;
-
-    private boolean shutdown = false;
-    private final Iota iota;
-
-    public IXI() {
-        iota = null;
-    }
-
-    public IXI(Iota iota) {
-        this.iota = iota;
-    }
-
-    public void init(String rootDir) throws Exception {
-        if(rootDir.length() > 0) {
-            watcher = FileSystems.getDefault().newWatchService();
-            this.rootPath = Paths.get(rootDir);
-            if(this.rootPath.toFile().exists() || this.rootPath.toFile().mkdir()) {
-                registerRecursive(this.rootPath);
-                dirWatchThread = (new Thread(this::processWatchEvents));
-                dirWatchThread.start();
-            }
-        }
-    }
-
-    private void registerRecursive(final Path root) throws IOException {
-        Files.walkFileTree(root, EnumSet.allOf(FileVisitOption.class), MAX_TREE_DEPTH, new SimpleFileVisitor<Path>() {
-            @Override
-            public FileVisitResult preVisitDirectory(Path modulePath, BasicFileAttributes attrs) throws IOException {
-                watch(modulePath);
-                if (modulePath != rootPath) {
-                    loadModule(modulePath);
-                }
-                return FileVisitResult.CONTINUE;
-            }
-        });
-    }
-
-    private void processWatchEvents() {
-        while(!shutdown) {
-            WatchKey key = null;
-            try {
-                key = watcher.take();
-            } catch (InterruptedException e) {
-                log.error("Watcher interrupted: ", e);
-            }
-            if (key == null) {
-                continue;
-            }
-            WatchKey finalKey = key;
-            key.pollEvents().forEach(watchEvent -> {
-                WatchEvent<Path> pathEvent = cast(watchEvent);
-                IxiEvent ixiEvent = IxiEvent.fromName(watchEvent.kind().name());
-                Path watchedPath = watchKeys.get(finalKey);
-                if (watchedPath != null) {
-                    handleModulePathEvent(watchedPath, ixiEvent, watchedPath.resolve(pathEvent.context()));
-                }
-            });
-            key.reset();
-        }
-    }
-
-    private String getModuleName(Path modulePath, boolean checkIfIsDir) {
-        return rootPath.relativize(!checkIfIsDir || Files.isDirectory(modulePath) ? modulePath : modulePath.getParent()).toString();
-    }
-
-    private Path getRealPath(Path currentPath) {
-        if (Files.isDirectory(currentPath.getParent()) && !currentPath.getParent().equals(rootPath)) {
-            return currentPath.getParent();
-        } else {
-            return currentPath;
-        }
-    }
-
-    private void handleModulePathEvent(Path watchedPath, IxiEvent ixiEvent, Path changedPath) {
-        if (watchedPath != rootPath && Files.isDirectory(changedPath)) { // we are only interested in dir changes in tree depth level 2
-            return;
-        }
-        handlePathEvent(ixiEvent, changedPath);
-    }
-
-    private void handlePathEvent(IxiEvent ixiEvent, Path changedPath) {
-        switch(ixiEvent) {
-            case CREATE_MODULE:
-                if (checkOs() == OsVariants.Unix) {
-                    watch(changedPath);
-                    loadModule(changedPath);
-                }
-                break;
-            case MODIFY_MODULE:
-                Long lastModification = loadedLastTime.get(getRealPath(changedPath));
-                if (lastModification == null || Instant.now().toEpochMilli() - lastModification > 50L) {
-                    if (ixiLifetime.containsKey(getModuleName(changedPath, true))) {
-                        unloadModule(changedPath);
-                    }
-                    loadedLastTime.put(getRealPath(changedPath), Instant.now().toEpochMilli());
-                    loadModule(getRealPath(changedPath));
-                }
-                break;
-            case DELETE_MODULE:
-                Path realPath = getRealPath(changedPath);
-                unwatch(realPath);
-                if (ixiLifetime.containsKey(getModuleName(realPath, false))) {
-                    unloadModule(changedPath);
-                }
-                break;
-            default:
-        }
-    }
-
-    private static OsVariants checkOs() {
-        String os = System.getProperty("os.name");
-        if (os.startsWith("Windows")) {
-            return OsVariants.Windows;
-        } else {
-            return OsVariants.Unix;
-        }
-    }
-
-    private void watch(Path dir) {
-        try {
-            WatchKey watchKey = dir.register(watcher, new WatchEvent.Kind[]{ENTRY_CREATE, ENTRY_DELETE, ENTRY_MODIFY}, SensitivityWatchEventModifier.HIGH);
-            watchKeys.put(watchKey, dir);
-        } catch (IOException e) {
-            log.error("Could not create watcher for path '" + dir + "'.");
-        }
-    }
-
-    private void unwatch(Path dir) {
-        // TODO: Get watchkey for 'dir' in an optimized way
-        Optional<WatchKey> dirKey = watchKeys.keySet().stream().filter(watchKey -> watchKeys.get(watchKey).equals(dir)).findFirst();
-        if (dirKey.isPresent()) {
-            watchKeys.remove(dirKey.get());
-            dirKey.get().cancel();
-        }
-    }
-
-    private Path getPackagePath(Path modulePath) {
-        return modulePath.resolve("package.json");
-    }
-
-    public AbstractResponse processCommand(final String command, Map<String, Object> request) {
-        Map<String, CallableRequest<AbstractResponse>> ixiMap;
-        AbstractResponse res;
-        String substring;
-        for (String key: ixiAPI.keySet()) {
-            substring = command.substring(0, key.length());
-            if(substring.equals(key)) {
-                String subCmd = command.substring(key.length()+1);
-                ixiMap = ixiAPI.get(key);
-                res = ixiMap.get(subCmd).call(request);
-                if(res != null) return res;
-            }
-        }
-        return null;
-    }
-
-    private void loadModule(Path modulePath) {
-        log.info("Searching: " + modulePath);
-        Path packageJsonPath = getPackagePath(modulePath);
-        if (!Files.exists(packageJsonPath)) {
-            log.info("No package.json found in " + modulePath);
-            return;
-        }
-        final Map packageJson;
-        Reader packageJsonReader;
-        try {
-            packageJsonReader = new FileReader(packageJsonPath.toFile());
-            packageJson = gson.fromJson(packageJsonReader, Map.class);
-        } catch (FileNotFoundException e) {
-            log.error("Could not load " + packageJsonPath.toString());
-            return;
-        }
-        try {
-            packageJsonReader.close();
-        } catch (IOException e) {
-            log.error("Could not close file " + packageJsonPath.toString());
-        }
-        if(packageJson != null && packageJson.get("main") != null) {
-            log.info("Loading module: " + getModuleName(modulePath, true));
-            Path pathToMain = Paths.get(modulePath.toString(), (String) packageJson.get("main"));
-            attach(pathToMain, getModuleName(modulePath, true));
-        } else {
-            log.info("No start script found");
-        }
-    }
-
-    private void unloadModule(Path moduleNamePath) {
-        log.debug("Unloading module: " + moduleNamePath);
-        Path realPath = getRealPath(moduleNamePath);
-        String moduleName = getModuleName(realPath, false);
-        detach(moduleName);
-        ixiAPI.remove(moduleName);
-    }
-
-    private void attach(Path pathToMain, String moduleName) {
-        Reader ixiModuleReader;
-        try {
-            ixiModuleReader = new FileReader(pathToMain.toFile());
-        } catch (FileNotFoundException e) {
-            log.error("Could not load " + pathToMain);
-            return;
-        }
-        log.info("Starting script: " + pathToMain);
-        Map<String, CallableRequest<AbstractResponse>> ixiMap = new HashMap<>();
-        Map<String, Runnable> startStop = new HashMap<>();
-
-        Bindings bindings = scriptEngine.createBindings();
-        bindings.put("API", ixiMap);
-        bindings.put("IXICycle", startStop);
-        bindings.put("IOTA", iota);
-
-        ixiAPI.put(moduleName, ixiMap);
-        ixiLifetime.put(moduleName, startStop);
-        try {
-            scriptEngine.eval(ixiModuleReader, bindings);
-        } catch (ScriptException e) {
-            log.error("Script error");
-        }
-        try {
-            ixiModuleReader.close();
-        } catch (IOException e) {
-            log.error("Could not close " + pathToMain);
-        }
-    }
-
-    private void detach(String moduleName) {
-        Map<String, Runnable> ixiMap = ixiLifetime.get(moduleName);
-        if(ixiMap != null) {
-            Runnable stop = ixiMap.get("shutdown");
-            if (stop != null) stop.run();
-        }
-        ixiLifetime.remove(moduleName);
-    }
-
-    public void shutdown() throws InterruptedException, IOException {
-        if(dirWatchThread != null) {
-            shutdown = true;
-            dirWatchThread.join();
-            ixiAPI.keySet().forEach(this::detach);
-            ixiAPI.clear();
-            ixiLifetime.clear();
-        }
-    }
-}
-=======
 package com.iota.iri;
 
 import com.google.gson.Gson;
@@ -548,5 +254,4 @@
             ixiLifetime.clear();
         }
     }
-}
->>>>>>> 42544053
+}