--- conflicted
+++ resolved
@@ -13,13 +13,8 @@
 import com.iota.iri.conf.TipSelConfig;
 import com.iota.iri.controllers.TipsViewModel;
 import com.iota.iri.controllers.TransactionViewModel;
-<<<<<<< HEAD
-import com.iota.iri.network.impl.TipsRequesterImpl;
+import com.iota.iri.model.persistables.SpentAddress;
 import com.iota.iri.model.persistables.Transaction;
-import com.iota.iri.network.TransactionRequester;
-=======
-import com.iota.iri.model.persistables.SpentAddress;
->>>>>>> 3d3fc07e
 import com.iota.iri.network.NeighborRouter;
 import com.iota.iri.network.TransactionRequester;
 import com.iota.iri.network.impl.TipsRequesterImpl;
@@ -54,6 +49,7 @@
 import com.iota.iri.service.transactionpruning.async.AsyncTransactionPruner;
 import com.iota.iri.storage.Indexable;
 import com.iota.iri.storage.Persistable;
+import com.iota.iri.storage.PersistenceCache;
 import com.iota.iri.storage.PersistenceProvider;
 import com.iota.iri.storage.Tangle;
 import com.iota.iri.storage.rocksDB.RocksDBPersistenceProvider;
@@ -319,24 +315,15 @@
     private void initializeTangle() {
         switch (configuration.getMainDb()) {
             case "rocksdb": {
-<<<<<<< HEAD
             	PersistenceProvider persistance = new RocksDBPersistenceProvider(
-=======
-                tangle.addPersistenceProvider(createRocksDbProvider(
->>>>>>> 3d3fc07e
                         configuration.getDbPath(),
                         configuration.getDbLogPath(),
                         configuration.getDbCacheSize(),
                         Tangle.COLUMN_FAMILIES,
-<<<<<<< HEAD
                         Tangle.METADATA_COLUMN_FAMILY);
             	
                 tangle.addPersistenceProvider(persistance);
                 tangle.addCache(Transaction.class, new PersistenceCache<Transaction>(persistance, configuration.getCacheSizeBytes(), Transaction.class));
-=======
-                        Tangle.METADATA_COLUMN_FAMILY)
-                );
->>>>>>> 3d3fc07e
                 break;
             }
             default: {
