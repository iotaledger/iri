--- conflicted
+++ resolved
@@ -67,13 +67,8 @@
         initializeTangle();
         tangle.init();
 
-<<<<<<< HEAD
-        if (configuration.booling(Configuration.DefaultConfSettings.RESCAN_DB)){
-            rescanDb();
-=======
         if (configuration.isRescanDb()){
             rescan_db();
->>>>>>> a454d8c0
         }
 
         if (configuration.isRevalidate()) {
@@ -90,7 +85,7 @@
         node.init();
     }
 
-    private void rescanDb() throws Exception {
+    private void rescan_db() throws Exception {
         //delete all transaction indexes
         tangle.clearColumn(com.iota.iri.model.Address.class);
         tangle.clearColumn(com.iota.iri.model.Bundle.class);
