--- conflicted
+++ resolved
@@ -1,24 +1,13 @@
 package com.iota.iri;
-
-import java.security.SecureRandom;
-import java.util.HashMap;
-import java.util.List;
-import java.util.Map;
-
-import org.apache.commons.lang3.NotImplementedException;
-import org.slf4j.Logger;
-import org.slf4j.LoggerFactory;
 
 import com.iota.iri.conf.IotaConfig;
 import com.iota.iri.controllers.TipsViewModel;
 import com.iota.iri.controllers.TransactionViewModel;
-import com.iota.iri.model.persistables.SpentAddress;
 import com.iota.iri.network.NeighborRouter;
+import com.iota.iri.network.TipsRequester;
 import com.iota.iri.network.TransactionRequester;
-<<<<<<< HEAD
 import com.iota.iri.network.TransactionRequesterWorker;
-import com.iota.iri.network.UDPReceiver;
-import com.iota.iri.network.replicator.Replicator;
+import com.iota.iri.network.pipeline.TransactionProcessingPipeline;
 import com.iota.iri.service.TipsSolidifier;
 import com.iota.iri.service.ledger.LedgerService;
 import com.iota.iri.service.milestone.LatestMilestoneTracker;
@@ -27,59 +16,27 @@
 import com.iota.iri.service.milestone.MilestoneSolidifier;
 import com.iota.iri.service.milestone.SeenMilestonesRetriever;
 import com.iota.iri.service.snapshot.LocalSnapshotManager;
-=======
-import com.iota.iri.network.impl.TipsRequesterImpl;
-import com.iota.iri.network.impl.TransactionRequesterWorkerImpl;
-import com.iota.iri.network.pipeline.TransactionProcessingPipeline;
-import com.iota.iri.network.pipeline.TransactionProcessingPipelineImpl;
-import com.iota.iri.service.TipsSolidifier;
-import com.iota.iri.service.ledger.impl.LedgerServiceImpl;
-import com.iota.iri.service.milestone.impl.LatestMilestoneTrackerImpl;
-import com.iota.iri.service.milestone.impl.LatestSolidMilestoneTrackerImpl;
-import com.iota.iri.service.milestone.impl.MilestoneServiceImpl;
-import com.iota.iri.service.milestone.impl.MilestoneSolidifierImpl;
-import com.iota.iri.service.milestone.impl.SeenMilestonesRetrieverImpl;
->>>>>>> d1e9e65c
 import com.iota.iri.service.snapshot.SnapshotException;
 import com.iota.iri.service.snapshot.SnapshotProvider;
 import com.iota.iri.service.snapshot.SnapshotService;
 import com.iota.iri.service.spentaddresses.SpentAddressesException;
-<<<<<<< HEAD
 import com.iota.iri.service.spentaddresses.SpentAddressesProvider;
 import com.iota.iri.service.spentaddresses.SpentAddressesService;
 import com.iota.iri.service.tipselection.TipSelector;
 import com.iota.iri.service.transactionpruning.TransactionPruner;
 import com.iota.iri.storage.Indexable;
 import com.iota.iri.storage.Persistable;
-import com.iota.iri.storage.Tangle;
-import com.iota.iri.storage.rocksDB.RocksDBPersistenceProvider;
-import com.iota.iri.utils.Pair;
-
-import java.util.List;
-
-=======
-import com.iota.iri.service.spentaddresses.impl.SpentAddressesProviderImpl;
-import com.iota.iri.service.spentaddresses.impl.SpentAddressesServiceImpl;
-import com.iota.iri.service.tipselection.EntryPointSelector;
-import com.iota.iri.service.tipselection.RatingCalculator;
-import com.iota.iri.service.tipselection.TailFinder;
-import com.iota.iri.service.tipselection.TipSelector;
-import com.iota.iri.service.tipselection.Walker;
-import com.iota.iri.service.tipselection.impl.CumulativeWeightCalculator;
-import com.iota.iri.service.tipselection.impl.EntryPointSelectorImpl;
-import com.iota.iri.service.tipselection.impl.TailFinderImpl;
-import com.iota.iri.service.tipselection.impl.TipSelectorImpl;
-import com.iota.iri.service.tipselection.impl.WalkerAlpha;
-import com.iota.iri.service.transactionpruning.TransactionPruningException;
-import com.iota.iri.service.transactionpruning.async.AsyncTransactionPruner;
-import com.iota.iri.storage.Indexable;
-import com.iota.iri.storage.Persistable;
 import com.iota.iri.storage.PersistenceProvider;
 import com.iota.iri.storage.Tangle;
 import com.iota.iri.storage.rocksDB.RocksDBPersistenceProvider;
 import com.iota.iri.utils.Pair;
->>>>>>> d1e9e65c
 import com.iota.iri.zmq.ZmqMessageQueueProvider;
+import org.apache.commons.lang3.NotImplementedException;
+import org.slf4j.Logger;
+import org.slf4j.LoggerFactory;
+
+import java.util.List;
+import java.util.Map;
 
 /**
  *
@@ -144,38 +101,24 @@
 
     private final BundleValidator bundleValidator;
 
-<<<<<<< HEAD
     private final Tangle tangle;
     private final TransactionValidator transactionValidator;
     private final TipsSolidifier tipsSolidifier;
     private final TransactionRequester transactionRequester;
-    public final Node node; // used in test
-    private final UDPReceiver udpReceiver;
-    private final Replicator replicator;
+    private final TipsRequester tipsRequester;
+    private final TransactionProcessingPipeline txPipeline;
+    public final NeighborRouter neighborRouter; // used in test
     private final IotaConfig configuration;
     private final TipsViewModel tipsViewModel;
     private final TipSelector tipsSelector;
-=======
-    public final Tangle tangle;
-    public final TransactionValidator transactionValidator;
-    public final TipsSolidifier tipsSolidifier;
-    public final TransactionRequester transactionRequester;
-    public final TipsRequesterImpl tipRequester;
-    public final TransactionProcessingPipeline txPipeline;
-    public final NeighborRouter neighborRouter;
-    public final IotaConfig configuration;
-    public final TipsViewModel tipsViewModel;
-    public final TipSelector tipsSelector;
->>>>>>> d1e9e65c
 
     /**
      * Initializes the latest snapshot and then creates all services needed to run an IOTA node.
      *
      * @param configuration Information about how this node will be configured.
-<<<<<<< HEAD
      *
      */
-    public Iota(IotaConfig configuration, SpentAddressesProvider spentAddressesProvider, SpentAddressesService spentAddressesService, SnapshotProvider snapshotProvider, SnapshotService snapshotService, LocalSnapshotManager localSnapshotManager, MilestoneService milestoneService, LatestMilestoneTracker latestMilestoneTracker, LatestSolidMilestoneTracker latestSolidMilestoneTracker, SeenMilestonesRetriever seenMilestonesRetriever, LedgerService ledgerService, TransactionPruner transactionPruner, MilestoneSolidifier milestoneSolidifier, TransactionRequesterWorker transactionRequesterWorker, BundleValidator bundleValidator, Tangle tangle, TransactionValidator transactionValidator, TipsSolidifier tipsSolidifier, TransactionRequester transactionRequester, Node node, UDPReceiver udpReceiver, Replicator replicator, TipsViewModel tipsViewModel, TipSelector tipsSelector) {
+    public Iota(IotaConfig configuration, SpentAddressesProvider spentAddressesProvider, SpentAddressesService spentAddressesService, SnapshotProvider snapshotProvider, SnapshotService snapshotService, LocalSnapshotManager localSnapshotManager, MilestoneService milestoneService, LatestMilestoneTracker latestMilestoneTracker, LatestSolidMilestoneTracker latestSolidMilestoneTracker, SeenMilestonesRetriever seenMilestonesRetriever, LedgerService ledgerService, TransactionPruner transactionPruner, MilestoneSolidifier milestoneSolidifier, TransactionRequesterWorker transactionRequesterWorker, BundleValidator bundleValidator, Tangle tangle, TransactionValidator transactionValidator, TipsSolidifier tipsSolidifier, TransactionRequester transactionRequester, NeighborRouter neighborRouter, TransactionProcessingPipeline transactionProcessingPipeline, TipsRequester tipsRequester, TipsViewModel tipsViewModel, TipSelector tipsSelector) {
         this.configuration = configuration;
 
         this.ledgerService = ledgerService;
@@ -191,15 +134,17 @@
         this.milestoneSolidifier = milestoneSolidifier;
         this.transactionPruner = transactionPruner;
         this.transactionRequesterWorker = transactionRequesterWorker;
+        this.neighborRouter = neighborRouter;
+        this.txPipeline = transactionProcessingPipeline;
+        this.tipsRequester = tipsRequester;
+
         // legacy classes
         this.bundleValidator = bundleValidator;
         this.tangle = tangle;
         this.tipsViewModel = tipsViewModel;
         this.transactionRequester = transactionRequester;
         this.transactionValidator = transactionValidator;
-        this.node = node;
-        this.replicator = replicator;
-        this.udpReceiver = udpReceiver;
+
         this.tipsSolidifier = tipsSolidifier;
         this.tipsSelector = tipsSelector;
     }
@@ -214,65 +159,17 @@
         if (transactionPruner != null) {
             transactionPruner.init();
         }
-=======
-     * @throws TransactionPruningException If the TransactionPruner could not restore its state.
-     * @throws SnapshotException           If the Snapshot fails to initialize. This can happen if the snapshot
-     *                                     signature is invalid or the file cannot be read.
-     */
-    public Iota(IotaConfig configuration)
-            throws TransactionPruningException, SnapshotException, SpentAddressesException {
-        this.configuration = configuration;
-
-        // new refactored instances
-        spentAddressesProvider = new SpentAddressesProviderImpl();
-        spentAddressesService = new SpentAddressesServiceImpl();
-        snapshotProvider = new SnapshotProviderImpl();
-        snapshotService = new SnapshotServiceImpl();
-        localSnapshotManager = configuration.getLocalSnapshotsEnabled() ? new LocalSnapshotManagerImpl() : null;
-        milestoneService = new MilestoneServiceImpl();
-        latestMilestoneTracker = new LatestMilestoneTrackerImpl();
-        latestSolidMilestoneTracker = new LatestSolidMilestoneTrackerImpl();
-        seenMilestonesRetriever = new SeenMilestonesRetrieverImpl();
-        milestoneSolidifier = new MilestoneSolidifierImpl();
-        transactionPruner = configuration.getLocalSnapshotsEnabled() && configuration.getLocalSnapshotsPruningEnabled()
-                ? new AsyncTransactionPruner()
-                : null;
-        transactionRequesterWorker = new TransactionRequesterWorkerImpl();
-        neighborRouter = new NeighborRouter();
-        txPipeline = new TransactionProcessingPipelineImpl();
-        tipRequester = new TipsRequesterImpl();
-
-        // legacy code
-        bundleValidator = new BundleValidator();
-        tangle = new Tangle();
-        tipsViewModel = new TipsViewModel();
-        transactionRequester = new TransactionRequester(tangle, snapshotProvider);
-        transactionValidator = new TransactionValidator(tangle, snapshotProvider, tipsViewModel, transactionRequester);
-
-        tipsSolidifier = new TipsSolidifier(tangle, transactionValidator, tipsViewModel, configuration);
-        tipsSelector = createTipSelector(configuration);
-
-        injectDependencies();
->>>>>>> d1e9e65c
     }
 
     /**
      * <p>
-     * Initializes the latest snapshot and
-     * adds all database providers, and starts initialization of our services.
+     * Adds all database providers, and starts initialization of our services.
      * According to the {@link IotaConfig}, data is optionally cleared, reprocessed and reverified.
      * </p>
      * After this function, incoming and outbound transaction processing has started.
      *
-<<<<<<< HEAD
-     * @throws SnapshotException If the Snapshot fails to initialize.
-     *                           This can happen if the snapshot signature is invalid or the file cannot be read.
-     * @throws Exception If along the way a service fails to initialize.
-     *                   Most common cause is a file read or database error.
-=======
      * @throws Exception If along the way a service fails to initialize. Most common cause is a file read or database
      *                   error.
->>>>>>> d1e9e65c
      */
     public void init() throws Exception {
         initDependencies(); // remainder of injectDependencies method (contained init code)
@@ -292,18 +189,11 @@
 
         transactionValidator.init();
         tipsSolidifier.init();
-<<<<<<< HEAD
         transactionRequester.init();
-        udpReceiver.init();
-        replicator.init();
-        node.init();
-=======
-        transactionRequester.init(configuration.getpRemoveRequest());
 
         txPipeline.start();
         neighborRouter.start();
-        tipRequester.start();
->>>>>>> d1e9e65c
+        tipsRequester.start();
 
         latestMilestoneTracker.start();
         latestSolidMilestoneTracker.start();
@@ -319,46 +209,6 @@
         }
     }
 
-<<<<<<< HEAD
-=======
-    private void injectDependencies() throws SnapshotException, TransactionPruningException, SpentAddressesException {
-        // snapshot provider must be initialized first
-        // because we check whether spent addresses data exists
-        snapshotProvider.init(configuration);
-        spentAddressesProvider.init(configuration, createRocksDbProvider(
-                configuration.getSpentAddressesDbPath(),
-                configuration.getSpentAddressesDbLogPath(),
-                1000,
-                new HashMap<String, Class<? extends Persistable>>(1)
-                {{put("spent-addresses", SpentAddress.class);}}, null)
-            );
-        
-        spentAddressesService.init(tangle, snapshotProvider, spentAddressesProvider, bundleValidator, configuration);
-        snapshotService.init(tangle, snapshotProvider, spentAddressesService, spentAddressesProvider, configuration);
-        if (localSnapshotManager != null) {
-            localSnapshotManager.init(snapshotProvider, snapshotService, transactionPruner, configuration);
-        }
-
-        milestoneService.init(tangle, snapshotProvider, snapshotService, bundleValidator, configuration);
-        latestMilestoneTracker.init(tangle, snapshotProvider, milestoneService, milestoneSolidifier,
-                configuration);
-        latestSolidMilestoneTracker.init(tangle, snapshotProvider, milestoneService, ledgerService,
-                latestMilestoneTracker);
-        seenMilestonesRetriever.init(tangle, snapshotProvider, transactionRequester);
-        milestoneSolidifier.init(snapshotProvider, transactionValidator);
-        ledgerService.init(tangle, snapshotProvider, snapshotService, milestoneService, spentAddressesService,
-                bundleValidator);
-        if (transactionPruner != null) {
-            transactionPruner.init(tangle, snapshotProvider, spentAddressesService, spentAddressesProvider, tipsViewModel, configuration);
-        }
-        transactionRequesterWorker.init(tangle, transactionRequester, tipsViewModel, neighborRouter);
-        neighborRouter.init(configuration, configuration, transactionRequester, txPipeline);
-        txPipeline.init(neighborRouter, configuration, transactionValidator, tangle, snapshotProvider, tipsViewModel,
-                latestMilestoneTracker);
-        tipRequester.init(neighborRouter, tangle, latestMilestoneTracker, transactionRequester);
-    }
-
->>>>>>> d1e9e65c
     private void rescanDb() throws Exception {
         // delete all transaction indexes
         tangle.clearColumn(com.iota.iri.model.persistables.Address.class);
@@ -404,7 +254,7 @@
         }
 
         tipsSolidifier.shutdown();
-        tipRequester.shutdown();
+        tipsRequester.shutdown();
         txPipeline.shutdown();
         neighborRouter.shutdown();
         transactionValidator.shutdown();
@@ -434,10 +284,10 @@
             tangle.addMessageQueueProvider(new ZmqMessageQueueProvider(configuration));
         }
     }
-    
+
     /**
      * Creates a new Persistable provider with the supplied settings
-     * 
+     *
      * @param path The location where the database will be stored
      * @param log The location where the log files will be stored
      * @param cacheSize the size of the cache used by the database implementation
@@ -445,7 +295,7 @@
      * @param metadata Map of metadata used by the Persistable class, can be <code>null</code>
      * @return A new Persistance provider
      */
-    private PersistenceProvider createRocksDbProvider(String path, String log, int cacheSize, 
+    private PersistenceProvider createRocksDbProvider(String path, String log, int cacheSize,
             Map<String, Class<? extends Persistable>> columnFamily,
             Map.Entry<String, Class<? extends Persistable>> metadata) {
         return new RocksDBPersistenceProvider(
