package com.iota.iri;

import com.iota.iri.conf.IotaConfig;
import com.iota.iri.controllers.TipsViewModel;
import com.iota.iri.controllers.TransactionViewModel;
import com.iota.iri.network.NeighborRouter;
import com.iota.iri.network.TipsRequester;
import com.iota.iri.network.TransactionRequester;
import com.iota.iri.network.pipeline.TransactionProcessingPipeline;
import com.iota.iri.service.ledger.LedgerService;
import com.iota.iri.service.milestone.*;
import com.iota.iri.service.snapshot.LocalSnapshotManager;
import com.iota.iri.service.snapshot.SnapshotException;
import com.iota.iri.service.snapshot.SnapshotProvider;
import com.iota.iri.service.snapshot.SnapshotService;
import com.iota.iri.service.snapshot.conditions.SnapshotDepthCondition;
import com.iota.iri.service.spentaddresses.SpentAddressesException;
import com.iota.iri.service.spentaddresses.SpentAddressesProvider;
import com.iota.iri.service.spentaddresses.SpentAddressesService;
import com.iota.iri.service.tipselection.TipSelector;
import com.iota.iri.service.transactionpruning.DepthPruningCondition;
import com.iota.iri.service.transactionpruning.SizePruningCondition;
import com.iota.iri.service.transactionpruning.TransactionPruner;
import com.iota.iri.service.validation.TransactionSolidifier;
import com.iota.iri.service.validation.TransactionValidator;
import com.iota.iri.storage.*;
import com.iota.iri.storage.rocksDB.RocksDBPersistenceProvider;
import com.iota.iri.utils.Pair;
import com.iota.iri.zmq.ZmqMessageQueueProvider;

import java.util.List;
import java.util.Map;

import org.apache.commons.lang3.NotImplementedException;
import org.slf4j.Logger;
import org.slf4j.LoggerFactory;

/**
 *
 * The main class of IRI. This will propagate transactions into and throughout the network. This data is stored as a
 * {@link Tangle}, a form of a Directed acyclic graph. All incoming data will be stored in one or more implementations
 * of {@link PersistenceProvider}.
 *
 * <p>
 * During initialization, all the Providers can be set to rescan or revalidate their transactions. After initialization,
 * an asynchronous process has started which will process inbound and outbound transactions. Each full node should be
 * peered with 3-5 other full nodes (neighbors) to function optimally.
 * </p>
 * <p>
 * If this node has no Neighbors defined, no data is transferred. However, if the node has Neighbors, but no Internet
 * connection, synchronization will continue after Internet connection is established. Any transactions sent to this
 * node in its local network will then be processed. This makes IRI able to run partially offline if an already existing
 * database exists on this node.
 * </p>
 * <p>
 *     Validation of a transaction is the process by which other devices choose the transaction.
 *     This is done via a {@link TipSelector} algorithm, after which the transaction performs
 *     the necessary proof-of-work in order to cast their vote of confirmation/approval upon those tips.
 * </p>
 * <p>
 *     As many other transactions repeat this process on top of each other,
 *     validation of the transaction in question slowly builds up enough verifications.
 *     Eventually this will reach a minimum acceptable verification threshold.
 *     This threshold is determined by the recipient of the transaction.
 *     When this minimum threshold is reached, the transaction is "confirmed".
 * </p>
 *
 */
public class Iota {

    private static final Logger log = LoggerFactory.getLogger(Iota.class);

    //Fields must be public in order to be used by IXI

    public final SpentAddressesProvider spentAddressesProvider;

    public final SpentAddressesService spentAddressesService;

    public final SnapshotProvider snapshotProvider;

    public final SnapshotService snapshotService;

    public final LocalSnapshotManager localSnapshotManager;

    public final MilestoneService milestoneService;

    public final SeenMilestonesRetriever seenMilestonesRetriever;

    public final LedgerService ledgerService;

    public final TransactionPruner transactionPruner;

    public final MilestoneSolidifier milestoneSolidifier;

    public final TransactionSolidifier transactionSolidifier;

    public final BundleValidator bundleValidator;

    public final Tangle tangle;
    public final TransactionValidator transactionValidator;
    public final TransactionRequester transactionRequester;
    public final TipsRequester tipsRequester;
    public final TransactionProcessingPipeline txPipeline;
    public final NeighborRouter neighborRouter; // used in test
    public final IotaConfig configuration;
    public final TipsViewModel tipsViewModel;
    public final TipSelector tipsSelector;

    public LocalSnapshotsPersistenceProvider localSnapshotsDb;

    /**
     * Initializes the latest snapshot and then creates all services needed to run an IOTA node.
     *
     * @param configuration Information about how this node will be configured.
     *
     */
    public Iota(IotaConfig configuration, SpentAddressesProvider spentAddressesProvider,
<<<<<<< HEAD
            SpentAddressesService spentAddressesService, SnapshotProvider snapshotProvider,
            SnapshotService snapshotService, LocalSnapshotManager localSnapshotManager,
            MilestoneService milestoneService, SeenMilestonesRetriever seenMilestonesRetriever,
            LedgerService ledgerService, TransactionPruner transactionPruner, MilestoneSolidifier milestoneSolidifier,
            BundleValidator bundleValidator, Tangle tangle, TransactionValidator transactionValidator,
            TransactionRequester transactionRequester, NeighborRouter neighborRouter,
            TransactionProcessingPipeline transactionProcessingPipeline, TipsRequester tipsRequester,
            TipsViewModel tipsViewModel, TipSelector tipsSelector, LocalSnapshotsPersistenceProvider localSnapshotsDb,
            CacheManager cacheManager, TransactionSolidifier transactionSolidifier) {
=======
                SpentAddressesService spentAddressesService, SnapshotProvider snapshotProvider,
                SnapshotService snapshotService, LocalSnapshotManager localSnapshotManager,
                MilestoneService milestoneService, LatestMilestoneTracker latestMilestoneTracker,
                LatestSolidMilestoneTracker latestSolidMilestoneTracker, SeenMilestonesRetriever seenMilestonesRetriever,
                LedgerService ledgerService, TransactionPruner transactionPruner, MilestoneSolidifier milestoneSolidifier,
                BundleValidator bundleValidator, Tangle tangle, TransactionValidator transactionValidator,
                TransactionRequester transactionRequester, NeighborRouter neighborRouter,
                TransactionProcessingPipeline transactionProcessingPipeline, TipsRequester tipsRequester,
                TipsViewModel tipsViewModel, TipSelector tipsSelector, LocalSnapshotsPersistenceProvider localSnapshotsDb,
                TransactionSolidifier transactionSolidifier) {
>>>>>>> f0f1e8d5
        this.configuration = configuration;

        this.ledgerService = ledgerService;
        this.spentAddressesProvider = spentAddressesProvider;
        this.spentAddressesService = spentAddressesService;
        this.snapshotProvider = snapshotProvider;
        this.snapshotService = snapshotService;
        this.localSnapshotManager = localSnapshotManager;
        this.milestoneService = milestoneService;
        this.seenMilestonesRetriever = seenMilestonesRetriever;
        this.milestoneSolidifier = milestoneSolidifier;
        this.transactionPruner = transactionPruner;
        this.neighborRouter = neighborRouter;
        this.txPipeline = transactionProcessingPipeline;
        this.tipsRequester = tipsRequester;
        this.transactionSolidifier = transactionSolidifier;
        this.localSnapshotsDb = localSnapshotsDb;

        // legacy classes
        this.bundleValidator = bundleValidator;
        this.tangle = tangle;
        this.tipsViewModel = tipsViewModel;
        this.transactionRequester = transactionRequester;
        this.transactionValidator = transactionValidator;

        this.tipsSelector = tipsSelector;
    }

    private void initDependencies() throws SnapshotException, SpentAddressesException {
        //snapshot provider must be initialized first
        //because we check whether spent addresses data exists
        snapshotProvider.init();
        boolean assertSpentAddressesExistence = !configuration.isTestnet()
                && snapshotProvider.getInitialSnapshot().getIndex() != configuration.getMilestoneStartIndex();
        spentAddressesProvider.init(assertSpentAddressesExistence);
        seenMilestonesRetriever.init();
        if (transactionPruner != null) {
            transactionPruner.init();
        }
    }

    /**
     * <p>
     * Adds all database providers, and starts initialization of our services.
     * According to the {@link IotaConfig}, data is optionally cleared, reprocessed and reverified.
     * </p>
     * After this function, incoming and outbound transaction processing has started.
     *
     * @throws Exception If along the way a service fails to initialize. Most common cause is a file read or database
     *                   error.
     */
    public void init() throws Exception {
        localSnapshotsDb.init();
        initDependencies(); // remainder of injectDependencies method (contained init code)

        initializeTangle();
        tangle.init();

        if (configuration.isRescanDb()) {
            rescanDb();
        }

        if (configuration.isRevalidate()) {
            tangle.clearColumn(com.iota.iri.model.persistables.Milestone.class);
            tangle.clearColumn(com.iota.iri.model.StateDiff.class);
            tangle.clearMetadata(com.iota.iri.model.persistables.Transaction.class);
        }

        txPipeline.start();
        neighborRouter.start();
        tipsRequester.start();

        seenMilestonesRetriever.start();
        milestoneSolidifier.start();
        transactionSolidifier.start();

        if (localSnapshotManager != null) {
            localSnapshotManager.addSnapshotCondition(new SnapshotDepthCondition(configuration, snapshotProvider));
            localSnapshotManager.addPruningConditions(
                    new DepthPruningCondition(configuration, snapshotProvider, tangle),
                    new SizePruningCondition(tangle, configuration));
            localSnapshotManager.start(milestoneSolidifier);
        }
        if (transactionPruner != null) {
            transactionPruner.start();
        }
    }

    private void rescanDb() throws Exception {
        // delete all transaction indexes
        tangle.clearColumn(com.iota.iri.model.persistables.Address.class);
        tangle.clearColumn(com.iota.iri.model.persistables.Bundle.class);
        tangle.clearColumn(com.iota.iri.model.persistables.Approvee.class);
        tangle.clearColumn(com.iota.iri.model.persistables.ObsoleteTag.class);
        tangle.clearColumn(com.iota.iri.model.persistables.Tag.class);
        tangle.clearColumn(com.iota.iri.model.persistables.Milestone.class);
        tangle.clearColumn(com.iota.iri.model.StateDiff.class);
        tangle.clearMetadata(com.iota.iri.model.persistables.Transaction.class);

        // rescan all tx & refill the columns
        TransactionViewModel tx = TransactionViewModel.first(tangle);
        int counter = 0;
        while (tx != null) {
            if (++counter % 10000 == 0) {
                log.info("Rescanned {} Transactions", counter);
            }
            List<Pair<Indexable, Persistable>> saveBatch = tx.getSaveBatch();
            //don't re-save the tx itself
            saveBatch.remove(saveBatch.size() - 1);
            tangle.saveBatch(saveBatch);
            tx = tx.next(tangle);
        }
    }

    /**
     * Gracefully shuts down by calling <tt>shutdown()</tt> on all used services. Exceptions during shutdown are not
     * caught.
     */
    public void shutdown() throws Exception {
        // shutdown in reverse starting order (to not break any dependencies)
        milestoneSolidifier.shutdown();
        transactionSolidifier.shutdown();
        seenMilestonesRetriever.shutdown();

        if (transactionPruner != null) {
            transactionPruner.shutdown();
        }
        if (localSnapshotManager != null) {
            localSnapshotManager.shutdown();
        }

        tipsRequester.shutdown();
        txPipeline.shutdown();
        neighborRouter.shutdown();
        localSnapshotsDb.shutdown();
        tangle.shutdown();

        // free the resources of the snapshot provider last because all other instances need it
        snapshotProvider.shutdown();
    }


    private void initializeTangle() {
        switch (configuration.getMainDb()) {
            case "rocksdb": {
                tangle.addPersistenceProvider(createRocksDbProvider(
                        configuration.getDbPath(),
                        configuration.getDbLogPath(),
                        configuration.getDbConfigFile(),
                        configuration.getDbCacheSize(),
                        Tangle.COLUMN_FAMILIES,
                        Tangle.METADATA_COLUMN_FAMILY)
                );
                break;
            }
            default: {
                throw new NotImplementedException("No such database type.");
            }
        }
        if (configuration.isZmqEnabled()) {
            tangle.addMessageQueueProvider(new ZmqMessageQueueProvider(configuration));
        }
    }

    /**
     * Creates a new Persistable provider with the supplied settings
     *
     * @param path The location where the database will be stored
     * @param log The location where the log files will be stored
     * @param configFile The location where the RocksDB config is read from
     * @param cacheSize the size of the cache used by the database implementation
     * @param columnFamily A map of the names related to their Persistable class
     * @param metadata Map of metadata used by the Persistable class, can be <code>null</code>
     * @return A new Persistance provider
     */
    private PersistenceProvider createRocksDbProvider(String path, String log, String configFile, int cacheSize,
                                                      Map<String, Class<? extends Persistable>> columnFamily,
                                                      Map.Entry<String, Class<? extends Persistable>> metadata) {
        return new RocksDBPersistenceProvider(
                path, log, configFile, cacheSize, columnFamily, metadata);
    }

}<|MERGE_RESOLUTION|>--- conflicted
+++ resolved
@@ -115,7 +115,6 @@
      *
      */
     public Iota(IotaConfig configuration, SpentAddressesProvider spentAddressesProvider,
-<<<<<<< HEAD
             SpentAddressesService spentAddressesService, SnapshotProvider snapshotProvider,
             SnapshotService snapshotService, LocalSnapshotManager localSnapshotManager,
             MilestoneService milestoneService, SeenMilestonesRetriever seenMilestonesRetriever,
@@ -124,19 +123,7 @@
             TransactionRequester transactionRequester, NeighborRouter neighborRouter,
             TransactionProcessingPipeline transactionProcessingPipeline, TipsRequester tipsRequester,
             TipsViewModel tipsViewModel, TipSelector tipsSelector, LocalSnapshotsPersistenceProvider localSnapshotsDb,
-            CacheManager cacheManager, TransactionSolidifier transactionSolidifier) {
-=======
-                SpentAddressesService spentAddressesService, SnapshotProvider snapshotProvider,
-                SnapshotService snapshotService, LocalSnapshotManager localSnapshotManager,
-                MilestoneService milestoneService, LatestMilestoneTracker latestMilestoneTracker,
-                LatestSolidMilestoneTracker latestSolidMilestoneTracker, SeenMilestonesRetriever seenMilestonesRetriever,
-                LedgerService ledgerService, TransactionPruner transactionPruner, MilestoneSolidifier milestoneSolidifier,
-                BundleValidator bundleValidator, Tangle tangle, TransactionValidator transactionValidator,
-                TransactionRequester transactionRequester, NeighborRouter neighborRouter,
-                TransactionProcessingPipeline transactionProcessingPipeline, TipsRequester tipsRequester,
-                TipsViewModel tipsViewModel, TipSelector tipsSelector, LocalSnapshotsPersistenceProvider localSnapshotsDb,
-                TransactionSolidifier transactionSolidifier) {
->>>>>>> f0f1e8d5
+            TransactionSolidifier transactionSolidifier) {
         this.configuration = configuration;
 
         this.ledgerService = ledgerService;
