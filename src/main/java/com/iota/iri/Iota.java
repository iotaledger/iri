package com.iota.iri;

import com.iota.iri.cache.CacheManager;
import com.iota.iri.conf.IotaConfig;
import com.iota.iri.controllers.TipsViewModel;
import com.iota.iri.controllers.TransactionViewModel;
import com.iota.iri.network.NeighborRouter;
import com.iota.iri.network.TipsRequester;
import com.iota.iri.network.TransactionRequester;
import com.iota.iri.network.pipeline.TransactionProcessingPipeline;
import com.iota.iri.service.ledger.LedgerService;
<<<<<<< HEAD
import com.iota.iri.service.milestone.MilestoneService;
import com.iota.iri.service.milestone.MilestoneSolidifier;
import com.iota.iri.service.milestone.SeenMilestonesRetriever;
=======
import com.iota.iri.service.milestone.*;
>>>>>>> c9c74c27
import com.iota.iri.service.snapshot.LocalSnapshotManager;
import com.iota.iri.service.snapshot.SnapshotException;
import com.iota.iri.service.snapshot.SnapshotProvider;
import com.iota.iri.service.snapshot.SnapshotService;
import com.iota.iri.service.snapshot.conditions.SnapshotDepthCondition;
import com.iota.iri.service.spentaddresses.SpentAddressesException;
import com.iota.iri.service.spentaddresses.SpentAddressesProvider;
import com.iota.iri.service.spentaddresses.SpentAddressesService;
import com.iota.iri.service.tipselection.TipSelector;
import com.iota.iri.service.transactionpruning.DepthPruningCondition;
import com.iota.iri.service.transactionpruning.SizePruningCondition;
import com.iota.iri.service.transactionpruning.TransactionPruner;
<<<<<<< HEAD
import com.iota.iri.service.validation.TransactionSolidifier;
import com.iota.iri.service.validation.TransactionValidator;
import com.iota.iri.storage.Indexable;
import com.iota.iri.storage.Persistable;
import com.iota.iri.storage.PersistenceProvider;
import com.iota.iri.storage.Tangle;
=======
import com.iota.iri.storage.*;
>>>>>>> c9c74c27
import com.iota.iri.storage.rocksDB.RocksDBPersistenceProvider;
import com.iota.iri.utils.Pair;
import com.iota.iri.zmq.ZmqMessageQueueProvider;

import java.util.List;
import java.util.Map;

import org.apache.commons.lang3.NotImplementedException;
import org.slf4j.Logger;
import org.slf4j.LoggerFactory;

/**
 *
 * The main class of IRI. This will propagate transactions into and throughout the network. This data is stored as a
 * {@link Tangle}, a form of a Directed acyclic graph. All incoming data will be stored in one or more implementations
 * of {@link PersistenceProvider}.
 *
 * <p>
 * During initialization, all the Providers can be set to rescan or revalidate their transactions. After initialization,
 * an asynchronous process has started which will process inbound and outbound transactions. Each full node should be
 * peered with 3-5 other full nodes (neighbors) to function optimally.
 * </p>
 * <p>
 * If this node has no Neighbors defined, no data is transferred. However, if the node has Neighbors, but no Internet
 * connection, synchronization will continue after Internet connection is established. Any transactions sent to this
 * node in its local network will then be processed. This makes IRI able to run partially offline if an already existing
 * database exists on this node.
 * </p>
 * <p>
 *     Validation of a transaction is the process by which other devices choose the transaction.
 *     This is done via a {@link TipSelector} algorithm, after which the transaction performs
 *     the necessary proof-of-work in order to cast their vote of confirmation/approval upon those tips.
 * </p>
 * <p>
 *     As many other transactions repeat this process on top of each other,
 *     validation of the transaction in question slowly builds up enough verifications.
 *     Eventually this will reach a minimum acceptable verification threshold.
 *     This threshold is determined by the recipient of the transaction.
 *     When this minimum threshold is reached, the transaction is "confirmed".
 * </p>
 *
 */
public class Iota {

    private static final Logger log = LoggerFactory.getLogger(Iota.class);

    //Fields must be public in order to be used by IXI

    public final SpentAddressesProvider spentAddressesProvider;

    public final SpentAddressesService spentAddressesService;

    public final SnapshotProvider snapshotProvider;

    public final SnapshotService snapshotService;

    public final LocalSnapshotManager localSnapshotManager;

    public final MilestoneService milestoneService;

    public final SeenMilestonesRetriever seenMilestonesRetriever;

    public final LedgerService ledgerService;

    public final TransactionPruner transactionPruner;

    public final MilestoneSolidifier milestoneSolidifier;

    public final TransactionSolidifier transactionSolidifier;

    public final BundleValidator bundleValidator;

    public final Tangle tangle;
    public final TransactionValidator transactionValidator;
    public final TransactionRequester transactionRequester;
    public final TipsRequester tipsRequester;
    public final TransactionProcessingPipeline txPipeline;
    public final NeighborRouter neighborRouter; // used in test
    public final IotaConfig configuration;
    public final TipsViewModel tipsViewModel;
    public final TipSelector tipsSelector;

    public LocalSnapshotsPersistenceProvider localSnapshotsDb;
    public final CacheManager cacheManager;

    /**
     * Initializes the latest snapshot and then creates all services needed to run an IOTA node.
     *
     * @param configuration Information about how this node will be configured.
     *
     */
<<<<<<< HEAD
    public Iota(IotaConfig configuration, SpentAddressesProvider spentAddressesProvider, SpentAddressesService spentAddressesService, SnapshotProvider snapshotProvider, SnapshotService snapshotService, LocalSnapshotManager localSnapshotManager, MilestoneService milestoneService, SeenMilestonesRetriever seenMilestonesRetriever, LedgerService ledgerService, TransactionPruner transactionPruner, MilestoneSolidifier milestoneSolidifier, BundleValidator bundleValidator, Tangle tangle, TransactionValidator transactionValidator, TransactionRequester transactionRequester, NeighborRouter neighborRouter, TransactionProcessingPipeline transactionProcessingPipeline, TipsRequester tipsRequester, TipsViewModel tipsViewModel, TipSelector tipsSelector, TransactionSolidifier transactionSolidifier) {
=======
    public Iota(IotaConfig configuration, SpentAddressesProvider spentAddressesProvider,
            SpentAddressesService spentAddressesService, SnapshotProvider snapshotProvider,
            SnapshotService snapshotService, LocalSnapshotManager localSnapshotManager,
            MilestoneService milestoneService, LatestMilestoneTracker latestMilestoneTracker,
            LatestSolidMilestoneTracker latestSolidMilestoneTracker, SeenMilestonesRetriever seenMilestonesRetriever,
            LedgerService ledgerService, TransactionPruner transactionPruner, MilestoneSolidifier milestoneSolidifier,
            BundleValidator bundleValidator, Tangle tangle, TransactionValidator transactionValidator,
            TransactionRequester transactionRequester, NeighborRouter neighborRouter,
            TransactionProcessingPipeline transactionProcessingPipeline, TipsRequester tipsRequester,
            TipsViewModel tipsViewModel, TipSelector tipsSelector, LocalSnapshotsPersistenceProvider localSnapshotsDb,
            CacheManager cacheManager) {
>>>>>>> c9c74c27
        this.configuration = configuration;

        this.ledgerService = ledgerService;
        this.spentAddressesProvider = spentAddressesProvider;
        this.spentAddressesService = spentAddressesService;
        this.snapshotProvider = snapshotProvider;
        this.snapshotService = snapshotService;
        this.localSnapshotManager = localSnapshotManager;
        this.milestoneService = milestoneService;
        this.seenMilestonesRetriever = seenMilestonesRetriever;
        this.milestoneSolidifier = milestoneSolidifier;
        this.transactionPruner = transactionPruner;
        this.neighborRouter = neighborRouter;
        this.txPipeline = transactionProcessingPipeline;
        this.tipsRequester = tipsRequester;
<<<<<<< HEAD
        this.transactionSolidifier = transactionSolidifier;
=======
        this.localSnapshotsDb = localSnapshotsDb;

>>>>>>> c9c74c27

        // legacy classes
        this.bundleValidator = bundleValidator;
        this.tangle = tangle;
        this.tipsViewModel = tipsViewModel;
        this.transactionRequester = transactionRequester;
        this.transactionValidator = transactionValidator;

        this.tipsSelector = tipsSelector;
        this.cacheManager = cacheManager;
    }

    private void initDependencies() throws SnapshotException, SpentAddressesException {
        //snapshot provider must be initialized first
        //because we check whether spent addresses data exists
        snapshotProvider.init();
        boolean assertSpentAddressesExistence = !configuration.isTestnet()
                && snapshotProvider.getInitialSnapshot().getIndex() != configuration.getMilestoneStartIndex();
        spentAddressesProvider.init(assertSpentAddressesExistence);
        seenMilestonesRetriever.init();
        if (transactionPruner != null) {
            transactionPruner.init();
        }
    }

    /**
     * <p>
     * Adds all database providers, and starts initialization of our services.
     * According to the {@link IotaConfig}, data is optionally cleared, reprocessed and reverified.
     * </p>
     * After this function, incoming and outbound transaction processing has started.
     *
     * @throws Exception If along the way a service fails to initialize. Most common cause is a file read or database
     *                   error.
     */
    public void init() throws Exception {
        localSnapshotsDb.init();
        initDependencies(); // remainder of injectDependencies method (contained init code)

        initializeTangle();
        tangle.init();

        if (configuration.isRescanDb()) {
            rescanDb();
        }

        if (configuration.isRevalidate()) {
            tangle.clearColumn(com.iota.iri.model.persistables.Milestone.class);
            tangle.clearColumn(com.iota.iri.model.StateDiff.class);
            tangle.clearMetadata(com.iota.iri.model.persistables.Transaction.class);
        }

        txPipeline.start();
        neighborRouter.start();
        tipsRequester.start();

        seenMilestonesRetriever.start();
        transactionSolidifier.start();
        milestoneSolidifier.start();

        if (localSnapshotManager != null) {
<<<<<<< HEAD
            localSnapshotManager.start(milestoneSolidifier);
=======
            localSnapshotManager.addSnapshotCondition(new SnapshotDepthCondition(configuration, snapshotProvider));
            localSnapshotManager.addPruningConditions(
                    new DepthPruningCondition(configuration, snapshotProvider, tangle),
                    new SizePruningCondition(tangle, configuration));
            localSnapshotManager.start(latestMilestoneTracker);
>>>>>>> c9c74c27
        }
        if (transactionPruner != null) {
            transactionPruner.start();
        }
    }

    private void rescanDb() throws Exception {
        // delete all transaction indexes
        tangle.clearColumn(com.iota.iri.model.persistables.Address.class);
        tangle.clearColumn(com.iota.iri.model.persistables.Bundle.class);
        tangle.clearColumn(com.iota.iri.model.persistables.Approvee.class);
        tangle.clearColumn(com.iota.iri.model.persistables.ObsoleteTag.class);
        tangle.clearColumn(com.iota.iri.model.persistables.Tag.class);
        tangle.clearColumn(com.iota.iri.model.persistables.Milestone.class);
        tangle.clearColumn(com.iota.iri.model.StateDiff.class);
        tangle.clearMetadata(com.iota.iri.model.persistables.Transaction.class);

        // rescan all tx & refill the columns
        TransactionViewModel tx = TransactionViewModel.first(tangle);
        int counter = 0;
        while (tx != null) {
            if (++counter % 10000 == 0) {
                log.info("Rescanned {} Transactions", counter);
            }
            List<Pair<Indexable, Persistable>> saveBatch = tx.getSaveBatch();
            //don't re-save the tx itself
            saveBatch.remove(saveBatch.size() - 1);
            tangle.saveBatch(saveBatch);
            tx = tx.next(tangle);
        }
    }

    /**
     * Gracefully shuts down by calling <tt>shutdown()</tt> on all used services. Exceptions during shutdown are not
     * caught.
     */
    public void shutdown() throws Exception {
        // shutdown in reverse starting order (to not break any dependencies)
        milestoneSolidifier.shutdown();
        transactionSolidifier.shutdown();
        seenMilestonesRetriever.shutdown();

        if (transactionPruner != null) {
            transactionPruner.shutdown();
        }
        if (localSnapshotManager != null) {
            localSnapshotManager.shutdown();
        }

        tipsRequester.shutdown();
        txPipeline.shutdown();
        neighborRouter.shutdown();
<<<<<<< HEAD
=======
        transactionValidator.shutdown();
        localSnapshotsDb.shutdown();
>>>>>>> c9c74c27
        tangle.shutdown();

        // free the resources of the snapshot provider last because all other instances need it
        snapshotProvider.shutdown();
    }


    private void initializeTangle() {
        switch (configuration.getMainDb()) {
            case "rocksdb": {
                tangle.addPersistenceProvider(createRocksDbProvider(
                        configuration.getDbPath(),
                        configuration.getDbLogPath(),
                        configuration.getDbConfigFile(),
                        configuration.getDbCacheSize(),
                        Tangle.COLUMN_FAMILIES,
                        Tangle.METADATA_COLUMN_FAMILY)
                );
                break;
            }
            default: {
                throw new NotImplementedException("No such database type.");
            }
        }
        tangle.setCacheManager(cacheManager);
        if (configuration.isZmqEnabled()) {
            tangle.addMessageQueueProvider(new ZmqMessageQueueProvider(configuration));
        }
    }

    /**
     * Creates a new Persistable provider with the supplied settings
     *
     * @param path The location where the database will be stored
     * @param log The location where the log files will be stored
     * @param configFile The location where the RocksDB config is read from
     * @param cacheSize the size of the cache used by the database implementation
     * @param columnFamily A map of the names related to their Persistable class
     * @param metadata Map of metadata used by the Persistable class, can be <code>null</code>
     * @return A new Persistance provider
     */
    private PersistenceProvider createRocksDbProvider(String path, String log, String configFile, int cacheSize,
            Map<String, Class<? extends Persistable>> columnFamily,
            Map.Entry<String, Class<? extends Persistable>> metadata) {
        return new RocksDBPersistenceProvider(
                path, log, configFile, cacheSize, columnFamily, metadata);
    }

}<|MERGE_RESOLUTION|>--- conflicted
+++ resolved
@@ -9,13 +9,9 @@
 import com.iota.iri.network.TransactionRequester;
 import com.iota.iri.network.pipeline.TransactionProcessingPipeline;
 import com.iota.iri.service.ledger.LedgerService;
-<<<<<<< HEAD
 import com.iota.iri.service.milestone.MilestoneService;
 import com.iota.iri.service.milestone.MilestoneSolidifier;
 import com.iota.iri.service.milestone.SeenMilestonesRetriever;
-=======
-import com.iota.iri.service.milestone.*;
->>>>>>> c9c74c27
 import com.iota.iri.service.snapshot.LocalSnapshotManager;
 import com.iota.iri.service.snapshot.SnapshotException;
 import com.iota.iri.service.snapshot.SnapshotProvider;
@@ -28,16 +24,13 @@
 import com.iota.iri.service.transactionpruning.DepthPruningCondition;
 import com.iota.iri.service.transactionpruning.SizePruningCondition;
 import com.iota.iri.service.transactionpruning.TransactionPruner;
-<<<<<<< HEAD
 import com.iota.iri.service.validation.TransactionSolidifier;
 import com.iota.iri.service.validation.TransactionValidator;
 import com.iota.iri.storage.Indexable;
 import com.iota.iri.storage.Persistable;
 import com.iota.iri.storage.PersistenceProvider;
 import com.iota.iri.storage.Tangle;
-=======
 import com.iota.iri.storage.*;
->>>>>>> c9c74c27
 import com.iota.iri.storage.rocksDB.RocksDBPersistenceProvider;
 import com.iota.iri.utils.Pair;
 import com.iota.iri.zmq.ZmqMessageQueueProvider;
@@ -129,21 +122,17 @@
      * @param configuration Information about how this node will be configured.
      *
      */
-<<<<<<< HEAD
-    public Iota(IotaConfig configuration, SpentAddressesProvider spentAddressesProvider, SpentAddressesService spentAddressesService, SnapshotProvider snapshotProvider, SnapshotService snapshotService, LocalSnapshotManager localSnapshotManager, MilestoneService milestoneService, SeenMilestonesRetriever seenMilestonesRetriever, LedgerService ledgerService, TransactionPruner transactionPruner, MilestoneSolidifier milestoneSolidifier, BundleValidator bundleValidator, Tangle tangle, TransactionValidator transactionValidator, TransactionRequester transactionRequester, NeighborRouter neighborRouter, TransactionProcessingPipeline transactionProcessingPipeline, TipsRequester tipsRequester, TipsViewModel tipsViewModel, TipSelector tipsSelector, TransactionSolidifier transactionSolidifier) {
-=======
+    //public Iota(IotaConfig configuration, SpentAddressesProvider spentAddressesProvider, SpentAddressesService spentAddressesService, SnapshotProvider snapshotProvider, SnapshotService snapshotService, LocalSnapshotManager localSnapshotManager, MilestoneService milestoneService, SeenMilestonesRetriever seenMilestonesRetriever, LedgerService ledgerService, TransactionPruner transactionPruner, MilestoneSolidifier milestoneSolidifier, BundleValidator bundleValidator, Tangle tangle, TransactionValidator transactionValidator, TransactionRequester transactionRequester, NeighborRouter neighborRouter, TransactionProcessingPipeline transactionProcessingPipeline, TipsRequester tipsRequester, TipsViewModel tipsViewModel, TipSelector tipsSelector, TransactionSolidifier transactionSolidifier) {
     public Iota(IotaConfig configuration, SpentAddressesProvider spentAddressesProvider,
             SpentAddressesService spentAddressesService, SnapshotProvider snapshotProvider,
             SnapshotService snapshotService, LocalSnapshotManager localSnapshotManager,
-            MilestoneService milestoneService, LatestMilestoneTracker latestMilestoneTracker,
-            LatestSolidMilestoneTracker latestSolidMilestoneTracker, SeenMilestonesRetriever seenMilestonesRetriever,
+            MilestoneService milestoneService, SeenMilestonesRetriever seenMilestonesRetriever,
             LedgerService ledgerService, TransactionPruner transactionPruner, MilestoneSolidifier milestoneSolidifier,
             BundleValidator bundleValidator, Tangle tangle, TransactionValidator transactionValidator,
             TransactionRequester transactionRequester, NeighborRouter neighborRouter,
             TransactionProcessingPipeline transactionProcessingPipeline, TipsRequester tipsRequester,
             TipsViewModel tipsViewModel, TipSelector tipsSelector, LocalSnapshotsPersistenceProvider localSnapshotsDb,
-            CacheManager cacheManager) {
->>>>>>> c9c74c27
+            CacheManager cacheManager, TransactionSolidifier transactionSolidifier) {
         this.configuration = configuration;
 
         this.ledgerService = ledgerService;
@@ -159,12 +148,9 @@
         this.neighborRouter = neighborRouter;
         this.txPipeline = transactionProcessingPipeline;
         this.tipsRequester = tipsRequester;
-<<<<<<< HEAD
         this.transactionSolidifier = transactionSolidifier;
-=======
         this.localSnapshotsDb = localSnapshotsDb;
 
->>>>>>> c9c74c27
 
         // legacy classes
         this.bundleValidator = bundleValidator;
@@ -226,15 +212,11 @@
         milestoneSolidifier.start();
 
         if (localSnapshotManager != null) {
-<<<<<<< HEAD
-            localSnapshotManager.start(milestoneSolidifier);
-=======
             localSnapshotManager.addSnapshotCondition(new SnapshotDepthCondition(configuration, snapshotProvider));
             localSnapshotManager.addPruningConditions(
                     new DepthPruningCondition(configuration, snapshotProvider, tangle),
                     new SizePruningCondition(tangle, configuration));
-            localSnapshotManager.start(latestMilestoneTracker);
->>>>>>> c9c74c27
+            localSnapshotManager.start(milestoneSolidifier);
         }
         if (transactionPruner != null) {
             transactionPruner.start();
@@ -287,11 +269,7 @@
         tipsRequester.shutdown();
         txPipeline.shutdown();
         neighborRouter.shutdown();
-<<<<<<< HEAD
-=======
-        transactionValidator.shutdown();
         localSnapshotsDb.shutdown();
->>>>>>> c9c74c27
         tangle.shutdown();
 
         // free the resources of the snapshot provider last because all other instances need it
