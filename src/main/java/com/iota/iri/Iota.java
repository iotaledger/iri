package com.iota.iri;

import com.iota.iri.conf.IotaConfig;
import com.iota.iri.conf.TipSelConfig;
import com.iota.iri.controllers.TipsViewModel;
import com.iota.iri.controllers.TransactionViewModel;
import com.iota.iri.network.Node;
import com.iota.iri.network.TransactionRequester;
import com.iota.iri.network.impl.TransactionRequesterWorkerImpl;
import com.iota.iri.network.UDPReceiver;
import com.iota.iri.network.replicator.Replicator;
import com.iota.iri.service.TipsSolidifier;
import com.iota.iri.service.ledger.impl.LedgerServiceImpl;
import com.iota.iri.service.milestone.impl.LatestMilestoneTrackerImpl;
import com.iota.iri.service.milestone.impl.LatestSolidMilestoneTrackerImpl;
import com.iota.iri.service.milestone.impl.MilestoneServiceImpl;
import com.iota.iri.service.milestone.impl.MilestoneSolidifierImpl;
import com.iota.iri.service.milestone.impl.SeenMilestonesRetrieverImpl;
import com.iota.iri.service.snapshot.SnapshotException;
import com.iota.iri.service.snapshot.impl.LocalSnapshotManagerImpl;
import com.iota.iri.service.snapshot.impl.SnapshotProviderImpl;
import com.iota.iri.service.snapshot.impl.SnapshotServiceImpl;
import com.iota.iri.service.tipselection.EntryPointSelector;
import com.iota.iri.service.tipselection.RatingCalculator;
import com.iota.iri.service.tipselection.TailFinder;
import com.iota.iri.service.tipselection.TipSelector;
import com.iota.iri.service.tipselection.Walker;
import com.iota.iri.service.tipselection.impl.CumulativeWeightCalculator;
import com.iota.iri.service.tipselection.impl.EntryPointSelectorImpl;
import com.iota.iri.service.tipselection.impl.TailFinderImpl;
import com.iota.iri.service.tipselection.impl.TipSelectorImpl;
import com.iota.iri.service.tipselection.impl.WalkerAlpha;
import com.iota.iri.service.transactionpruning.TransactionPruningException;
import com.iota.iri.service.transactionpruning.async.AsyncTransactionPruner;
import com.iota.iri.storage.Indexable;
import com.iota.iri.storage.Persistable;
import com.iota.iri.storage.PersistenceProvider;
import com.iota.iri.storage.Tangle;
import com.iota.iri.storage.ZmqPublishProvider;
import com.iota.iri.storage.rocksDB.RocksDBPersistenceProvider;
import com.iota.iri.utils.Pair;
import com.iota.iri.zmq.MessageQ;
import org.apache.commons.lang3.NotImplementedException;
import org.slf4j.Logger;
import org.slf4j.LoggerFactory;

import java.security.SecureRandom;
import java.util.List;

/**
 *
 * The main class of IRI. This will propagate transactions into and throughout the network.
 * This data is stored as a {@link Tangle}, a form of a Directed acyclic graph.
 * All incoming data will be stored in one or more implementations of {@link PersistenceProvider}.
 *
 * <p>
 *     During initialization, all the Providers can be set to rescan or revalidate their transactions.
 *     After initialization, an asynchronous process has started which will process inbound and outbound transactions.
 *     Each full node should be peered with 7-9 other full nodes (neighbors) to function optimally.
 * </p>
 * <p>
 *     If this node has no Neighbors defined, no data is transferred.
 *     However, if the node has Neighbors, but no Internet connection,
 *     synchronization will continue after Internet connection is established.
 *     Any transactions sent to this node in its local network will then be processed.
 *     This makes IRI able to run partially offline if an already existing database exists on this node.
 * </p>
 * <p>
 *     Validation of a transaction is the process by which other devices choose the transaction.
 *     This is done via a {@link TipSelector} algorithm, after which the transaction performs
 *     the necessary proof-of-work in order to cast their vote of confirmation/approval upon those tips. <br/>
 *
 *     As many other transactions repeat this process on top of each other,
 *     validation of the transaction in question slowly builds up enough verifications.
 *     Eventually this will reach a minimum acceptable verification threshold.
 *     This threshold is determined by the recipient of the transaction.
 *     When this minimum threshold is reached, the transaction is "confirmed".
 * </p>
 *
 */
public class Iota {
    private static final Logger log = LoggerFactory.getLogger(Iota.class);

    public final SnapshotProviderImpl snapshotProvider;

    public final SnapshotServiceImpl snapshotService;

    public final LocalSnapshotManagerImpl localSnapshotManager;

    public final MilestoneServiceImpl milestoneService;

    public final LatestMilestoneTrackerImpl latestMilestoneTracker;

    public final LatestSolidMilestoneTrackerImpl latestSolidMilestoneTracker;

    public final SeenMilestonesRetrieverImpl seenMilestonesRetriever;

    public final LedgerServiceImpl ledgerService = new LedgerServiceImpl();

    public final AsyncTransactionPruner transactionPruner;

    public final MilestoneSolidifierImpl milestoneSolidifier;

    public final TransactionRequesterWorkerImpl transactionRequesterWorker;

    public final Tangle tangle;
    public final TransactionValidator transactionValidator;
    public final TipsSolidifier tipsSolidifier;
    public final TransactionRequester transactionRequester;
    public final Node node;
    public final UDPReceiver udpReceiver;
    public final Replicator replicator;
    public final IotaConfig configuration;
    public final TipsViewModel tipsViewModel;
    public final MessageQ messageQ;
    public final TipSelector tipsSelector;

    /**
     * Initializes the latest snapshot and then creates all services needed to run an IOTA node.
     *
     * @param configuration Information about how this node will be configured.
     * @throws TransactionPruningException If the TransactionPruner could not restore its state.
     * @throws SnapshotException If the Snapshot fails to initialize.
     *                           This can happen if the snapshot signature is invalid or the file cannot be read.
     */
    public Iota(IotaConfig configuration) throws TransactionPruningException, SnapshotException {
        this.configuration = configuration;

        // new refactored instances
        snapshotProvider = new SnapshotProviderImpl();
        snapshotService = new SnapshotServiceImpl();
        localSnapshotManager = new LocalSnapshotManagerImpl();
        milestoneService = new MilestoneServiceImpl();
        latestMilestoneTracker = new LatestMilestoneTrackerImpl();
        latestSolidMilestoneTracker = new LatestSolidMilestoneTrackerImpl();
        seenMilestonesRetriever = new SeenMilestonesRetrieverImpl();
        milestoneSolidifier = new MilestoneSolidifierImpl();
        transactionPruner = new AsyncTransactionPruner();
        transactionRequesterWorker = new TransactionRequesterWorkerImpl();

        // legacy code
        tangle = new Tangle();
        messageQ = MessageQ.createWith(configuration);
        tipsViewModel = new TipsViewModel();
        transactionRequester = new TransactionRequester(tangle, snapshotProvider, messageQ);
        transactionValidator = new TransactionValidator(tangle, snapshotProvider, tipsViewModel, transactionRequester);
        node = new Node(tangle, snapshotProvider, transactionValidator, transactionRequester, tipsViewModel,
                latestMilestoneTracker, messageQ, configuration);
        replicator = new Replicator(node, configuration);
        udpReceiver = new UDPReceiver(node, configuration);
        tipsSolidifier = new TipsSolidifier(tangle, transactionValidator, tipsViewModel);
        tipsSelector = createTipSelector(configuration);

        injectDependencies();
    }

    /**
     * Adds all database providers, and starts initialization of our services.
     * According to the {@link IotaConfig}, data is optionally cleared, reprocessed and reverified.<br/>
     * After this function, incoming and outbound transaction processing has started.
     *
     * @throws Exception If along the way a service fails to initialize.
     *                   Most common cause is a file read or database error.
     */
    public void init() throws Exception {
        initializeTangle();
        tangle.init();

        if (configuration.isRescanDb()){
            rescanDb();
        }

        if (configuration.isRevalidate()) {
            tangle.clearColumn(com.iota.iri.model.persistables.Milestone.class);
            tangle.clearColumn(com.iota.iri.model.StateDiff.class);
            tangle.clearMetadata(com.iota.iri.model.persistables.Transaction.class);
        }

        transactionValidator.init(configuration.isTestnet(), configuration.getMwm());
        tipsSolidifier.init();
        transactionRequester.init(configuration.getpRemoveRequest());
        udpReceiver.init();
        replicator.init();
        node.init();

        latestMilestoneTracker.start();
        latestSolidMilestoneTracker.start();
        seenMilestonesRetriever.start();
        milestoneSolidifier.start();
        transactionRequesterWorker.start();

        if (configuration.getLocalSnapshotsEnabled()) {
            localSnapshotManager.start(latestMilestoneTracker);

            if (configuration.getLocalSnapshotsPruningEnabled()) {
                 transactionPruner.start();
            }
        }
    }

    private void injectDependencies() throws SnapshotException, TransactionPruningException {
        snapshotProvider.init(configuration);
        snapshotService.init(tangle, snapshotProvider, configuration);
        localSnapshotManager.init(snapshotProvider, snapshotService, transactionPruner, configuration);
        milestoneService.init(tangle, snapshotProvider, messageQ, configuration);
        latestMilestoneTracker.init(tangle, snapshotProvider, milestoneService, milestoneSolidifier,
                messageQ, configuration);
        latestSolidMilestoneTracker.init(tangle, snapshotProvider, ledgerService, latestMilestoneTracker, messageQ);
        seenMilestonesRetriever.init(tangle, snapshotProvider, transactionRequester);
        milestoneSolidifier.init(snapshotProvider, transactionValidator);
        ledgerService.init(tangle, snapshotProvider, snapshotService, milestoneService);
        transactionPruner.init(tangle, snapshotProvider, tipsViewModel, configuration).restoreState();
        transactionRequesterWorker.init(tangle, transactionRequester, tipsViewModel, node);
    }

    private void rescanDb() throws Exception {
        //delete all transaction indexes
        tangle.clearColumn(com.iota.iri.model.persistables.Address.class);
        tangle.clearColumn(com.iota.iri.model.persistables.Bundle.class);
        tangle.clearColumn(com.iota.iri.model.persistables.Approvee.class);
        tangle.clearColumn(com.iota.iri.model.persistables.ObsoleteTag.class);
        tangle.clearColumn(com.iota.iri.model.persistables.Tag.class);
        tangle.clearColumn(com.iota.iri.model.persistables.Milestone.class);
        tangle.clearColumn(com.iota.iri.model.StateDiff.class);
        tangle.clearMetadata(com.iota.iri.model.persistables.Transaction.class);

        //rescan all tx & refill the columns
        TransactionViewModel tx = TransactionViewModel.first(tangle);
        int counter = 0;
        while (tx != null) {
            if (++counter % 10000 == 0) {
                log.info("Rescanned {} Transactions", counter);
            }
            List<Pair<Indexable, Persistable>> saveBatch = tx.getSaveBatch();
            saveBatch.remove(5);
            tangle.saveBatch(saveBatch);
            tx = tx.next(tangle);
        }
    }

    /**
     * Gracefully shuts down by calling <tt>shutdown()</tt> on all used services.
     * Exceptions during shutdown are not caught.
     */
    public void shutdown() throws Exception {
<<<<<<< HEAD
        transactionRequesterWorker.shutdown();
        tipsSolidifier.shutdown();
        node.shutdown();
        udpReceiver.shutdown();
        replicator.shutdown();
        transactionValidator.shutdown();
        tangle.shutdown();
        messageQ.shutdown();

=======
>>>>>>> 1263ef50
        // shutdown in reverse starting order (to not break any dependencies)
        milestoneSolidifier.shutdown();
        seenMilestonesRetriever.shutdown();
        latestSolidMilestoneTracker.shutdown();
        latestMilestoneTracker.shutdown();

        if (configuration.getLocalSnapshotsEnabled()) {
            if (configuration.getLocalSnapshotsPruningEnabled()) {
                transactionPruner.shutdown();
            }

            localSnapshotManager.shutdown();
        }

        tipsSolidifier.shutdown();
        node.shutdown();
        udpReceiver.shutdown();
        replicator.shutdown();
        transactionValidator.shutdown();
        tangle.shutdown();
        messageQ.shutdown();

        // free the resources of the snapshot provider last because all other instances need it
        snapshotProvider.shutdown();
    }

    private void initializeTangle() {
        switch (configuration.getMainDb()) {
            case "rocksdb": {
                tangle.addPersistenceProvider(new RocksDBPersistenceProvider(
                        configuration.getDbPath(),
                        configuration.getDbLogPath(),
                        configuration.getDbCacheSize()));
                break;
            }
            default: {
                throw new NotImplementedException("No such database type.");
            }
        }
        if (configuration.isZmqEnabled()) {
            tangle.addPersistenceProvider(new ZmqPublishProvider(messageQ));
        }
    }

    private TipSelector createTipSelector(TipSelConfig config) {
        EntryPointSelector entryPointSelector = new EntryPointSelectorImpl(tangle, snapshotProvider,
                latestMilestoneTracker);
        RatingCalculator ratingCalculator = new CumulativeWeightCalculator(tangle, snapshotProvider);
        TailFinder tailFinder = new TailFinderImpl(tangle);
        Walker walker = new WalkerAlpha(tailFinder, tangle, messageQ, new SecureRandom(), config);
        return new TipSelectorImpl(tangle, snapshotProvider, ledgerService, entryPointSelector, ratingCalculator,
                walker, config);
    }
}<|MERGE_RESOLUTION|>--- conflicted
+++ resolved
@@ -243,19 +243,8 @@
      * Exceptions during shutdown are not caught.
      */
     public void shutdown() throws Exception {
-<<<<<<< HEAD
+        // shutdown in reverse starting order (to not break any dependencies)
         transactionRequesterWorker.shutdown();
-        tipsSolidifier.shutdown();
-        node.shutdown();
-        udpReceiver.shutdown();
-        replicator.shutdown();
-        transactionValidator.shutdown();
-        tangle.shutdown();
-        messageQ.shutdown();
-
-=======
->>>>>>> 1263ef50
-        // shutdown in reverse starting order (to not break any dependencies)
         milestoneSolidifier.shutdown();
         seenMilestonesRetriever.shutdown();
         latestSolidMilestoneTracker.shutdown();
