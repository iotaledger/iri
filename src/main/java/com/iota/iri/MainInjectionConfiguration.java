--- conflicted
+++ resolved
@@ -94,24 +94,6 @@
 
     @Singleton
     @Provides
-<<<<<<< HEAD
-=======
-    LatestMilestoneTracker provideLatestMilestoneTracker(Tangle tangle, SnapshotProvider snapshotProvider, MilestoneService milestoneService, MilestoneSolidifier milestoneSolidifier) {
-        return new LatestMilestoneTrackerImpl(tangle, snapshotProvider, milestoneService, milestoneSolidifier, configuration);
-    }
-
-    @Singleton
-    @Provides
-    LatestSolidMilestoneTracker provideLatestSolidMilestoneTracker(Tangle tangle, SnapshotProvider snapshotProvider,
-                                                                   MilestoneService milestoneService, LedgerService ledgerService,
-                                                                   LatestMilestoneTracker latestMilestoneTracker, TransactionRequester transactionRequester) {
-        return new LatestSolidMilestoneTrackerImpl(tangle, snapshotProvider, milestoneService, ledgerService,
-                latestMilestoneTracker, transactionRequester, configuration);
-    }
-
-    @Singleton
-    @Provides
->>>>>>> f0f1e8d5
     SeenMilestonesRetriever provideSeenMilestonesRetriever(Tangle tangle, SnapshotProvider snapshotProvider, TransactionRequester transactionRequester) {
         return new SeenMilestonesRetrieverImpl(tangle, snapshotProvider, transactionRequester);
     }
@@ -166,7 +148,6 @@
     @Singleton
     @Provides
     Iota provideIota(SpentAddressesProvider spentAddressesProvider, SpentAddressesService spentAddressesService,
-<<<<<<< HEAD
             SnapshotProvider snapshotProvider, SnapshotService snapshotService,
             @Nullable LocalSnapshotManager localSnapshotManager, MilestoneService milestoneService,
             SeenMilestonesRetriever seenMilestonesRetriever, LedgerService ledgerService,
@@ -175,29 +156,12 @@
             TransactionRequester transactionRequester, NeighborRouter neighborRouter,
             TransactionProcessingPipeline transactionProcessingPipeline, TipsRequester tipsRequester,
             TipsViewModel tipsViewModel, TipSelector tipsSelector, LocalSnapshotsPersistenceProvider localSnapshotsDb,
-            CacheManager cacheManager, TransactionSolidifier transactionSolidifier) {
+            TransactionSolidifier transactionSolidifier) {
         return new Iota(configuration, spentAddressesProvider, spentAddressesService, snapshotProvider, snapshotService,
                 localSnapshotManager, milestoneService, seenMilestonesRetriever, ledgerService, transactionPruner,
                 milestoneSolidifier, bundleValidator, tangle, transactionValidator, transactionRequester,
                 neighborRouter, transactionProcessingPipeline, tipsRequester, tipsViewModel, tipsSelector,
-                localSnapshotsDb, cacheManager, transactionSolidifier);
-=======
-                     SnapshotProvider snapshotProvider, SnapshotService snapshotService,
-                     @Nullable LocalSnapshotManager localSnapshotManager, MilestoneService milestoneService,
-                     LatestMilestoneTracker latestMilestoneTracker, LatestSolidMilestoneTracker latestSolidMilestoneTracker,
-                     SeenMilestonesRetriever seenMilestonesRetriever, LedgerService ledgerService,
-                     @Nullable TransactionPruner transactionPruner, MilestoneSolidifier milestoneSolidifier,
-                     BundleValidator bundleValidator, Tangle tangle, TransactionValidator transactionValidator,
-                     TransactionRequester transactionRequester, NeighborRouter neighborRouter,
-                     TransactionProcessingPipeline transactionProcessingPipeline, TipsRequester tipsRequester,
-                     TipsViewModel tipsViewModel, TipSelector tipsSelector, LocalSnapshotsPersistenceProvider localSnapshotsDb,
-                     TransactionSolidifier transactionSolidifier) {
-        return new Iota(configuration, spentAddressesProvider, spentAddressesService, snapshotProvider, snapshotService,
-                localSnapshotManager, milestoneService, latestMilestoneTracker, latestSolidMilestoneTracker,
-                seenMilestonesRetriever, ledgerService, transactionPruner, milestoneSolidifier, bundleValidator, tangle,
-                transactionValidator, transactionRequester, neighborRouter, transactionProcessingPipeline,
-                tipsRequester, tipsViewModel, tipsSelector, localSnapshotsDb, transactionSolidifier);
->>>>>>> f0f1e8d5
+                localSnapshotsDb, transactionSolidifier);
     }
 
     @Singleton
@@ -209,19 +173,11 @@
     @Singleton
     @Provides
     API provideApi(IXI ixi, TransactionRequester transactionRequester,
-<<<<<<< HEAD
                           SpentAddressesService spentAddressesService, Tangle tangle, BundleValidator bundleValidator,
                           SnapshotProvider snapshotProvider, LedgerService ledgerService, NeighborRouter neighborRouter, TipSelector tipsSelector,
                           TipsViewModel tipsViewModel, TransactionValidator transactionValidator,
                           MilestoneSolidifier milestoneSolidifier, TransactionProcessingPipeline txPipeline, TransactionSolidifier transactionSolidifier) {
         return new API(configuration, ixi, transactionRequester, spentAddressesService, tangle, bundleValidator, snapshotProvider, ledgerService, neighborRouter, tipsSelector, tipsViewModel, transactionValidator, milestoneSolidifier, txPipeline, transactionSolidifier);
-=======
-                   SpentAddressesService spentAddressesService, Tangle tangle, BundleValidator bundleValidator,
-                   SnapshotProvider snapshotProvider, LedgerService ledgerService, NeighborRouter neighborRouter, TipSelector tipsSelector,
-                   TipsViewModel tipsViewModel, TransactionValidator transactionValidator,
-                   LatestMilestoneTracker latestMilestoneTracker, TransactionProcessingPipeline txPipeline, TransactionSolidifier transactionSolidifier) {
-        return new API(configuration, ixi, transactionRequester, spentAddressesService, tangle, bundleValidator, snapshotProvider, ledgerService, neighborRouter, tipsSelector, tipsViewModel, transactionValidator, latestMilestoneTracker, txPipeline, transactionSolidifier);
->>>>>>> f0f1e8d5
     }
 
     @Singleton
