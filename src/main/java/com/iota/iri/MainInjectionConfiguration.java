package com.iota.iri;

import com.iota.iri.cache.CacheManager;
import com.iota.iri.cache.impl.CacheManagerImpl;
import com.iota.iri.conf.IotaConfig;
import com.iota.iri.controllers.TipsViewModel;
import com.iota.iri.network.NeighborRouter;
import com.iota.iri.network.TipsRequester;
import com.iota.iri.network.TransactionRequester;
import com.iota.iri.network.pipeline.TransactionProcessingPipeline;
import com.iota.iri.service.API;
import com.iota.iri.service.ledger.LedgerService;
import com.iota.iri.service.ledger.impl.LedgerServiceImpl;
<<<<<<< HEAD
import com.iota.iri.service.milestone.MilestoneService;
import com.iota.iri.service.milestone.MilestoneSolidifier;
import com.iota.iri.service.milestone.SeenMilestonesRetriever;
=======
import com.iota.iri.service.milestone.*;
>>>>>>> c9c74c27
import com.iota.iri.service.milestone.impl.*;
import com.iota.iri.service.snapshot.LocalSnapshotManager;
import com.iota.iri.service.snapshot.SnapshotProvider;
import com.iota.iri.service.snapshot.SnapshotService;
import com.iota.iri.service.snapshot.impl.LocalSnapshotManagerImpl;
import com.iota.iri.service.snapshot.impl.SnapshotProviderImpl;
import com.iota.iri.service.snapshot.impl.SnapshotServiceImpl;
import com.iota.iri.service.spentaddresses.SpentAddressesProvider;
import com.iota.iri.service.spentaddresses.SpentAddressesService;
import com.iota.iri.service.spentaddresses.impl.SpentAddressesProviderImpl;
import com.iota.iri.service.spentaddresses.impl.SpentAddressesServiceImpl;
import com.iota.iri.service.tipselection.*;
import com.iota.iri.service.tipselection.impl.*;
import com.iota.iri.service.transactionpruning.TransactionPruner;
import com.iota.iri.service.transactionpruning.async.AsyncTransactionPruner;
<<<<<<< HEAD
import com.iota.iri.service.validation.TransactionSolidifier;
import com.iota.iri.service.validation.TransactionValidator;
import com.iota.iri.service.validation.impl.TransactionSolidifierImpl;
import com.iota.iri.storage.Persistable;
import com.iota.iri.storage.PersistenceProvider;
=======
import com.iota.iri.storage.LocalSnapshotsPersistenceProvider;
>>>>>>> c9c74c27
import com.iota.iri.storage.Tangle;
import com.iota.iri.storage.rocksDB.RocksDBPersistenceProvider;

import javax.annotation.Nullable;

import java.security.SecureRandom;

import com.google.inject.AbstractModule;
import com.google.inject.Provides;
import com.google.inject.Singleton;

/**
 * Guice module. Configuration class for dependency injection.
 */
public class MainInjectionConfiguration extends AbstractModule {

    private final IotaConfig configuration;

    /**
     * Creates the guice injection module.
     * @param configuration The iota configuration used for conditional bean creation and constructing beans with
     *                      configuration parameters.
     */
    public MainInjectionConfiguration(IotaConfig configuration) {
        this.configuration = configuration;
    }

    @Singleton
    @Provides
    SnapshotProvider provideSnapshotProvider(LocalSnapshotsPersistenceProvider localSnapshotsPersistenceProvider) {
        return new SnapshotProviderImpl(configuration, localSnapshotsPersistenceProvider);
    }

    @Singleton
    @Provides
    SpentAddressesProvider provideSpentAddressesProvider(LocalSnapshotsPersistenceProvider localSnapshotsDb) {
        return new SpentAddressesProviderImpl(configuration, localSnapshotsDb);
    }

    @Singleton
    @Provides
    SnapshotService provideSnapshotService(Tangle tangle, SnapshotProvider snapshotProvider) {
        return new SnapshotServiceImpl(tangle, snapshotProvider, configuration);
    }

    @Singleton
    @Provides
    MilestoneService provideMilestoneService(Tangle tangle, SnapshotProvider snapshotProvider, SnapshotService snapshotService, BundleValidator bundleValidator) {
        return new MilestoneServiceImpl(tangle, snapshotProvider, snapshotService, bundleValidator, configuration);
    }

    @Singleton
    @Provides
    SpentAddressesService provideSpentAddressesService(Tangle tangle, SnapshotProvider snapshotProvider, SpentAddressesProvider spentAddressesProvider, BundleValidator bundleValidator) {
        return new SpentAddressesServiceImpl(tangle, snapshotProvider, spentAddressesProvider, bundleValidator, configuration);
    }

    @Singleton
    @Provides
    LedgerService provideLedgerService(Tangle tangle, SnapshotProvider snapshotProvider, SnapshotService snapshotService, MilestoneService milestoneService, SpentAddressesService spentAddressesService, BundleValidator bundleValidator) {
        return new LedgerServiceImpl(tangle, snapshotProvider, snapshotService, milestoneService, spentAddressesService, bundleValidator);
    }

    @Singleton
    @Provides
    SeenMilestonesRetriever provideSeenMilestonesRetriever(Tangle tangle, SnapshotProvider snapshotProvider, TransactionRequester transactionRequester) {
        return new SeenMilestonesRetrieverImpl(tangle, snapshotProvider, transactionRequester);
    }

    @Singleton
    @Provides
    TransactionPruner provideTransactionPruner(Tangle tangle, SnapshotProvider snapshotProvider, SpentAddressesService spentAddressesService, SpentAddressesProvider spentAddressesProvider, TipsViewModel tipsViewModel) {
        return configuration.getLocalSnapshotsEnabled() && configuration.getLocalSnapshotsPruningEnabled()
                ? new AsyncTransactionPruner(tangle, snapshotProvider, spentAddressesService, spentAddressesProvider, tipsViewModel, configuration)
                : null;
    }

    @Singleton
    @Provides
    LocalSnapshotManager provideLocalSnapshotManager(SnapshotProvider snapshotProvider, SnapshotService snapshotService, @Nullable TransactionPruner transactionPruner) {
        return configuration.getLocalSnapshotsEnabled()
                ? new LocalSnapshotManagerImpl(snapshotProvider, snapshotService, transactionPruner, configuration)
                : null;
    }

    @Singleton
    @Provides
    TransactionValidator provideTransactionValidator(SnapshotProvider snapshotProvider, TransactionRequester transactionRequester) {
        return new TransactionValidator(snapshotProvider, transactionRequester, configuration);
    }

    @Singleton
    @Provides
    TransactionSolidifier provideTransactionSolidifier(Tangle tangle, SnapshotProvider snapshotProvider, TransactionRequester transactionRequester, TipsViewModel tipsViewModel){
        return new TransactionSolidifierImpl(tangle, snapshotProvider, transactionRequester, tipsViewModel, configuration.getCoordinator());
    }

    @Singleton
    @Provides
    CacheManager provideCacheManager() {
        return new CacheManagerImpl(configuration);
    }

    @Singleton
    @Provides
    TipSelector provideTipSelector(Tangle tangle, SnapshotProvider snapshotProvider,
                                   MilestoneSolidifier milestoneSolidifier, LedgerService ledgerService) {
        EntryPointSelector entryPointSelector = new EntryPointSelectorImpl(tangle, snapshotProvider,
                milestoneSolidifier);
        RatingCalculator ratingCalculator = new CumulativeWeightCalculator(tangle, snapshotProvider);
        TailFinder tailFinder = new TailFinderImpl(tangle);
        Walker walker = new WalkerAlpha(tailFinder, tangle, new SecureRandom(), configuration);
        return new TipSelectorImpl(tangle, snapshotProvider, ledgerService, entryPointSelector, ratingCalculator,
                walker, configuration);
    }

    @Singleton
    @Provides
<<<<<<< HEAD
    Iota provideIota(SpentAddressesProvider spentAddressesProvider, SpentAddressesService spentAddressesService, SnapshotProvider snapshotProvider, SnapshotService snapshotService, @Nullable LocalSnapshotManager localSnapshotManager, MilestoneService milestoneService, SeenMilestonesRetriever seenMilestonesRetriever, LedgerService ledgerService, @Nullable TransactionPruner transactionPruner, MilestoneSolidifier milestoneSolidifier, BundleValidator bundleValidator, Tangle tangle, TransactionValidator transactionValidator, TransactionRequester transactionRequester, NeighborRouter neighborRouter, TransactionProcessingPipeline transactionProcessingPipeline, TipsRequester tipsRequester, TipsViewModel tipsViewModel, TipSelector tipsSelector, TransactionSolidifier transactionSolidifier) {
        return new Iota(configuration, spentAddressesProvider, spentAddressesService, snapshotProvider, snapshotService, localSnapshotManager, milestoneService, seenMilestonesRetriever, ledgerService, transactionPruner, milestoneSolidifier, bundleValidator, tangle, transactionValidator, transactionRequester, neighborRouter, transactionProcessingPipeline, tipsRequester, tipsViewModel, tipsSelector, transactionSolidifier);
=======
    Iota provideIota(SpentAddressesProvider spentAddressesProvider, SpentAddressesService spentAddressesService,
            SnapshotProvider snapshotProvider, SnapshotService snapshotService,
            @Nullable LocalSnapshotManager localSnapshotManager, MilestoneService milestoneService,
            LatestMilestoneTracker latestMilestoneTracker, LatestSolidMilestoneTracker latestSolidMilestoneTracker,
            SeenMilestonesRetriever seenMilestonesRetriever, LedgerService ledgerService,
            @Nullable TransactionPruner transactionPruner, MilestoneSolidifier milestoneSolidifier,
            BundleValidator bundleValidator, Tangle tangle, TransactionValidator transactionValidator,
            TransactionRequester transactionRequester, NeighborRouter neighborRouter,
            TransactionProcessingPipeline transactionProcessingPipeline, TipsRequester tipsRequester,
            TipsViewModel tipsViewModel, TipSelector tipsSelector, LocalSnapshotsPersistenceProvider localSnapshotsDb,
            CacheManager cacheManager) {
        return new Iota(configuration, spentAddressesProvider, spentAddressesService, snapshotProvider, snapshotService,
                localSnapshotManager, milestoneService, latestMilestoneTracker, latestSolidMilestoneTracker,
                seenMilestonesRetriever, ledgerService, transactionPruner, milestoneSolidifier, bundleValidator, tangle,
                transactionValidator, transactionRequester, neighborRouter, transactionProcessingPipeline,
                tipsRequester, tipsViewModel, tipsSelector, localSnapshotsDb, cacheManager);
>>>>>>> c9c74c27
    }

    @Singleton
    @Provides
    IXI provideIxi(Iota iota) {
        return new IXI(iota);
    }

    @Singleton
    @Provides
    API provideApi(IXI ixi, TransactionRequester transactionRequester,
                           SpentAddressesService spentAddressesService, Tangle tangle, BundleValidator bundleValidator,
                   SnapshotProvider snapshotProvider, LedgerService ledgerService, NeighborRouter neighborRouter, TipSelector tipsSelector,
                   TipsViewModel tipsViewModel, TransactionValidator transactionValidator,
                   TransactionProcessingPipeline txPipeline, TransactionSolidifier transactionSolidifier, MilestoneSolidifier milestoneSolidifier) {
        return new API(configuration, ixi, transactionRequester, spentAddressesService, tangle, bundleValidator, snapshotProvider, ledgerService, neighborRouter, tipsSelector, tipsViewModel, transactionValidator, milestoneSolidifier, txPipeline, transactionSolidifier);
    }

    @Singleton
    @Provides
    MilestoneSolidifier provideMilestoneSolidifier(TransactionSolidifier transactionSolidifier, Tangle tangle, SnapshotProvider snapshotProvider, LedgerService ledgerService, TransactionRequester transactionRequester, MilestoneService milestoneService){
        return new MilestoneSolidifierImpl(transactionSolidifier,tangle,snapshotProvider, ledgerService,
                transactionRequester, milestoneService, configuration);
    }

    @Singleton
    @Provides
    LocalSnapshotsPersistenceProvider provideLocalSnapshotsPersistenceProvider(){
        return new LocalSnapshotsPersistenceProvider(new RocksDBPersistenceProvider(
                configuration.getLocalSnapshotsDbPath(),
                configuration.getLocalSnapshotsDbLogPath(),
                configuration.getDbConfigFile(),
                1000,
                LocalSnapshotsPersistenceProvider.COLUMN_FAMILIES, null));
    }

    @Override
    protected void configure() {
        // beans that only need a default constructor
        bind(Tangle.class).asEagerSingleton();
        bind(BundleValidator.class).asEagerSingleton();
        bind(TipsViewModel.class).asEagerSingleton();
    }
}<|MERGE_RESOLUTION|>--- conflicted
+++ resolved
@@ -11,13 +11,9 @@
 import com.iota.iri.service.API;
 import com.iota.iri.service.ledger.LedgerService;
 import com.iota.iri.service.ledger.impl.LedgerServiceImpl;
-<<<<<<< HEAD
 import com.iota.iri.service.milestone.MilestoneService;
 import com.iota.iri.service.milestone.MilestoneSolidifier;
 import com.iota.iri.service.milestone.SeenMilestonesRetriever;
-=======
-import com.iota.iri.service.milestone.*;
->>>>>>> c9c74c27
 import com.iota.iri.service.milestone.impl.*;
 import com.iota.iri.service.snapshot.LocalSnapshotManager;
 import com.iota.iri.service.snapshot.SnapshotProvider;
@@ -33,15 +29,10 @@
 import com.iota.iri.service.tipselection.impl.*;
 import com.iota.iri.service.transactionpruning.TransactionPruner;
 import com.iota.iri.service.transactionpruning.async.AsyncTransactionPruner;
-<<<<<<< HEAD
 import com.iota.iri.service.validation.TransactionSolidifier;
 import com.iota.iri.service.validation.TransactionValidator;
 import com.iota.iri.service.validation.impl.TransactionSolidifierImpl;
-import com.iota.iri.storage.Persistable;
-import com.iota.iri.storage.PersistenceProvider;
-=======
 import com.iota.iri.storage.LocalSnapshotsPersistenceProvider;
->>>>>>> c9c74c27
 import com.iota.iri.storage.Tangle;
 import com.iota.iri.storage.rocksDB.RocksDBPersistenceProvider;
 
@@ -160,27 +151,21 @@
 
     @Singleton
     @Provides
-<<<<<<< HEAD
-    Iota provideIota(SpentAddressesProvider spentAddressesProvider, SpentAddressesService spentAddressesService, SnapshotProvider snapshotProvider, SnapshotService snapshotService, @Nullable LocalSnapshotManager localSnapshotManager, MilestoneService milestoneService, SeenMilestonesRetriever seenMilestonesRetriever, LedgerService ledgerService, @Nullable TransactionPruner transactionPruner, MilestoneSolidifier milestoneSolidifier, BundleValidator bundleValidator, Tangle tangle, TransactionValidator transactionValidator, TransactionRequester transactionRequester, NeighborRouter neighborRouter, TransactionProcessingPipeline transactionProcessingPipeline, TipsRequester tipsRequester, TipsViewModel tipsViewModel, TipSelector tipsSelector, TransactionSolidifier transactionSolidifier) {
-        return new Iota(configuration, spentAddressesProvider, spentAddressesService, snapshotProvider, snapshotService, localSnapshotManager, milestoneService, seenMilestonesRetriever, ledgerService, transactionPruner, milestoneSolidifier, bundleValidator, tangle, transactionValidator, transactionRequester, neighborRouter, transactionProcessingPipeline, tipsRequester, tipsViewModel, tipsSelector, transactionSolidifier);
-=======
     Iota provideIota(SpentAddressesProvider spentAddressesProvider, SpentAddressesService spentAddressesService,
             SnapshotProvider snapshotProvider, SnapshotService snapshotService,
             @Nullable LocalSnapshotManager localSnapshotManager, MilestoneService milestoneService,
-            LatestMilestoneTracker latestMilestoneTracker, LatestSolidMilestoneTracker latestSolidMilestoneTracker,
             SeenMilestonesRetriever seenMilestonesRetriever, LedgerService ledgerService,
             @Nullable TransactionPruner transactionPruner, MilestoneSolidifier milestoneSolidifier,
             BundleValidator bundleValidator, Tangle tangle, TransactionValidator transactionValidator,
             TransactionRequester transactionRequester, NeighborRouter neighborRouter,
             TransactionProcessingPipeline transactionProcessingPipeline, TipsRequester tipsRequester,
             TipsViewModel tipsViewModel, TipSelector tipsSelector, LocalSnapshotsPersistenceProvider localSnapshotsDb,
-            CacheManager cacheManager) {
+            CacheManager cacheManager, TransactionSolidifier transactionSolidifier) {
         return new Iota(configuration, spentAddressesProvider, spentAddressesService, snapshotProvider, snapshotService,
-                localSnapshotManager, milestoneService, latestMilestoneTracker, latestSolidMilestoneTracker,
-                seenMilestonesRetriever, ledgerService, transactionPruner, milestoneSolidifier, bundleValidator, tangle,
-                transactionValidator, transactionRequester, neighborRouter, transactionProcessingPipeline,
-                tipsRequester, tipsViewModel, tipsSelector, localSnapshotsDb, cacheManager);
->>>>>>> c9c74c27
+                localSnapshotManager, milestoneService, seenMilestonesRetriever, ledgerService,
+                transactionPruner, milestoneSolidifier, bundleValidator, tangle, transactionValidator,
+                transactionRequester, neighborRouter, transactionProcessingPipeline, tipsRequester,
+                tipsViewModel, tipsSelector, localSnapshotsDb, cacheManager, transactionSolidifier);
     }
 
     @Singleton
