package com.iota.iri;

import com.iota.iri.cache.CacheManager;
import com.iota.iri.cache.impl.CacheManagerImpl;
import com.iota.iri.conf.IotaConfig;
import com.iota.iri.controllers.TipsViewModel;
import com.iota.iri.model.persistables.Transaction;
import com.iota.iri.network.NeighborRouter;
import com.iota.iri.network.TipsRequester;
import com.iota.iri.network.TransactionRequester;
import com.iota.iri.network.pipeline.TransactionProcessingPipeline;
import com.iota.iri.service.API;
import com.iota.iri.service.ledger.LedgerService;
import com.iota.iri.service.ledger.impl.LedgerServiceImpl;
import com.iota.iri.service.milestone.*;
import com.iota.iri.service.milestone.impl.*;
import com.iota.iri.service.snapshot.LocalSnapshotManager;
import com.iota.iri.service.snapshot.SnapshotProvider;
import com.iota.iri.service.snapshot.SnapshotService;
import com.iota.iri.service.snapshot.impl.LocalSnapshotManagerImpl;
import com.iota.iri.service.snapshot.impl.SnapshotProviderImpl;
import com.iota.iri.service.snapshot.impl.SnapshotServiceImpl;
import com.iota.iri.service.spentaddresses.SpentAddressesProvider;
import com.iota.iri.service.spentaddresses.SpentAddressesService;
import com.iota.iri.service.spentaddresses.impl.SpentAddressesProviderImpl;
import com.iota.iri.service.spentaddresses.impl.SpentAddressesServiceImpl;
import com.iota.iri.service.tipselection.*;
import com.iota.iri.service.tipselection.impl.*;
import com.iota.iri.service.transactionpruning.TransactionPruner;
import com.iota.iri.service.transactionpruning.async.AsyncTransactionPruner;
import com.iota.iri.service.validation.TransactionSolidifier;
import com.iota.iri.service.validation.TransactionValidator;
import com.iota.iri.service.validation.impl.TransactionSolidifierImpl;
import com.iota.iri.storage.LocalSnapshotsPersistenceProvider;
import com.iota.iri.storage.Tangle;
import com.iota.iri.storage.rocksDB.RocksDBPersistenceProvider;

import javax.annotation.Nullable;

import java.security.SecureRandom;

import com.google.inject.AbstractModule;
import com.google.inject.Provides;
import com.google.inject.Singleton;
import com.google.inject.name.Named;

/**
 * Guice module. Configuration class for dependency injection.
 */
public class MainInjectionConfiguration extends AbstractModule {

    private final IotaConfig configuration;

    /**
     * Creates the guice injection module.
     * @param configuration The iota configuration used for conditional bean creation and constructing beans with
     *                      configuration parameters.
     */
    public MainInjectionConfiguration(IotaConfig configuration) {
        this.configuration = configuration;
    }

    @Singleton
    @Provides
    SnapshotProvider provideSnapshotProvider(LocalSnapshotsPersistenceProvider localSnapshotsPersistenceProvider) {
        return new SnapshotProviderImpl(configuration, localSnapshotsPersistenceProvider);
    }

    @Singleton
    @Provides
    SpentAddressesProvider provideSpentAddressesProvider(LocalSnapshotsPersistenceProvider localSnapshotsDb) {
        return new SpentAddressesProviderImpl(configuration, localSnapshotsDb);
    }

    @Singleton
    @Provides
    SnapshotService provideSnapshotService(Tangle tangle, SnapshotProvider snapshotProvider) {
        return new SnapshotServiceImpl(tangle, snapshotProvider, configuration);
    }

    @Singleton
    @Provides
    MilestoneService provideMilestoneService(Tangle tangle, SnapshotProvider snapshotProvider, SnapshotService snapshotService, BundleValidator bundleValidator) {
        return new MilestoneServiceImpl(tangle, snapshotProvider, snapshotService, bundleValidator, configuration);
    }

    @Singleton
    @Provides
    SpentAddressesService provideSpentAddressesService(Tangle tangle, SnapshotProvider snapshotProvider, SpentAddressesProvider spentAddressesProvider, BundleValidator bundleValidator) {
        return new SpentAddressesServiceImpl(tangle, snapshotProvider, spentAddressesProvider, bundleValidator, configuration);
    }

    @Singleton
    @Provides
    LedgerService provideLedgerService(Tangle tangle, SnapshotProvider snapshotProvider, SnapshotService snapshotService, MilestoneService milestoneService, SpentAddressesService spentAddressesService, BundleValidator bundleValidator) {
        return new LedgerServiceImpl(tangle, snapshotProvider, snapshotService, milestoneService, spentAddressesService, bundleValidator);
    }

    @Singleton
    @Provides
    LatestMilestoneTracker provideLatestMilestoneTracker(Tangle tangle, SnapshotProvider snapshotProvider, MilestoneService milestoneService, MilestoneSolidifier milestoneSolidifier) {
        return new LatestMilestoneTrackerImpl(tangle, snapshotProvider, milestoneService, milestoneSolidifier, configuration);
    }

    @Singleton
    @Provides
    LatestSolidMilestoneTracker provideLatestSolidMilestoneTracker(Tangle tangle, SnapshotProvider snapshotProvider,
            MilestoneService milestoneService, LedgerService ledgerService,
            LatestMilestoneTracker latestMilestoneTracker, TransactionRequester transactionRequester) {
        return new LatestSolidMilestoneTrackerImpl(tangle, snapshotProvider, milestoneService, ledgerService,
                latestMilestoneTracker, transactionRequester, configuration);
    }

    @Singleton
    @Provides
    SeenMilestonesRetriever provideSeenMilestonesRetriever(Tangle tangle, SnapshotProvider snapshotProvider, TransactionRequester transactionRequester) {
        return new SeenMilestonesRetrieverImpl(tangle, snapshotProvider, transactionRequester);
    }

    @Singleton
    @Provides
    MilestoneSolidifier provideMilestoneSolidifier(SnapshotProvider snapshotProvider, TransactionSolidifier transactionSolidifier) {
        return new MilestoneSolidifierImpl(snapshotProvider, transactionSolidifier);
    }

    @Singleton
    @Provides
    TransactionPruner provideTransactionPruner(Tangle tangle, SnapshotProvider snapshotProvider, SpentAddressesService spentAddressesService, SpentAddressesProvider spentAddressesProvider, TipsViewModel tipsViewModel) {
        return configuration.getLocalSnapshotsEnabled() && configuration.getLocalSnapshotsPruningEnabled()
                ? new AsyncTransactionPruner(tangle, snapshotProvider, spentAddressesService, spentAddressesProvider, tipsViewModel, configuration)
                : null;
    }

    @Singleton
    @Provides
    LocalSnapshotManager provideLocalSnapshotManager(SnapshotProvider snapshotProvider, SnapshotService snapshotService, @Nullable TransactionPruner transactionPruner) {
        return configuration.getLocalSnapshotsEnabled()
                ? new LocalSnapshotManagerImpl(snapshotProvider, snapshotService, transactionPruner, configuration)
                : null;
    }

    @Singleton
    @Provides
    TransactionValidator provideTransactionValidator(SnapshotProvider snapshotProvider, TransactionRequester transactionRequester) {
        return new TransactionValidator(snapshotProvider, transactionRequester, configuration);
    }

    @Singleton
    @Provides
    TransactionSolidifier provideTransactionSolidifier(Tangle tangle, SnapshotProvider snapshotProvider, TransactionRequester transactionRequester, TipsViewModel tipsViewModel){
        return new TransactionSolidifierImpl(tangle, snapshotProvider, transactionRequester, tipsViewModel);
    }

    @Singleton
    @Provides
    CacheManager provideCacheManager() {
        return new CacheManagerImpl(configuration);
    }

    @Singleton
    @Provides
    TipSelector provideTipSelector(Tangle tangle, SnapshotProvider snapshotProvider,
                                   LatestMilestoneTracker latestMilestoneTracker, LedgerService ledgerService,
                                   @Named("AsyncTipSelSolidifier") TipSelSolidifier tipSelSolidifier) {
        EntryPointSelector entryPointSelector = new EntryPointSelectorImpl(tangle, snapshotProvider,
                latestMilestoneTracker);
        RatingCalculator ratingCalculator = new CumulativeWeightCalculator(tangle, snapshotProvider);
        TailFinder tailFinder = new TailFinderImpl(tangle);
        Walker walker = new WalkerAlpha(tailFinder, tangle, new SecureRandom(), configuration);
        return new TipSelectorImpl(tangle, snapshotProvider, ledgerService, entryPointSelector, ratingCalculator,
                walker, tipSelSolidifier, configuration);
    }

    @Singleton
    @Provides
    Iota provideIota(SpentAddressesProvider spentAddressesProvider, SpentAddressesService spentAddressesService,
            SnapshotProvider snapshotProvider, SnapshotService snapshotService,
            @Nullable LocalSnapshotManager localSnapshotManager, MilestoneService milestoneService,
            LatestMilestoneTracker latestMilestoneTracker, LatestSolidMilestoneTracker latestSolidMilestoneTracker,
            SeenMilestonesRetriever seenMilestonesRetriever, LedgerService ledgerService,
            @Nullable TransactionPruner transactionPruner, MilestoneSolidifier milestoneSolidifier,
            BundleValidator bundleValidator, Tangle tangle, TransactionValidator transactionValidator,
            TransactionRequester transactionRequester, NeighborRouter neighborRouter,
            TransactionProcessingPipeline transactionProcessingPipeline, TipsRequester tipsRequester,
            TipsViewModel tipsViewModel, TipSelector tipsSelector, LocalSnapshotsPersistenceProvider localSnapshotsDb,
            CacheManager cacheManager, TransactionSolidifier transactionSolidifier) {
        return new Iota(configuration, spentAddressesProvider, spentAddressesService, snapshotProvider, snapshotService,
                localSnapshotManager, milestoneService, latestMilestoneTracker, latestSolidMilestoneTracker,
                seenMilestonesRetriever, ledgerService, transactionPruner, milestoneSolidifier, bundleValidator, tangle,
                transactionValidator, transactionRequester, neighborRouter, transactionProcessingPipeline,
                tipsRequester, tipsViewModel, tipsSelector, localSnapshotsDb, cacheManager, transactionSolidifier);
    }

    @Singleton
    @Provides
    IXI provideIxi(Iota iota) {
        return new IXI(iota);
    }

    @Singleton
    @Provides
<<<<<<< HEAD
    API provideApi(IXI ixi, TransactionRequester transactionRequester,
                          SpentAddressesService spentAddressesService, Tangle tangle, BundleValidator bundleValidator,
                          SnapshotProvider snapshotProvider, LedgerService ledgerService, NeighborRouter neighborRouter, TipSelector tipsSelector,
                          TipsViewModel tipsViewModel, TransactionValidator transactionValidator,
                          LatestMilestoneTracker latestMilestoneTracker, TransactionProcessingPipeline txPipeline, TransactionSolidifier transactionSolidifier) {
        return new API(configuration, ixi, transactionRequester, spentAddressesService, tangle, bundleValidator, snapshotProvider, ledgerService, neighborRouter, tipsSelector, tipsViewModel, transactionValidator, latestMilestoneTracker, txPipeline, transactionSolidifier);
=======
    @Named("AsyncTipSelSolidifier")
    TipSelSolidifier provideAsyncTipSelSolidifier (TransactionValidator transactionValidator) {
        return new AsyncTipSelSolidifier(transactionValidator);
    }

    @Singleton
    @Provides
    @Named("DummyTipSelSolidifier")
    TipSelSolidifier provideDummyTipSelSolidifier () {
        return new DummyTipSelSolidifier();
    }

    @Singleton
    @Provides
    API provideApi(IXI ixi, TransactionRequester transactionRequester, SpentAddressesService spentAddressesService,
            Tangle tangle, BundleValidator bundleValidator, SnapshotProvider snapshotProvider,
            LedgerService ledgerService, NeighborRouter neighborRouter, TipSelector tipsSelector,
            TipsViewModel tipsViewModel, TransactionValidator transactionValidator,
            LatestMilestoneTracker latestMilestoneTracker, TransactionProcessingPipeline txPipeline,
            @Named("DummyTipSelSolidifier") TipSelSolidifier checkConsistencySolidifier) {
        return new API(configuration, ixi, transactionRequester, spentAddressesService, tangle, bundleValidator,
                snapshotProvider, ledgerService, neighborRouter, tipsSelector, tipsViewModel, transactionValidator,
                latestMilestoneTracker, txPipeline, checkConsistencySolidifier);
>>>>>>> 7d979934
    }

    @Singleton
    @Provides
    LocalSnapshotsPersistenceProvider provideLocalSnapshotsPersistenceProvider(){
        return new LocalSnapshotsPersistenceProvider(new RocksDBPersistenceProvider(
                configuration.getLocalSnapshotsDbPath(),
                configuration.getLocalSnapshotsDbLogPath(),
                configuration.getDbConfigFile(),
                1000,
                LocalSnapshotsPersistenceProvider.COLUMN_FAMILIES, null));
    }

    @Override
    protected void configure() {
        // beans that only need a default constructor
        bind(Tangle.class).asEagerSingleton();
        bind(BundleValidator.class).asEagerSingleton();
        bind(TipsViewModel.class).asEagerSingleton();
    }
}<|MERGE_RESOLUTION|>--- conflicted
+++ resolved
@@ -4,7 +4,6 @@
 import com.iota.iri.cache.impl.CacheManagerImpl;
 import com.iota.iri.conf.IotaConfig;
 import com.iota.iri.controllers.TipsViewModel;
-import com.iota.iri.model.persistables.Transaction;
 import com.iota.iri.network.NeighborRouter;
 import com.iota.iri.network.TipsRequester;
 import com.iota.iri.network.TransactionRequester;
@@ -199,38 +198,28 @@
 
     @Singleton
     @Provides
-<<<<<<< HEAD
+    @Named("AsyncTipSelSolidifier")
+    TipSelSolidifier provideAsyncTipSelSolidifier (TransactionSolidifier transactionSolidifier) {
+        return new AsyncTipSelSolidifier(transactionSolidifier);
+    }
+
+    @Singleton
+    @Provides
+    @Named("DummyTipSelSolidifier")
+    TipSelSolidifier provideDummyTipSelSolidifier () {
+        return new DummyTipSelSolidifier();
+    }
+
+    @Singleton
+    @Provides
     API provideApi(IXI ixi, TransactionRequester transactionRequester,
                           SpentAddressesService spentAddressesService, Tangle tangle, BundleValidator bundleValidator,
                           SnapshotProvider snapshotProvider, LedgerService ledgerService, NeighborRouter neighborRouter, TipSelector tipsSelector,
                           TipsViewModel tipsViewModel, TransactionValidator transactionValidator,
-                          LatestMilestoneTracker latestMilestoneTracker, TransactionProcessingPipeline txPipeline, TransactionSolidifier transactionSolidifier) {
-        return new API(configuration, ixi, transactionRequester, spentAddressesService, tangle, bundleValidator, snapshotProvider, ledgerService, neighborRouter, tipsSelector, tipsViewModel, transactionValidator, latestMilestoneTracker, txPipeline, transactionSolidifier);
-=======
-    @Named("AsyncTipSelSolidifier")
-    TipSelSolidifier provideAsyncTipSelSolidifier (TransactionValidator transactionValidator) {
-        return new AsyncTipSelSolidifier(transactionValidator);
-    }
-
-    @Singleton
-    @Provides
-    @Named("DummyTipSelSolidifier")
-    TipSelSolidifier provideDummyTipSelSolidifier () {
-        return new DummyTipSelSolidifier();
-    }
-
-    @Singleton
-    @Provides
-    API provideApi(IXI ixi, TransactionRequester transactionRequester, SpentAddressesService spentAddressesService,
-            Tangle tangle, BundleValidator bundleValidator, SnapshotProvider snapshotProvider,
-            LedgerService ledgerService, NeighborRouter neighborRouter, TipSelector tipsSelector,
-            TipsViewModel tipsViewModel, TransactionValidator transactionValidator,
-            LatestMilestoneTracker latestMilestoneTracker, TransactionProcessingPipeline txPipeline,
-            @Named("DummyTipSelSolidifier") TipSelSolidifier checkConsistencySolidifier) {
+                          LatestMilestoneTracker latestMilestoneTracker, TransactionProcessingPipeline txPipeline, TransactionSolidifier transactionSolidifier, @Named("DummyTipSelSolidifier") TipSelSolidifier checkConsistencySolidifier) {
         return new API(configuration, ixi, transactionRequester, spentAddressesService, tangle, bundleValidator,
                 snapshotProvider, ledgerService, neighborRouter, tipsSelector, tipsViewModel, transactionValidator,
-                latestMilestoneTracker, txPipeline, checkConsistencySolidifier);
->>>>>>> 7d979934
+                latestMilestoneTracker, txPipeline,transactionSolidifier, checkConsistencySolidifier);
     }
 
     @Singleton
