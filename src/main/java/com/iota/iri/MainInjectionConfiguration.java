package com.iota.iri;

import java.security.SecureRandom;
import java.util.HashMap;

import javax.annotation.Nullable;

import com.google.inject.AbstractModule;
import com.google.inject.Provides;
import com.google.inject.Singleton;
import com.iota.iri.conf.IotaConfig;
import com.iota.iri.controllers.TipsViewModel;
import com.iota.iri.network.NeighborRouter;
import com.iota.iri.network.TipsRequester;
import com.iota.iri.network.TransactionRequester;
import com.iota.iri.network.pipeline.TransactionProcessingPipeline;
import com.iota.iri.service.API;
import com.iota.iri.service.ledger.LedgerService;
import com.iota.iri.service.ledger.impl.LedgerServiceImpl;
import com.iota.iri.service.milestone.LatestMilestoneTracker;
import com.iota.iri.service.milestone.LatestSolidMilestoneTracker;
import com.iota.iri.service.milestone.MilestoneService;
import com.iota.iri.service.milestone.MilestoneSolidifier;
import com.iota.iri.service.milestone.SeenMilestonesRetriever;
import com.iota.iri.service.milestone.impl.LatestMilestoneTrackerImpl;
import com.iota.iri.service.milestone.impl.LatestSolidMilestoneTrackerImpl;
import com.iota.iri.service.milestone.impl.MilestoneServiceImpl;
import com.iota.iri.service.milestone.impl.MilestoneSolidifierImpl;
import com.iota.iri.service.milestone.impl.SeenMilestonesRetrieverImpl;
import com.iota.iri.service.snapshot.LocalSnapshotManager;
import com.iota.iri.service.snapshot.SnapshotProvider;
import com.iota.iri.service.snapshot.SnapshotService;
import com.iota.iri.service.snapshot.impl.LocalSnapshotManagerImpl;
import com.iota.iri.service.snapshot.impl.SnapshotProviderImpl;
import com.iota.iri.service.snapshot.impl.SnapshotServiceImpl;
import com.iota.iri.service.spentaddresses.SpentAddressesProvider;
import com.iota.iri.service.spentaddresses.SpentAddressesService;
import com.iota.iri.service.spentaddresses.impl.SpentAddressesProviderImpl;
import com.iota.iri.service.spentaddresses.impl.SpentAddressesServiceImpl;
import com.iota.iri.service.tipselection.EntryPointSelector;
import com.iota.iri.service.tipselection.RatingCalculator;
import com.iota.iri.service.tipselection.TailFinder;
import com.iota.iri.service.tipselection.TipSelector;
import com.iota.iri.service.tipselection.Walker;
import com.iota.iri.service.tipselection.impl.CumulativeWeightCalculator;
import com.iota.iri.service.tipselection.impl.EntryPointSelectorImpl;
import com.iota.iri.service.tipselection.impl.TailFinderImpl;
import com.iota.iri.service.tipselection.impl.TipSelectorImpl;
import com.iota.iri.service.tipselection.impl.WalkerAlpha;
import com.iota.iri.service.transactionpruning.TransactionPruner;
import com.iota.iri.service.transactionpruning.async.AsyncTransactionPruner;
import com.iota.iri.storage.Tangle;

<<<<<<< HEAD
import javax.annotation.Nullable;
import java.security.SecureRandom;

=======
>>>>>>> 52b63308
/**
 * Guice module. Configuration class for dependency injection.
 */
public class MainInjectionConfiguration extends AbstractModule {

    private final IotaConfig configuration;

    /**
     * Creates the guice injection module.
     * @param configuration The iota configuration used for conditional bean creation and constructing beans with
     *                      configuration parameters.
     */
    public MainInjectionConfiguration(IotaConfig configuration) {
        this.configuration = configuration;
    }

    @Singleton
    @Provides
    SnapshotProvider provideSnapshotProvider() {
        return new SnapshotProviderImpl(configuration);
    }

    @Singleton
    @Provides
    SpentAddressesProvider provideSpentAddressesProvider() {
<<<<<<< HEAD
        return new SpentAddressesProviderImpl(configuration);
=======
        PersistenceProvider persistenceProvider = new RocksDBPersistenceProvider(
                configuration.getSpentAddressesDbPath(),
                configuration.getSpentAddressesDbLogPath(),
                configuration.getDbConfigFile(),
                1000,
                new HashMap<String, Class<? extends Persistable>>(1)
                {{put("spent-addresses", SpentAddress.class);}}, null);
        return new SpentAddressesProviderImpl(configuration, persistenceProvider);
>>>>>>> 52b63308
    }

    @Singleton
    @Provides
    SnapshotService provideSnapshotService(Tangle tangle, SnapshotProvider snapshotProvider) {
        return new SnapshotServiceImpl(tangle, snapshotProvider, configuration);
    }

    @Singleton
    @Provides
    MilestoneService provideMilestoneService(Tangle tangle, SnapshotProvider snapshotProvider, SnapshotService snapshotService, BundleValidator bundleValidator) {
        return new MilestoneServiceImpl(tangle, snapshotProvider, snapshotService, bundleValidator, configuration);
    }

    @Singleton
    @Provides
    SpentAddressesService provideSpentAddressesService(Tangle tangle, SnapshotProvider snapshotProvider, SpentAddressesProvider spentAddressesProvider, BundleValidator bundleValidator) {
        return new SpentAddressesServiceImpl(tangle, snapshotProvider, spentAddressesProvider, bundleValidator, configuration);
    }

    @Singleton
    @Provides
    LedgerService provideLedgerService(Tangle tangle, SnapshotProvider snapshotProvider, SnapshotService snapshotService, MilestoneService milestoneService, SpentAddressesService spentAddressesService, BundleValidator bundleValidator) {
        return new LedgerServiceImpl(tangle, snapshotProvider, snapshotService, milestoneService, spentAddressesService, bundleValidator);
    }

    @Singleton
    @Provides
    LatestMilestoneTracker provideLatestMilestoneTracker(Tangle tangle, SnapshotProvider snapshotProvider, MilestoneService milestoneService, MilestoneSolidifier milestoneSolidifier) {
        return new LatestMilestoneTrackerImpl(tangle, snapshotProvider, milestoneService, milestoneSolidifier, configuration);
    }

    @Singleton
    @Provides
    LatestSolidMilestoneTracker provideLatestSolidMilestoneTracker(Tangle tangle, SnapshotProvider snapshotProvider,
            MilestoneService milestoneService, LedgerService ledgerService,
            LatestMilestoneTracker latestMilestoneTracker, TransactionRequester transactionRequester) {
        return new LatestSolidMilestoneTrackerImpl(tangle, snapshotProvider, milestoneService, ledgerService,
                latestMilestoneTracker, transactionRequester, configuration);
    }

    @Singleton
    @Provides
    SeenMilestonesRetriever provideSeenMilestonesRetriever(Tangle tangle, SnapshotProvider snapshotProvider, TransactionRequester transactionRequester) {
        return new SeenMilestonesRetrieverImpl(tangle, snapshotProvider, transactionRequester);
    }

    @Singleton
    @Provides
    MilestoneSolidifier provideMilestoneSolidifier(SnapshotProvider snapshotProvider, TransactionValidator transactionValidator) {
        return new MilestoneSolidifierImpl(snapshotProvider, transactionValidator);
    }

    @Singleton
    @Provides
    TransactionPruner provideTransactionPruner(Tangle tangle, SnapshotProvider snapshotProvider, SpentAddressesService spentAddressesService, SpentAddressesProvider spentAddressesProvider, TipsViewModel tipsViewModel) {
        return configuration.getLocalSnapshotsEnabled() && configuration.getLocalSnapshotsPruningEnabled()
                ? new AsyncTransactionPruner(tangle, snapshotProvider, spentAddressesService, spentAddressesProvider, tipsViewModel, configuration)
                : null;
    }

    @Singleton
    @Provides
    LocalSnapshotManager provideLocalSnapshotManager(SnapshotProvider snapshotProvider, SnapshotService snapshotService, @Nullable TransactionPruner transactionPruner) {
        return configuration.getLocalSnapshotsEnabled()
                ? new LocalSnapshotManagerImpl(snapshotProvider, snapshotService, transactionPruner, configuration)
                : null;
    }

    @Singleton
    @Provides
    TransactionValidator provideTransactionValidator(Tangle tangle, SnapshotProvider snapshotProvider, TipsViewModel tipsViewModel, TransactionRequester transactionRequester) {
        return new TransactionValidator(tangle, snapshotProvider, tipsViewModel, transactionRequester, configuration);
    }

    @Singleton
    @Provides
    TipSelector provideTipSelector(Tangle tangle, SnapshotProvider snapshotProvider,
                                   LatestMilestoneTracker latestMilestoneTracker, LedgerService ledgerService) {
        EntryPointSelector entryPointSelector = new EntryPointSelectorImpl(tangle, snapshotProvider,
                latestMilestoneTracker);
        RatingCalculator ratingCalculator = new CumulativeWeightCalculator(tangle, snapshotProvider);
        TailFinder tailFinder = new TailFinderImpl(tangle);
        Walker walker = new WalkerAlpha(tailFinder, tangle, new SecureRandom(), configuration);
        return new TipSelectorImpl(tangle, snapshotProvider, ledgerService, entryPointSelector, ratingCalculator,
                walker, configuration);
    }

    @Singleton
    @Provides
    Iota provideIota(SpentAddressesProvider spentAddressesProvider, SpentAddressesService spentAddressesService, SnapshotProvider snapshotProvider, SnapshotService snapshotService, @Nullable LocalSnapshotManager localSnapshotManager, MilestoneService milestoneService, LatestMilestoneTracker latestMilestoneTracker, LatestSolidMilestoneTracker latestSolidMilestoneTracker, SeenMilestonesRetriever seenMilestonesRetriever, LedgerService ledgerService, @Nullable TransactionPruner transactionPruner, MilestoneSolidifier milestoneSolidifier, BundleValidator bundleValidator, Tangle tangle, TransactionValidator transactionValidator, TransactionRequester transactionRequester, NeighborRouter neighborRouter, TransactionProcessingPipeline transactionProcessingPipeline, TipsRequester tipsRequester, TipsViewModel tipsViewModel, TipSelector tipsSelector) {
        return new Iota(configuration, spentAddressesProvider, spentAddressesService, snapshotProvider, snapshotService, localSnapshotManager, milestoneService, latestMilestoneTracker, latestSolidMilestoneTracker, seenMilestonesRetriever, ledgerService, transactionPruner, milestoneSolidifier, bundleValidator, tangle, transactionValidator, transactionRequester, neighborRouter, transactionProcessingPipeline, tipsRequester, tipsViewModel, tipsSelector);
    }

    @Singleton
    @Provides
    IXI provideIxi(Iota iota) {
        return new IXI(iota);
    }

    @Singleton
    @Provides
    API provideApi(IXI ixi, TransactionRequester transactionRequester,
                          SpentAddressesService spentAddressesService, Tangle tangle, BundleValidator bundleValidator,
                          SnapshotProvider snapshotProvider, LedgerService ledgerService, NeighborRouter neighborRouter, TipSelector tipsSelector,
                          TipsViewModel tipsViewModel, TransactionValidator transactionValidator,
                          LatestMilestoneTracker latestMilestoneTracker, TransactionProcessingPipeline txPipeline) {
        return new API(configuration, ixi, transactionRequester, spentAddressesService, tangle, bundleValidator, snapshotProvider, ledgerService, neighborRouter, tipsSelector, tipsViewModel, transactionValidator, latestMilestoneTracker, txPipeline);
    }

    @Override
    protected void configure() {
        // beans that only need a default constructor
        bind(Tangle.class).asEagerSingleton();
        bind(BundleValidator.class).asEagerSingleton();
        bind(TipsViewModel.class).asEagerSingleton();
    }

}<|MERGE_RESOLUTION|>--- conflicted
+++ resolved
@@ -51,12 +51,9 @@
 import com.iota.iri.service.transactionpruning.async.AsyncTransactionPruner;
 import com.iota.iri.storage.Tangle;
 
-<<<<<<< HEAD
 import javax.annotation.Nullable;
 import java.security.SecureRandom;
 
-=======
->>>>>>> 52b63308
 /**
  * Guice module. Configuration class for dependency injection.
  */
@@ -82,18 +79,7 @@
     @Singleton
     @Provides
     SpentAddressesProvider provideSpentAddressesProvider() {
-<<<<<<< HEAD
         return new SpentAddressesProviderImpl(configuration);
-=======
-        PersistenceProvider persistenceProvider = new RocksDBPersistenceProvider(
-                configuration.getSpentAddressesDbPath(),
-                configuration.getSpentAddressesDbLogPath(),
-                configuration.getDbConfigFile(),
-                1000,
-                new HashMap<String, Class<? extends Persistable>>(1)
-                {{put("spent-addresses", SpentAddress.class);}}, null);
-        return new SpentAddressesProviderImpl(configuration, persistenceProvider);
->>>>>>> 52b63308
     }
 
     @Singleton
