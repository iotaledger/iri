--- conflicted
+++ resolved
@@ -7,6 +7,7 @@
 import com.iota.iri.hash.ISS;
 import com.iota.iri.hash.SpongeFactory;
 import com.iota.iri.model.Hash;
+import com.iota.iri.model.StateDiff;
 import com.iota.iri.storage.Tangle;
 import com.iota.iri.utils.Converter;
 import com.iota.iri.zmq.MessageQ;
@@ -26,23 +27,6 @@
 import java.util.concurrent.atomic.AtomicBoolean;
 import java.util.concurrent.atomic.AtomicInteger;
 
-<<<<<<< HEAD
-import javax.net.ssl.HttpsURLConnection;
-
-import com.iota.iri.controllers.*;
-import com.iota.iri.hash.SpongeFactory;
-import com.iota.iri.model.StateDiff;
-import com.iota.iri.zmq.MessageQ;
-import com.iota.iri.storage.Tangle;
-import org.slf4j.Logger;
-import org.slf4j.LoggerFactory;
-
-import com.iota.iri.hash.ISS;
-import com.iota.iri.model.Hash;
-import com.iota.iri.utils.Converter;
-
-=======
->>>>>>> 8d32b7c7
 import static com.iota.iri.Milestone.Validity.*;
 
 public class Milestone {
@@ -78,62 +62,35 @@
 
     private final Set<Hash> analyzedMilestoneCandidates = new HashSet<>();
 
-<<<<<<< HEAD
-    public Milestone(final Tangle tangle,
-                     final Hash coordinator,
-                     final Snapshot initialSnapshot,
-                     final TransactionValidator transactionValidator,
-                     final boolean testnet,
-                     final MessageQ messageQ,
-                     final int numOfKeysInMilestone,
-                     final boolean acceptAnyTestnetCoo
-                     ) {
-        this.tangle = tangle;
-        this.coordinator = coordinator;
-        this.initialSnapshot = initialSnapshot;
-        this.latestSnapshot = initialSnapshot.clone();
-=======
     public Milestone(Tangle tangle,
                      TransactionValidator transactionValidator,
                      MessageQ messageQ,
                      Snapshot initialSnapshot, ConsensusConfig config
     ) {
         this.tangle = tangle;
->>>>>>> 8d32b7c7
         this.transactionValidator = transactionValidator;
         this.messageQ = messageQ;
-<<<<<<< HEAD
-        this.numOfKeysInMilestone = numOfKeysInMilestone;
-        this.latestMilestoneIndex = latestSnapshot.index();
-        this.latestSolidSubtangleMilestoneIndex = latestSnapshot.index();
-        this.acceptAnyTestnetCoo = acceptAnyTestnetCoo;
-=======
-        this.latestSnapshot = initialSnapshot;
+        this.initialSnapshot = initialSnapshot;
+        this.latestSnapshot = initialSnapshot.clone();
 
         //configure
         this.testnet = config.isTestnet();
         this.coordinator = new Hash(config.getCoordinator());
         this.numOfKeysInMilestone = config.getNumberOfKeysInMilestone();
-        this.milestoneStartIndex = config.getMilestoneStartIndex();
-        this.latestMilestoneIndex = milestoneStartIndex;
-        this.latestSolidSubtangleMilestoneIndex = milestoneStartIndex;
+        this.latestMilestoneIndex = latestSnapshot.index();
+        this.latestSolidSubtangleMilestoneIndex = latestSnapshot.index();
         this.acceptAnyTestnetCoo = config.isDontValidateTestnetMilestoneSig();
->>>>>>> 8d32b7c7
     }
 
     private boolean shuttingDown;
     private static int RESCAN_INTERVAL = 5000;
 
-<<<<<<< HEAD
-    public void init(final SpongeFactory.Mode mode, final LedgerValidator ledgerValidator, final boolean revalidate) throws Exception {
+    public void init (SpongeFactory.Mode mode, LedgerValidator ledgerValidator) {
         // to be able to process the milestones in the correct order (i.e. after a rescan of the database), we initialize
         // this variable with 1 and wait for the "Latest Milestone Tracker" to process all milestones at least once and
         // create the corresponding MilestoneViewModels to our transactions
         solidMilestoneTrackerTasks = new AtomicInteger(1);
 
-=======
-    public void init (SpongeFactory.Mode mode, LedgerValidator ledgerValidator) {
->>>>>>> 8d32b7c7
         this.ledgerValidator = ledgerValidator;
         AtomicBoolean ledgerValidatorInitialized = new AtomicBoolean(false);
         (new Thread(() -> {
@@ -249,7 +206,6 @@
 
     }
 
-<<<<<<< HEAD
     /**
      * This method allows us to soft reset the ledger state, in case we face an inconsistent SnapshotState.
      *
@@ -363,10 +319,6 @@
 
         // dump message when we are done
         log.info("Resetting ledger to milestone " + targetMilestone.index() + " ... done");
-=======
-    public int getMilestoneStartIndex() {
-        return milestoneStartIndex;
->>>>>>> 8d32b7c7
     }
 
     private Validity validateMilestone(SpongeFactory.Mode mode, TransactionViewModel transactionViewModel, int index) throws Exception {
