package com.iota.iri;

<<<<<<< HEAD
import java.util.*;
import java.util.concurrent.ConcurrentHashMap;

=======
import java.io.ByteArrayOutputStream;
import java.io.InputStream;
import java.io.OutputStream;
import java.net.HttpURLConnection;
import java.net.URL;
import java.net.URLEncoder;
import java.util.Arrays;
import java.util.HashSet;
import java.util.List;
import java.util.Map;
import java.util.Set;
import java.util.concurrent.ConcurrentHashMap;

import javax.net.ssl.HttpsURLConnection;

import org.slf4j.Logger;
import org.slf4j.LoggerFactory;

>>>>>>> 31f4a71d
import com.iota.iri.hash.Curl;
import com.iota.iri.hash.ISS;
import com.iota.iri.model.Hash;
import com.iota.iri.service.TipsManager;
import com.iota.iri.service.viewModels.AddressViewModel;
import com.iota.iri.service.viewModels.BundleViewModel;
import com.iota.iri.service.viewModels.TransactionViewModel;
import com.iota.iri.utils.Converter;



public class Milestone {

    private static final Logger log = LoggerFactory.getLogger(TipsManager.class);
    
    public static Hash latestMilestone = Hash.NULL_HASH;
    public static Hash latestSolidSubtangleMilestone = latestMilestone;
    
    public static final int MILESTONE_START_INDEX = 0;

    public static int latestMilestoneIndex = MILESTONE_START_INDEX;
    public static int latestSolidSubtangleMilestoneIndex = MILESTONE_START_INDEX;

    private static final Set<Hash> analyzedMilestoneCandidates = new HashSet<>();
    private static final Set<Hash> analyzedMilestoneRetryCandidates = new HashSet<>();
    private static final Map<Integer, Hash> milestones = new ConcurrentHashMap<>();

    private final Hash coordinatorHash;
    private final boolean testnet;

    private Milestone(Hash coordinator, boolean isTestnet) {
        coordinatorHash = coordinator;
        testnet = isTestnet;
    }
    private static Milestone instance = null;

    public static void init(final Hash coordinator, boolean testnet) {
        if(instance == null) {
            instance = new Milestone(coordinator, testnet);
        }
    }
    public static Milestone instance() {
        return instance;
    }

    public static Hash getMilestone(int milestoneIndex) {
        return milestones.get(milestoneIndex);
    }

    public Hash coordinator() {
        return coordinatorHash;
    }
    public void updateLatestMilestone() throws Exception { // refactor

        AddressViewModel coordinator = new AddressViewModel(coordinatorHash);
        for (final Hash hash : coordinator.getTransactionHashes()) {
            if (analyzedMilestoneCandidates.add(hash) || analyzedMilestoneRetryCandidates.remove(hash)) {

                final TransactionViewModel transactionViewModel = TransactionViewModel.fromHash(hash);
                if (transactionViewModel.getCurrentIndex() == 0) {

                    final int index = (int) Converter.longValue(transactionViewModel.trits(), TransactionViewModel.TAG_TRINARY_OFFSET, 15);

                    if (index > latestMilestoneIndex) {

                        final BundleValidator bundleValidator = new BundleValidator(BundleViewModel.fromHash(transactionViewModel.getBundleHash()));
                        if (bundleValidator.getTransactions().size() == 0) {
							// BundleValidator not available, try again later.
                            analyzedMilestoneRetryCandidates.add(hash);
                        }
                        else {
                            for (final List<TransactionViewModel> bundleTransactionViewModels : bundleValidator.getTransactions()) {

                                //if (Arrays.equals(bundleTransactionViewModels.get(0).getHash(),transactionViewModel.getHash())) {
                                if (bundleTransactionViewModels.get(0).getHash().equals(transactionViewModel.getHash())) {

                                    //final TransactionViewModel transactionViewModel2 = StorageTransactions.instance().loadTransaction(transactionViewModel.trunkTransactionPointer);
                                    final TransactionViewModel transactionViewModel2 = transactionViewModel.getTrunkTransaction();
                                    if (transactionViewModel2.getType() == TransactionViewModel.FILLED_SLOT
                                            && transactionViewModel.getBranchTransactionHash().equals(transactionViewModel2.getTrunkTransactionHash())) {

                                        final int[] trunkTransactionTrits = new int[TransactionViewModel.TRUNK_TRANSACTION_TRINARY_SIZE];
                                        Converter.getTrits(transactionViewModel.getTrunkTransactionHash().bytes(), trunkTransactionTrits);
                                        final int[] signatureFragmentTrits = Arrays.copyOfRange(transactionViewModel.trits(), TransactionViewModel.SIGNATURE_MESSAGE_FRAGMENT_TRINARY_OFFSET, TransactionViewModel.SIGNATURE_MESSAGE_FRAGMENT_TRINARY_OFFSET + TransactionViewModel.SIGNATURE_MESSAGE_FRAGMENT_TRINARY_SIZE);

                                        final int[] hashTrits = ISS.address(ISS.digest(Arrays.copyOf(ISS.normalizedBundle(trunkTransactionTrits), ISS.NUMBER_OF_FRAGMENT_CHUNKS), signatureFragmentTrits));

                                        int indexCopy = index;
                                        for (int i = 0; i < 20; i++) {

                                            final Curl curl = new Curl();
                                            if ((indexCopy & 1) == 0) {
                                                curl.absorb(hashTrits, 0, hashTrits.length);
                                                curl.absorb(transactionViewModel2.trits(), i * Curl.HASH_LENGTH, Curl.HASH_LENGTH);
                                            } else {
                                                curl.absorb(transactionViewModel2.trits(), i * Curl.HASH_LENGTH, Curl.HASH_LENGTH);
                                                curl.absorb(hashTrits, 0, hashTrits.length);
                                            }
                                            curl.squeeze(hashTrits, 0, hashTrits.length);

                                            indexCopy >>= 1;
                                        }
                                        if(testnet) {
                                            //System.arraycopy(new Hash(hashTrits).bytes(), 0, coordinatorHash.bytes(), 0, coordinatorHash.bytes().length);
                                        }
                                        if (testnet || (new Hash(hashTrits)).equals(coordinatorHash)) {

                                            latestMilestone = transactionViewModel.getHash();
                                            latestMilestoneIndex = index;

                                            milestones.put(latestMilestoneIndex, latestMilestone);
                                        }
                                    }
                                    break;
                                }
                            }
                        }
                    }
                }
            }
        }
    }

    public static void updateLatestSolidSubtangleMilestone() throws Exception {
        for (int milestoneIndex = latestSolidSubtangleMilestoneIndex + 1; milestoneIndex <= latestMilestoneIndex; milestoneIndex++) {
            final Hash milestone = findMilestone(milestoneIndex);
            if (!TipsManager.checkSolidity(milestone)) {
                break;
            }
            milestoneIndex = milestones.entrySet().stream()
                    .filter(e -> e.getValue().equals(milestone))
                    .findAny()
                    .orElse(new HashMap.SimpleEntry<Integer, Hash>(milestoneIndex, milestone))
                    .getKey();
            if (milestone != null) {
                latestSolidSubtangleMilestone = milestone;
                latestSolidSubtangleMilestoneIndex = milestoneIndex;
            }
        }
    }

    public static Hash findMilestone(int milestoneIndexToLoad) throws Exception {
        AddressViewModel coordinatorAddress = new AddressViewModel(Milestone.instance.coordinatorHash);
        Hash hashToLoad = getMilestone(milestoneIndexToLoad);
        if(hashToLoad == null) {
            int closestGreaterMilestone = latestMilestoneIndex;
            Hash[] hashes = Arrays.stream(coordinatorAddress.getTransactionHashes()).filter(h -> !milestones.keySet().contains(h)).toArray(Hash[]::new);
            for (final Hash hash : hashes) {
                final TransactionViewModel transactionViewModel = TransactionViewModel.fromHash(hash).getBundle().getTail();
                if(transactionViewModel != null) {
                    int milestoneIndex = (int) Converter.longValue(transactionViewModel.trits(), TransactionViewModel.TAG_TRINARY_OFFSET,
                            15);
                    milestones.put(milestoneIndex, transactionViewModel.getHash());
                    if (milestoneIndex >= milestoneIndexToLoad && milestoneIndex < closestGreaterMilestone) {
                        closestGreaterMilestone = milestoneIndex;
                        hashToLoad = transactionViewModel.getHash();
                    }
                    if (milestoneIndex == milestoneIndexToLoad) {
                        return transactionViewModel.getHash();
                    }
                }
            }
        }
        return hashToLoad;
    }
    
    public static void reportToSlack(final int milestoneIndex, final int depth, final int nextDepth) {

        try {

            final String request = "token=" + URLEncoder.encode("<botToken>", "UTF-8") + "&channel=" + URLEncoder.encode("#botbox", "UTF-8") + "&text=" + URLEncoder.encode("TESTNET: ", "UTF-8") + "&as_user=true";

            final HttpURLConnection connection = (HttpsURLConnection) (new URL("https://slack.com/api/chat.postMessage")).openConnection();
            ((HttpsURLConnection)connection).setHostnameVerifier((hostname, session) -> true);
            connection.setRequestProperty("Content-Type", "application/x-www-form-urlencoded");
            connection.setRequestMethod("POST");
            connection.setDoOutput(true);
            OutputStream out = connection.getOutputStream();
            out.write(request.getBytes("UTF-8"));
            out.close();
            ByteArrayOutputStream result = new ByteArrayOutputStream();
            InputStream inputStream = connection.getInputStream();
            byte[] buffer = new byte[1024];
            int length;
            while ((length = inputStream.read(buffer)) != -1) {

                result.write(buffer, 0, length);
            }
            log.info(result.toString("UTF-8"));

        } catch (final Exception e) {

            e.printStackTrace();
        }
    }
}<|MERGE_RESOLUTION|>--- conflicted
+++ resolved
@@ -1,10 +1,6 @@
 package com.iota.iri;
 
-<<<<<<< HEAD
 import java.util.*;
-import java.util.concurrent.ConcurrentHashMap;
-
-=======
 import java.io.ByteArrayOutputStream;
 import java.io.InputStream;
 import java.io.OutputStream;
@@ -23,7 +19,6 @@
 import org.slf4j.Logger;
 import org.slf4j.LoggerFactory;
 
->>>>>>> 31f4a71d
 import com.iota.iri.hash.Curl;
 import com.iota.iri.hash.ISS;
 import com.iota.iri.model.Hash;
@@ -33,12 +28,10 @@
 import com.iota.iri.service.viewModels.TransactionViewModel;
 import com.iota.iri.utils.Converter;
 
-
-
 public class Milestone {
 
     private static final Logger log = LoggerFactory.getLogger(TipsManager.class);
-    
+
     public static Hash latestMilestone = Hash.NULL_HASH;
     public static Hash latestSolidSubtangleMilestone = latestMilestone;
     
@@ -189,7 +182,7 @@
         }
         return hashToLoad;
     }
-    
+
     public static void reportToSlack(final int milestoneIndex, final int depth, final int nextDepth) {
 
         try {
