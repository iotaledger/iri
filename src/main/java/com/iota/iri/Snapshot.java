--- conflicted
+++ resolved
@@ -17,16 +17,9 @@
 
 public class Snapshot {
     private static final Logger log = LoggerFactory.getLogger(Snapshot.class);
-<<<<<<< HEAD
-    public static final String SNAPSHOT_PUBKEY = "TTXJUGKTNPOOEXSTQVVACENJOQUROXYKDRCVK9LHUXILCLABLGJTIPNF9REWHOIMEUKWQLUOKD9CZUYAC";
-    public static final int SNAPSHOT_PUBKEY_DEPTH = 6;
-    private static final int SNAPSHOT_INDEX = 6;
-    public static final int SPENT_ADDRESSES_INDEX = 7;
-=======
-    public static String SNAPSHOT_PUBKEY = "TTXJUGKTNPOOEXSTQVVACENJOQUROXYKDRCVK9LHUXILCLABLGJTIPNF9REWHOIMEUKWQLUOKD9CZUYAC";
-    public static int SNAPSHOT_PUBKEY_DEPTH = 6;
-    public static int SNAPSHOT_INDEX = 9;
->>>>>>> cbb29978
+    private static final String SNAPSHOT_PUBKEY = "TTXJUGKTNPOOEXSTQVVACENJOQUROXYKDRCVK9LHUXILCLABLGJTIPNF9REWHOIMEUKWQLUOKD9CZUYAC";
+    private static final int SNAPSHOT_PUBKEY_DEPTH = 6;
+    private static final int SNAPSHOT_INDEX = 9;
     private static Snapshot initialSnapshot;
     protected final Map<Hash, Long> state;
     private int index;
