--- conflicted
+++ resolved
@@ -112,13 +112,8 @@
         return validateBytes(bytes, minWeightMagnitude, SpongeFactory.create(SpongeFactory.Mode.CURLP81));
     }
 
-<<<<<<< HEAD
     TransactionViewModel validateBytes(final byte[] bytes, int minWeightMagnitude, Sponge curl) {
-        TransactionViewModel transactionViewModel = new TransactionViewModel(bytes, Hash.calculate(bytes, TransactionViewModel.TRINARY_SIZE, curl));
-=======
-    public TransactionViewModel validateBytes(final byte[] bytes, int minWeightMagnitude, Sponge curl) {
         TransactionViewModel transactionViewModel = new TransactionViewModel(bytes, TransactionHash.calculate(bytes, TransactionViewModel.TRINARY_SIZE, curl));
->>>>>>> 19df5666
         runValidation(transactionViewModel, minWeightMagnitude);
         return transactionViewModel;
     }
