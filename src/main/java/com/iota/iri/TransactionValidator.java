--- conflicted
+++ resolved
@@ -113,9 +113,6 @@
         runValidation(transactionViewModel, minWeightMagnitude);
         return transactionViewModel;
     }
-
-<<<<<<< HEAD
-    private final AtomicInteger nextSubSolidGroup = new AtomicInteger(1);
 
     /**
      * This method does the same as {@link #checkSolidity(Hash, boolean, int)} but defaults to an unlimited amount
@@ -152,10 +149,6 @@
      */
     public boolean checkSolidity(Hash hash, boolean milestone, int maxProcessedTransactions) throws Exception {
         if(TransactionViewModel.fromHash(tangle, hash).isSolid()) {
-=======
-    public boolean checkSolidity(Hash hash, boolean milestone) throws Exception {
-        if(fromHash(tangle, hash).isSolid()) {
->>>>>>> 87e11a28
             return true;
         }
         Set<Hash> analyzedHashes = new HashSet<>(Collections.singleton(Hash.NULL_HASH));
@@ -167,7 +160,6 @@
         Hash hashPointer;
         while ((hashPointer = nonAnalyzedTransactions.poll()) != null) {
             if (analyzedHashes.add(hashPointer)) {
-<<<<<<< HEAD
                 if(analyzedHashes.size() >= maxProcessedTransactions) {
                     return false;
                 }
@@ -184,14 +176,6 @@
                             transactionRequester.requestTransaction(hashPointer, milestone);
                             break;
                         }
-=======
-                final TransactionViewModel transaction = fromHash(tangle, hashPointer);
-                if(!transaction.isSolid()) {
-                    if (transaction.getType() == PREFILLED_SLOT && !hashPointer.equals(Hash.NULL_HASH)) {
-                        transactionRequester.requestTransaction(hashPointer, milestone);
-                        solid = false;
-                        break;
->>>>>>> 87e11a28
                     } else {
                         nonAnalyzedTransactions.offer(transaction.getTrunkTransactionHash());
                         nonAnalyzedTransactions.offer(transaction.getBranchTransactionHash());
