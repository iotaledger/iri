package com.iota.iri;

import com.google.common.annotations.VisibleForTesting;
import com.iota.iri.controllers.TipsViewModel;
import com.iota.iri.controllers.TransactionViewModel;
import com.iota.iri.crypto.Curl;
import com.iota.iri.crypto.Sponge;
import com.iota.iri.crypto.SpongeFactory;
import com.iota.iri.model.Hash;
import com.iota.iri.model.TransactionHash;
import com.iota.iri.network.TransactionRequester;
import com.iota.iri.service.snapshot.SnapshotProvider;
import com.iota.iri.storage.Tangle;
import org.slf4j.Logger;
import org.slf4j.LoggerFactory;

import java.util.*;
import java.util.concurrent.atomic.AtomicBoolean;

import static com.iota.iri.controllers.TransactionViewModel.*;

public class TransactionValidator {
    private static final Logger log = LoggerFactory.getLogger(TransactionValidator.class);
    private static final int  TESTNET_MWM_CAP = 13;
    public static final int SOLID_SLEEP_TIME = 500;

    private final Tangle tangle;
    private final SnapshotProvider snapshotProvider;
    private final TipsViewModel tipsViewModel;
    private final TransactionRequester transactionRequester;
    private int minWeightMagnitude = 81;
    private static final long MAX_TIMESTAMP_FUTURE = 2L * 60L * 60L;
    private static final long MAX_TIMESTAMP_FUTURE_MS = MAX_TIMESTAMP_FUTURE * 1_000L;


    /////////////////////////////////fields for solidification thread//////////////////////////////////////

    private Thread newSolidThread;

    /**
     * If true use {@link #newSolidTransactionsOne} while solidifying. Else use {@link #newSolidTransactionsTwo}.
     */
    private final AtomicBoolean useFirst = new AtomicBoolean(true);
    /**
     * Is {@link #newSolidThread} shutting down
     */
    private final AtomicBoolean shuttingDown = new AtomicBoolean(false);
    /**
     * mutex for solidification
     */
    private final Object cascadeSync = new Object();
    private final Set<Hash> newSolidTransactionsOne = new LinkedHashSet<>();
    private final Set<Hash> newSolidTransactionsTwo = new LinkedHashSet<>();

    /**
     * Constructor for Tangle Validator
     *
     * @param tangle relays tangle data to and from the persistence layer
     * @param snapshotProvider data provider for the snapshots that are relevant for the node
     * @param tipsViewModel container that gets updated with the latest tips (transactions with no children)
     * @param transactionRequester used to request missing transactions from neighbors
     */
    TransactionValidator(Tangle tangle, SnapshotProvider snapshotProvider, TipsViewModel tipsViewModel, TransactionRequester transactionRequester) {
        this.tangle = tangle;
        this.snapshotProvider = snapshotProvider;
        this.tipsViewModel = tipsViewModel;
        this.transactionRequester = transactionRequester;
    }

    /**
     * Does two things:
     * <ol>
     *     <li>Sets the minimum weight magnitude (MWM). POW on a transaction is validated by counting a certain
     *     number of consecutive 9s in the end of the transaction hash. The number of 9s is the MWM.</li>
     *     <li>Starts the transaction solidification thread.</li>
     * </ol>
     *
     *
     * @see #spawnSolidTransactionsPropagation()
     * @param testnet <tt>true</tt> if we are in testnet mode, this caps {@code mwm} to {@value #TESTNET_MWM_CAP}
     *                regardless of parameter input.
     * @param mwm minimum weight magnitude: the minimal number of 9s that ought to appear at the end of the transaction
     *            hash
     */
    public void init(boolean testnet, int mwm) {
        setMwm(testnet, mwm);

        newSolidThread = new Thread(spawnSolidTransactionsPropagation(), "Solid TX cascader");
        newSolidThread.start();
    }

    @VisibleForTesting
    void setMwm(boolean testnet, int mwm) {
        minWeightMagnitude = mwm;

        //lowest allowed MWM encoded in 46 bytes.
        if (!testnet){
            minWeightMagnitude = Math.max(minWeightMagnitude, TESTNET_MWM_CAP);
        }
    }

    /**
     * Shutdown roots to tip solidification thread
     * @throws InterruptedException
     * @see #spawnSolidTransactionsPropagation()
     */
    public void shutdown() throws InterruptedException {
        shuttingDown.set(true);
        newSolidThread.join();
    }

    /**
     * @return the minimal number of trailing 9s that have to be present at the end of the transaction hash
     * in order to validate that sufficient proof of work has been done
     */
    public int getMinWeightMagnitude() {
        return minWeightMagnitude;
    }

    /**
     * Checks that the timestamp of the transaction is below the last global snapshot time
     * or more than {@value #MAX_TIMESTAMP_FUTURE} seconds in the future, and thus invalid.
     *
     * <p>
     *     First the attachment timestamp (set after performing POW) is checked, and if not available
     *     the regular timestamp is checked. Genesis transaction will always be valid.
     * </p>
     * @param transactionViewModel transaction under test
     * @return <tt>true</tt> if timestamp is not in valid bounds and {@code transactionViewModel} is not genesis.
     * Else returns <tt>false</tt>.
     */
    private boolean hasInvalidTimestamp(TransactionViewModel transactionViewModel) {
        // ignore invalid timestamps for transactions that were requested by our node while solidifying a milestone
        if(transactionRequester.wasTransactionRecentlyRequested(transactionViewModel.getHash())) {
            transactionRequester.removeRecentlyRequestedTransaction(transactionViewModel.getHash());
<<<<<<< HEAD
            // as the transaction came from the request queue, we can add its branch and trunk to the request
            // queue already, as we only have transactions in the request queue which are needed for solidifying
            // milestones. this speeds up solidification significantly
            transactionRequester.requestTrunkAndBranch(transactionViewModel);
=======
>>>>>>> bdfa8795
            return false;
        }

        if (transactionViewModel.getAttachmentTimestamp() == 0) {
            return transactionViewModel.getTimestamp() < snapshotProvider.getInitialSnapshot().getTimestamp() && !snapshotProvider.getInitialSnapshot().hasSolidEntryPoint(transactionViewModel.getHash())
                    || transactionViewModel.getTimestamp() > (System.currentTimeMillis() / 1000) + MAX_TIMESTAMP_FUTURE;
        }
        return transactionViewModel.getAttachmentTimestamp() < (snapshotProvider.getInitialSnapshot().getTimestamp() * 1000L)
                || transactionViewModel.getAttachmentTimestamp() > System.currentTimeMillis() + MAX_TIMESTAMP_FUTURE_MS;
    }

    /**
     * Runs the following validation checks on a transaction:
     * <ol>
     *     <li>{@link #hasInvalidTimestamp} check.</li>
     *     <li>Check that no value trits are set beyond the usable index, otherwise we will have values larger
     *     than max supply.</li>
     *     <li>Check that sufficient POW was performed.</li>
     *     <li>In value transactions, we check that the address has 0 set as the last trit. This must be because of the
     *     conversion between bytes to trits.</li>
     * </ol>
     *Exception is thrown upon failure.
     *
     * @param transactionViewModel transaction that should be validated
     * @param minWeightMagnitude the minimal number of trailing 9s at the end of the transaction hash
     * @throws StaleTimestampException if timestamp check fails
     * @throws IllegalStateException if any of the other checks fail
     */
    public void runValidation(TransactionViewModel transactionViewModel, final int minWeightMagnitude) {
        transactionViewModel.setMetadata();
        transactionViewModel.setAttachmentData();
        if(hasInvalidTimestamp(transactionViewModel)) {
            throw new StaleTimestampException("Invalid transaction timestamp.");
        }
        for (int i = VALUE_TRINARY_OFFSET + VALUE_USABLE_TRINARY_SIZE; i < VALUE_TRINARY_OFFSET + VALUE_TRINARY_SIZE; i++) {
            if (transactionViewModel.trits()[i] != 0) {
                throw new IllegalStateException("Invalid transaction value");
            }
        }

        int weightMagnitude = transactionViewModel.weightMagnitude;
        if(weightMagnitude < minWeightMagnitude) {
            throw new IllegalStateException("Invalid transaction hash");
        }

        if (transactionViewModel.value() != 0 && transactionViewModel.getAddressHash().trits()[Curl.HASH_LENGTH - 1] != 0) {
            throw new IllegalStateException("Invalid transaction address");
        }
    }

    /**
     * Creates a new transaction from  {@code trits} and validates it with {@link #runValidation}.
     *
     * @param trits raw transaction trits
     * @param minWeightMagnitude minimal number of trailing 9s in transaction for POW validation
     * @return the transaction resulting from the raw trits if valid.
     * @throws RuntimeException if validation fails
     */
    public TransactionViewModel validateTrits(final byte[] trits, int minWeightMagnitude) {
        TransactionViewModel transactionViewModel = new TransactionViewModel(trits, TransactionHash.calculate(trits, 0, trits.length, SpongeFactory.create(SpongeFactory.Mode.CURLP81)));
        runValidation(transactionViewModel, minWeightMagnitude);
        return transactionViewModel;
    }

    /**
     * Creates a new transaction from {@code bytes} and validates it with {@link #runValidation}.
     *
     * @param bytes raw transaction bytes
     * @param minWeightMagnitude minimal number of trailing 9s in transaction for POW validation
     * @return the transaction resulting from the raw bytes if valid
     * @throws RuntimeException if validation fails
     */
    public TransactionViewModel validateBytes(final byte[] bytes, int minWeightMagnitude, Sponge curl) {
        TransactionViewModel transactionViewModel = new TransactionViewModel(bytes, TransactionHash.calculate(bytes, TRINARY_SIZE, curl));
        runValidation(transactionViewModel, minWeightMagnitude);
        return transactionViewModel;
    }

    /**
     * This method does the same as {@link #checkSolidity(Hash, int)} but defaults to an unlimited amount
     * of transactions that are allowed to be traversed.
     *
     * @param hash hash of the transactions that shall get checked
     * @return true if the transaction is solid and false otherwise
     * @throws Exception if anything goes wrong while trying to solidify the transaction
     */
    public boolean checkSolidity(Hash hash) throws Exception {
        return checkSolidity(hash, Integer.MAX_VALUE);
    }

    /**
     * This method checks transactions for solidity and marks them accordingly if they are found to be solid.
     *
     * It iterates through all approved transactions until it finds one that is missing in the database or until it
     * reached solid transactions on all traversed subtangles. In case of a missing transactions it issues a transaction
     * request and returns false. If no missing transaction is found, it marks the processed transactions as solid in
     * the database and returns true.
     *
     * Since this operation can potentially take a long time to terminate if it would have to traverse big parts of the
     * tangle, it is possible to limit the amount of transactions that are allowed to be processed, while looking for
     * unsolid / missing approvees. This can be useful when trying to "interrupt" the solidification of one transaction
     * (if it takes too many steps) to give another one the chance to be solidified instead (i.e. prevent blocks in the
     * solidification threads).
     *
     * @param hash hash of the transactions that shall get checked
     * @param maxProcessedTransactions the maximum amount of transactions that are allowed to be traversed
     * @return true if the transaction is solid and false otherwise
     * @throws Exception if anything goes wrong while trying to solidify the transaction
     */
    public boolean checkSolidity(Hash hash, int maxProcessedTransactions) throws Exception {
        if(fromHash(tangle, hash).isSolid()) {
            return true;
        }
        LinkedHashSet<Hash> analyzedHashes = new LinkedHashSet<>(snapshotProvider.getInitialSnapshot().getSolidEntryPoints().keySet());
        if(maxProcessedTransactions != Integer.MAX_VALUE) {
            maxProcessedTransactions += analyzedHashes.size();
        }
        boolean solid = true;
        final Queue<Hash> nonAnalyzedTransactions = new LinkedList<>(Collections.singleton(hash));
        Hash hashPointer;
        while ((hashPointer = nonAnalyzedTransactions.poll()) != null) {
            if (!analyzedHashes.add(hashPointer)) {
                continue;
            }

            if (analyzedHashes.size() >= maxProcessedTransactions) {
                return false;
            }

            TransactionViewModel transaction = fromHash(tangle, hashPointer);
            if (!transaction.isSolid() && !snapshotProvider.getInitialSnapshot().hasSolidEntryPoint(hashPointer)) {
                if (transaction.getType() == PREFILLED_SLOT) {
                    solid = false;

                    if (!transactionRequester.isTransactionRequested(hashPointer)) {
                        transactionRequester.requestTransaction(hashPointer);
                        continue;
                    }
                } else {
                    nonAnalyzedTransactions.offer(transaction.getTrunkTransactionHash());
                    nonAnalyzedTransactions.offer(transaction.getBranchTransactionHash());
                }
            }
        }
        if (solid) {
            updateSolidTransactions(tangle, snapshotProvider.getInitialSnapshot(), analyzedHashes);
        }
        analyzedHashes.clear();
        return solid;
    }

    public void addSolidTransaction(Hash hash) {
        synchronized (cascadeSync) {
            if (useFirst.get()) {
                newSolidTransactionsOne.add(hash);
            } else {
                newSolidTransactionsTwo.add(hash);
            }
        }
    }

    /**
     * Creates a runnable that runs {@link #propagateSolidTransactions()} in a loop every {@value #SOLID_SLEEP_TIME} ms
     * @return runnable that is not started
     */
    private Runnable spawnSolidTransactionsPropagation() {
        return () -> {
            while(!shuttingDown.get()) {
                propagateSolidTransactions();
                try {
                    Thread.sleep(SOLID_SLEEP_TIME);
                } catch (InterruptedException e) {
                    // Ignoring InterruptedException. Do not use Thread.currentThread().interrupt() here.
                    log.error("Thread was interrupted: ", e);
                }
            }
        };
    }

    /**
     * Iterates over all currently known solid transactions. For each solid transaction, we find
     * its children (approvers) and try to quickly solidify them with {@link #quietQuickSetSolid}.
     * If we manage to solidify the transactions, we add them to the solidification queue for a traversal by a later run.
     */
    @VisibleForTesting
    void propagateSolidTransactions() {
        Set<Hash> newSolidHashes = new HashSet<>();
        useFirst.set(!useFirst.get());
        //synchronized to make sure no one is changing the newSolidTransactions collections during addAll
        synchronized (cascadeSync) {
            //We are using a collection that doesn't get updated by other threads
            if (useFirst.get()) {
                newSolidHashes.addAll(newSolidTransactionsTwo);
                newSolidTransactionsTwo.clear();
            } else {
                newSolidHashes.addAll(newSolidTransactionsOne);
                newSolidTransactionsOne.clear();
            }
        }
        Iterator<Hash> cascadeIterator = newSolidHashes.iterator();
        while(cascadeIterator.hasNext() && !shuttingDown.get()) {
            try {
                Hash hash = cascadeIterator.next();
                TransactionViewModel transaction = fromHash(tangle, hash);
                Set<Hash> approvers = transaction.getApprovers(tangle).getHashes();
                for(Hash h: approvers) {
                    TransactionViewModel tx = fromHash(tangle, h);
                    if(quietQuickSetSolid(tx)) {
                        tx.update(tangle, snapshotProvider.getInitialSnapshot(), "solid|height");
                        tipsViewModel.setSolid(h);
                        addSolidTransaction(h);
                    }
                }
            } catch (Exception e) {
                log.error("Error while propagating solidity upwards", e);
            }
        }
    }


    /**
     * Updates a transaction after it was stored in the tangle. Tells the node to not request the transaction anymore,
     * to update the live tips accordingly, and attempts to quickly solidify the transaction.
     *
     * <p/>
     * Performs the following operations:
     *
     * <ol>
     *     <li>Removes {@code transactionViewModel}'s hash from the the request queue since we already found it.</li>
     *     <li>If {@code transactionViewModel} has no children (approvers), we add it to the node's active tip list.</li>
     *     <li>Removes {@code transactionViewModel}'s parents (branch & trunk) from the node's tip list
     *     (if they're present there).</li>
     *     <li>Attempts to quickly solidify {@code transactionViewModel} by checking whether its direct parents
     *     are solid. If solid we add it to the queue transaction solidification thread to help it propagate the
     *     solidification to the approving child transactions.</li>
     *     <li>Requests missing direct parent (trunk & branch) transactions that are needed to solidify
     *     {@code transactionViewModel}.</li>
     * </ol>
     * @param transactionViewModel received transaction that is being updated
     * @throws Exception if an error occurred while trying to solidify
     * @see TipsViewModel
     */
    //Not part of the validation process. This should be moved to a component in charge of
    //what transaction we gossip.
    public void updateStatus(TransactionViewModel transactionViewModel) throws Exception {
        transactionRequester.clearTransactionRequest(transactionViewModel.getHash());
        if(transactionViewModel.getApprovers(tangle).size() == 0) {
            tipsViewModel.addTipHash(transactionViewModel.getHash());
        }
        tipsViewModel.removeTipHash(transactionViewModel.getTrunkTransactionHash());
        tipsViewModel.removeTipHash(transactionViewModel.getBranchTransactionHash());

        if(quickSetSolid(transactionViewModel)) {
            transactionViewModel.update(tangle, snapshotProvider.getInitialSnapshot(), "solid|height");
            tipsViewModel.setSolid(transactionViewModel.getHash());
            addSolidTransaction(transactionViewModel.getHash());
        }
    }

    /**
     * Perform a {@link #quickSetSolid} while capturing and logging errors
     * @param transactionViewModel transaction we try to solidify.
     * @return <tt>true</tt> if we managed to solidify, else <tt>false</tt>.
     */
    private boolean quietQuickSetSolid(TransactionViewModel transactionViewModel) {
        try {
            return quickSetSolid(transactionViewModel);
        } catch (Exception e) {
            log.error(e.getMessage(), e);
            return false;
        }
    }

    /**
     * Tries to solidify the transactions quickly by performing {@link #checkApproovee} on both parents (trunk and
     * branch). If the parents are solid, mark the transactions as solid.
     * @param transactionViewModel transaction to solidify
     * @return <tt>true</tt> if we made the transaction solid, else <tt>false</tt>.
     * @throws Exception
     */
    private boolean quickSetSolid(final TransactionViewModel transactionViewModel) throws Exception {
        if(!transactionViewModel.isSolid()) {
            boolean solid = true;
            if (!checkApproovee(transactionViewModel.getTrunkTransaction(tangle))) {
                solid = false;
            }
            if (!checkApproovee(transactionViewModel.getBranchTransaction(tangle))) {
                solid = false;
            }
            if(solid) {
                transactionViewModel.updateSolid(true);
                transactionViewModel.updateHeights(tangle, snapshotProvider.getInitialSnapshot());
                return true;
            }
        }
        return false;
    }

    /**
     * If the the {@code approvee} is missing, request it from a neighbor.
     * @param approovee transaction we check.
     * @return true if {@code approvee} is solid.
     * @throws Exception if we encounter an error while requesting a transaction
     */
    private boolean checkApproovee(TransactionViewModel approovee) throws Exception {
        if(snapshotProvider.getInitialSnapshot().hasSolidEntryPoint(approovee.getHash())) {
            return true;
        }
        if(approovee.getType() == PREFILLED_SLOT) {
            // don't solidify from the bottom until cuckoo filters can identify where we deleted -> otherwise we will
            // continue requesting old transactions forever
            //transactionRequester.requestTransaction(approovee.getHash(), false);
            return false;
        }
        return approovee.isSolid();
    }

    @VisibleForTesting
    boolean isNewSolidTxSetsEmpty () {
        return newSolidTransactionsOne.isEmpty() && newSolidTransactionsTwo.isEmpty();
    }

    /**
     * Thrown if transaction fails {@link #hasInvalidTimestamp} check.
     */
    public static class StaleTimestampException extends RuntimeException {
        StaleTimestampException (String message) {
            super(message);
        }
    }
}<|MERGE_RESOLUTION|>--- conflicted
+++ resolved
@@ -133,13 +133,11 @@
         // ignore invalid timestamps for transactions that were requested by our node while solidifying a milestone
         if(transactionRequester.wasTransactionRecentlyRequested(transactionViewModel.getHash())) {
             transactionRequester.removeRecentlyRequestedTransaction(transactionViewModel.getHash());
-<<<<<<< HEAD
             // as the transaction came from the request queue, we can add its branch and trunk to the request
             // queue already, as we only have transactions in the request queue which are needed for solidifying
             // milestones. this speeds up solidification significantly
             transactionRequester.requestTrunkAndBranch(transactionViewModel);
-=======
->>>>>>> bdfa8795
+
             return false;
         }
 
