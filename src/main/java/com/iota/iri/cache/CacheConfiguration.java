--- conflicted
+++ resolved
@@ -5,11 +5,6 @@
  */
 public interface CacheConfiguration {
 
-<<<<<<< HEAD
-=======
-    long DEFAULT_MAX_SIZE = 1000;
-    int DEFAULT_RELEASE_COUNT = 10;
->>>>>>> 69189c00
     int DEFAULT_CONCURRENCY_LEVEL = 5;
 
     /**
