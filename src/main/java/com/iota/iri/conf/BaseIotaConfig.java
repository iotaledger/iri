--- conflicted
+++ resolved
@@ -71,13 +71,7 @@
 
     // Cache
     protected int txCacheSize = Defaults.TX_CACHE_SIZE;
-<<<<<<< HEAD
-    protected int milestoneBatchWrite = Defaults.MILESTONE_CACHE_SIZE;
-    protected int txCacheReleaseCount = Defaults.TX_CACHE_RELEASE_COUNT;
-    protected int milestoneCacheReleaseCount = Defaults.MILESTONE_CACHE_RELEASE_COUNT;
-=======
     protected int milestoneCacheSize = Defaults.MILESTONE_CACHE_SIZE;
->>>>>>> 36da0236
 
     //Protocol
     protected double pSendMilestone = Defaults.P_SEND_MILESTONE;
@@ -416,12 +410,12 @@
     protected void setDbLogPath(String dbLogPath) {
         this.dbLogPath = dbLogPath;
     }
-    
+
     @Override
     public String getDbConfigFile() {
         return dbConfigFile;
     }
-    
+
     @JsonProperty
     @Parameter(names = {"--db-config-file"}, description = DbConfig.Descriptions.DB_CONFIG_FILE)
     protected void setDbConfigFile(String dbConfigFile) {
@@ -429,17 +423,6 @@
     }
 
     @Override
-    public String getDbConfigFile() {
-        return dbConfigFile;
-    }
-
-    @JsonProperty
-    @Parameter(names = {"--db-config-file"}, description = DbConfig.Descriptions.DB_CONFIG_FILE)
-    protected void setDbConfigFile(String dbConfigFile) {
-        this.dbConfigFile = dbConfigFile;
-    }
-
-    @Override
     public int getDbCacheSize() {
         return dbCacheSize;
     }
@@ -449,7 +432,7 @@
     protected void setDbCacheSize(int dbCacheSize) {
         this.dbCacheSize = dbCacheSize;
     }
-    
+
     @Override
     public String getMainDb() {
         return mainDb;
@@ -477,63 +460,18 @@
     }
 
     @Override
-<<<<<<< HEAD
-    public int getMilestoneBatchWrite() {
-        return milestoneBatchWrite;
-=======
     public int getMilestoneCacheSize() {
         return milestoneCacheSize;
->>>>>>> 36da0236
     }
 
     @JsonProperty
     @Parameter(names = { "--milestone-cache-size" }, description = DbConfig.Descriptions.MILESTONE_CACHE_SIZE)
-<<<<<<< HEAD
-    protected void setMilestoneBatchWrite(int milestoneBatchWrite) {
-        if (milestoneBatchWrite < 1 || milestoneBatchWrite > Defaults.MAX_MILESTONE_CACHE_SIZE) {
-            throw new ParameterException("MILESTONE_CACHE_SIZE should be between 1 and "
-                    + Defaults.MAX_MILESTONE_CACHE_SIZE + ". (found " + milestoneBatchWrite + ")");
-        }
-        this.milestoneBatchWrite = milestoneBatchWrite;
-    }
-
-    @Override
-    public int getTxCacheReleaseCount() {
-        return txCacheReleaseCount;
-    }
-
-    @JsonProperty
-    @Parameter(names = { "--tx-cache-release-count" }, description = DbConfig.Descriptions.TX_BATCH_RELEASE_COUNT)
-    protected void setTxCacheReleaseCount(int txCacheReleaseCount) {
-        if (txCacheReleaseCount < 1 || txCacheReleaseCount > Defaults.MAX_TX_CACHE_RELEASE_COUNT) {
-            throw new ParameterException("TX_CACHE_RELEASE_COUNT should be between 1 and "
-                    + Defaults.MAX_TX_CACHE_RELEASE_COUNT + " .(found " + txCacheReleaseCount + ")");
-        }
-        this.txCacheReleaseCount = txCacheReleaseCount;
-    }
-
-    @Override
-    public int getMilestoneCacheReleaseCount() {
-        return milestoneCacheReleaseCount;
-    }
-
-    @JsonProperty
-    @Parameter(names = { "--milestone-cache-release-count" },
-            description = DbConfig.Descriptions.MILESTONE_BATCH_RELEASE_COUNT)
-    protected void setMilestoneCacheReleaseCount(int milestoneCacheReleaseCount) {
-        if (milestoneCacheReleaseCount < 1 || milestoneCacheReleaseCount > Defaults.MAX_MILESTONE_CACHE_RELEASE_COUNT) {
-            throw new ParameterException("MILESTONE_CACHE_RELEASE_COUNT should be between 1 and "
-                    + Defaults.MAX_MILESTONE_CACHE_RELEASE_COUNT + " .(found " + milestoneCacheReleaseCount + ")");
-        }
-        this.milestoneCacheReleaseCount = milestoneCacheReleaseCount;
-=======
     protected void setMilestoneCacheSize(int milestoneCacheSize) {
         if (milestoneCacheSize < 1 || milestoneCacheSize > Defaults.MAX_MILESTONE_CACHE_SIZE) {
             throw new ParameterException("MILESTONE_CACHE_SIZE should be between 1 and "
                     + Defaults.MAX_MILESTONE_CACHE_SIZE + ". (found " + milestoneCacheSize + ")");
         }
         this.milestoneCacheSize = milestoneCacheSize;
->>>>>>> 36da0236
     }
 
     @Override
@@ -980,17 +918,8 @@
         // Cache
         int MAX_TX_CACHE_SIZE = 1000;
         int MAX_MILESTONE_CACHE_SIZE = 30;
-<<<<<<< HEAD
-        int MAX_TX_CACHE_RELEASE_COUNT = 10;
-        int MAX_MILESTONE_CACHE_RELEASE_COUNT = 10;
         int TX_CACHE_SIZE = MAX_TX_CACHE_SIZE;
         int MILESTONE_CACHE_SIZE = MAX_MILESTONE_CACHE_SIZE;
-        int TX_CACHE_RELEASE_COUNT = MAX_TX_CACHE_RELEASE_COUNT;
-        int MILESTONE_CACHE_RELEASE_COUNT = MAX_MILESTONE_CACHE_RELEASE_COUNT;
-=======
-        int TX_CACHE_SIZE = MAX_TX_CACHE_SIZE;
-        int MILESTONE_CACHE_SIZE = MAX_MILESTONE_CACHE_SIZE;
->>>>>>> 36da0236
 
         //Protocol
         double P_SEND_MILESTONE = 0.02d;
