package com.iota.iri.conf;

import com.typesafe.config.Config;
import com.typesafe.config.ConfigFactory;
import com.typesafe.config.ConfigValueFactory;
import org.slf4j.Logger;
import org.slf4j.LoggerFactory;

/**
 * Wrapper and interface for the configuration stack.
 * Primary used to be backwards compatible to the legacy configuration code.
 */
public class Configuration {
    private Config config = ConfigFactory.load();
    private final Logger log = LoggerFactory.getLogger(getClass());

    public enum DefaultConfSettings {
        PORT,
        API_HOST,
        UDP_RECEIVER_PORT,
        TCP_RECEIVER_PORT,
        TESTNET,
        DEBUG,
        REMOTE_LIMIT_API,
        REMOTE_AUTH,
        NEIGHBORS,
        IXI_DIR,
        DB_PATH,
        DB_LOG_PATH,
        DB_CACHE_SIZE,
        P_REMOVE_REQUEST,
        P_DROP_TRANSACTION,
        P_SELECT_MILESTONE_CHILD,
        P_SEND_MILESTONE,
        P_REPLY_RANDOM_TIP,
        P_PROPAGATE_REQUEST,
        MAIN_DB, EXPORT, // exports transaction trytes to filesystem
        SEND_LIMIT,
        NEW_TX_LIMIT,
        MAX_PEERS,
        DNS_REFRESHER_ENABLED,
        COORDINATOR,
        REVALIDATE,
        RESCAN_DB,
        MIN_RANDOM_WALKS,
        MAX_RANDOM_WALKS,
        MAX_FIND_TRANSACTIONS,
        MAX_REQUESTS_LIST,
        MAX_GET_TRYTES,
        MAX_BODY_LENGTH,
        MAX_DEPTH,
        MAINNET_MWM,
        TESTNET_MWM,
        ZMQ_ENABLED,
        ZMQ_PORT,
        ZMQ_IPC,
        ZMQ_THREADS,
        Q_SIZE_NODE,
        LRU_SIZE_HASHES,
        LRU_SIZE_BYTES,
    }

<<<<<<< HEAD
    public Configuration() {
=======
    {
        // defaults
        conf.put(DefaultConfSettings.PORT.name(), "14600");
        conf.put(DefaultConfSettings.API_HOST.name(), "localhost");
        conf.put(DefaultConfSettings.UDP_RECEIVER_PORT.name(), "14600");
        conf.put(DefaultConfSettings.TCP_RECEIVER_PORT.name(), "15600");
        conf.put(DefaultConfSettings.TESTNET.name(), "false");
        conf.put(DefaultConfSettings.DEBUG.name(), "false");
        conf.put(DefaultConfSettings.REMOTE_LIMIT_API.name(), "");
        conf.put(DefaultConfSettings.REMOTE_AUTH.name(), "");
        conf.put(DefaultConfSettings.NEIGHBORS.name(), "");
        conf.put(DefaultConfSettings.IXI_DIR.name(), "ixi");
        conf.put(DefaultConfSettings.DB_PATH.name(), "mainnetdb");
        conf.put(DefaultConfSettings.DB_LOG_PATH.name(), "mainnet.log");
        conf.put(DefaultConfSettings.DB_CACHE_SIZE.name(), "100000"); //KB
        conf.put(DefaultConfSettings.CONFIG.name(), "iota.ini");
        conf.put(DefaultConfSettings.P_REMOVE_REQUEST.name(), "0.01");
        conf.put(DefaultConfSettings.P_DROP_TRANSACTION.name(), "0.0");
        conf.put(DefaultConfSettings.P_SELECT_MILESTONE_CHILD.name(), "0.7");
        conf.put(DefaultConfSettings.P_SEND_MILESTONE.name(), "0.02");
        conf.put(DefaultConfSettings.P_REPLY_RANDOM_TIP.name(), "0.66");
        conf.put(DefaultConfSettings.P_PROPAGATE_REQUEST.name(), "0.01");
        conf.put(DefaultConfSettings.MAIN_DB.name(), "rocksdb");
        conf.put(DefaultConfSettings.EXPORT.name(), "false");
        conf.put(DefaultConfSettings.SEND_LIMIT.name(), "-1.0");
        conf.put(DefaultConfSettings.NEW_TX_LIMIT.name(), "0.0");
        conf.put(DefaultConfSettings.MAX_PEERS.name(), "0");
        conf.put(DefaultConfSettings.DNS_REFRESHER_ENABLED.name(), "true");
        conf.put(DefaultConfSettings.REVALIDATE.name(), "false");
        conf.put(DefaultConfSettings.RESCAN_DB.name(), "false");
        conf.put(DefaultConfSettings.MAINNET_MWM.name(), "14");
        conf.put(DefaultConfSettings.TESTNET_MWM.name(), "13");

        // Pick a number based on best performance
        conf.put(DefaultConfSettings.MIN_RANDOM_WALKS.name(), "5");
        conf.put(DefaultConfSettings.MAX_RANDOM_WALKS.name(), "27");
        // Pick a milestone depth number depending on risk model
        conf.put(DefaultConfSettings.MAX_DEPTH.name(), "15");

        conf.put(DefaultConfSettings.MAX_FIND_TRANSACTIONS.name(), "100000");
        conf.put(DefaultConfSettings.MAX_REQUESTS_LIST.name(), "1000");
        conf.put(DefaultConfSettings.MAX_GET_TRYTES.name(), "10000");
        conf.put(DefaultConfSettings.MAX_BODY_LENGTH.name(), "1000000");
        conf.put(DefaultConfSettings.ZMQ_ENABLED.name(), "false");
        conf.put(DefaultConfSettings.ZMQ_PORT.name(), "5556");
        conf.put(DefaultConfSettings.ZMQ_IPC.name(), "ipc://iri");
        conf.put(DefaultConfSettings.ZMQ_THREADS.name(), "2");

        conf.put(DefaultConfSettings.Q_SIZE_NODE.name(), "1000");
        conf.put(DefaultConfSettings.LRU_SIZE_HASHES.name(), "5000");
        conf.put(DefaultConfSettings.LRU_SIZE_BYTES.name(), "15000");

    }

    public boolean init() throws IOException {
        File confFile = new File(string(Configuration.DefaultConfSettings.CONFIG));
        if(confFile.exists()) {
            ini = new Ini(confFile);
            prefs = new IniPreferences(ini);
            return true;
        }
        return false;
    }

    public String getIniValue(String k) {
        if(ini != null) {
            return prefs.node("IRI").get(k, null);
        }
        return null;
    }

    private String getConfValue(String k) {
        String value = getIniValue(k);
        return value == null? conf.get(k): value;
    }
>>>>>>> 501e9493

        // this is needed to put system env variables into the configuration
        // until https://github.com/lightbend/config/issues/488 got fixed
        System.getenv().forEach(this::put);
    }

    public void put(final String k, final String v) {
        log.debug("Setting {} with {}", k, v);
        config = config.withValue(k,
                ConfigValueFactory.fromAnyRef(v));
    }

    public void put(final DefaultConfSettings d, String v) {
        log.debug("Setting {} with {}", d.name(), v);
        this.put(d.name(), v);
    }

    public boolean has(String k) {
        return config.hasPath(k);
    }

    public boolean has(final DefaultConfSettings d) {
        return this.has(d.name());
    }

    public String string(String k) {
        return config.getString(k);
    }

    public float floating(String k) {
        return (float) config.getDouble(k);
    }

    public double doubling(String k) {
        return config.getDouble(k);
    }

    private int integer(String k) {
        return config.getInt(k);
    }

    private boolean booling(String k) {
        return config.getBoolean(k);
    }

    public String string(final DefaultConfSettings d) {
        return string(d.name());
    }

    public int integer(final DefaultConfSettings d) {
        return integer(d.name());
    }

    public boolean booling(final DefaultConfSettings d) {
        return booling(d.name());
    }
}<|MERGE_RESOLUTION|>--- conflicted
+++ resolved
@@ -60,85 +60,7 @@
         LRU_SIZE_BYTES,
     }
 
-<<<<<<< HEAD
     public Configuration() {
-=======
-    {
-        // defaults
-        conf.put(DefaultConfSettings.PORT.name(), "14600");
-        conf.put(DefaultConfSettings.API_HOST.name(), "localhost");
-        conf.put(DefaultConfSettings.UDP_RECEIVER_PORT.name(), "14600");
-        conf.put(DefaultConfSettings.TCP_RECEIVER_PORT.name(), "15600");
-        conf.put(DefaultConfSettings.TESTNET.name(), "false");
-        conf.put(DefaultConfSettings.DEBUG.name(), "false");
-        conf.put(DefaultConfSettings.REMOTE_LIMIT_API.name(), "");
-        conf.put(DefaultConfSettings.REMOTE_AUTH.name(), "");
-        conf.put(DefaultConfSettings.NEIGHBORS.name(), "");
-        conf.put(DefaultConfSettings.IXI_DIR.name(), "ixi");
-        conf.put(DefaultConfSettings.DB_PATH.name(), "mainnetdb");
-        conf.put(DefaultConfSettings.DB_LOG_PATH.name(), "mainnet.log");
-        conf.put(DefaultConfSettings.DB_CACHE_SIZE.name(), "100000"); //KB
-        conf.put(DefaultConfSettings.CONFIG.name(), "iota.ini");
-        conf.put(DefaultConfSettings.P_REMOVE_REQUEST.name(), "0.01");
-        conf.put(DefaultConfSettings.P_DROP_TRANSACTION.name(), "0.0");
-        conf.put(DefaultConfSettings.P_SELECT_MILESTONE_CHILD.name(), "0.7");
-        conf.put(DefaultConfSettings.P_SEND_MILESTONE.name(), "0.02");
-        conf.put(DefaultConfSettings.P_REPLY_RANDOM_TIP.name(), "0.66");
-        conf.put(DefaultConfSettings.P_PROPAGATE_REQUEST.name(), "0.01");
-        conf.put(DefaultConfSettings.MAIN_DB.name(), "rocksdb");
-        conf.put(DefaultConfSettings.EXPORT.name(), "false");
-        conf.put(DefaultConfSettings.SEND_LIMIT.name(), "-1.0");
-        conf.put(DefaultConfSettings.NEW_TX_LIMIT.name(), "0.0");
-        conf.put(DefaultConfSettings.MAX_PEERS.name(), "0");
-        conf.put(DefaultConfSettings.DNS_REFRESHER_ENABLED.name(), "true");
-        conf.put(DefaultConfSettings.REVALIDATE.name(), "false");
-        conf.put(DefaultConfSettings.RESCAN_DB.name(), "false");
-        conf.put(DefaultConfSettings.MAINNET_MWM.name(), "14");
-        conf.put(DefaultConfSettings.TESTNET_MWM.name(), "13");
-
-        // Pick a number based on best performance
-        conf.put(DefaultConfSettings.MIN_RANDOM_WALKS.name(), "5");
-        conf.put(DefaultConfSettings.MAX_RANDOM_WALKS.name(), "27");
-        // Pick a milestone depth number depending on risk model
-        conf.put(DefaultConfSettings.MAX_DEPTH.name(), "15");
-
-        conf.put(DefaultConfSettings.MAX_FIND_TRANSACTIONS.name(), "100000");
-        conf.put(DefaultConfSettings.MAX_REQUESTS_LIST.name(), "1000");
-        conf.put(DefaultConfSettings.MAX_GET_TRYTES.name(), "10000");
-        conf.put(DefaultConfSettings.MAX_BODY_LENGTH.name(), "1000000");
-        conf.put(DefaultConfSettings.ZMQ_ENABLED.name(), "false");
-        conf.put(DefaultConfSettings.ZMQ_PORT.name(), "5556");
-        conf.put(DefaultConfSettings.ZMQ_IPC.name(), "ipc://iri");
-        conf.put(DefaultConfSettings.ZMQ_THREADS.name(), "2");
-
-        conf.put(DefaultConfSettings.Q_SIZE_NODE.name(), "1000");
-        conf.put(DefaultConfSettings.LRU_SIZE_HASHES.name(), "5000");
-        conf.put(DefaultConfSettings.LRU_SIZE_BYTES.name(), "15000");
-
-    }
-
-    public boolean init() throws IOException {
-        File confFile = new File(string(Configuration.DefaultConfSettings.CONFIG));
-        if(confFile.exists()) {
-            ini = new Ini(confFile);
-            prefs = new IniPreferences(ini);
-            return true;
-        }
-        return false;
-    }
-
-    public String getIniValue(String k) {
-        if(ini != null) {
-            return prefs.node("IRI").get(k, null);
-        }
-        return null;
-    }
-
-    private String getConfValue(String k) {
-        String value = getIniValue(k);
-        return value == null? conf.get(k): value;
-    }
->>>>>>> 501e9493
 
         // this is needed to put system env variables into the configuration
         // until https://github.com/lightbend/config/issues/488 got fixed
