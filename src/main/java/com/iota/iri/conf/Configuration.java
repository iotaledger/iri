package com.iota.iri.conf;

import org.ini4j.Ini;
import org.ini4j.IniPreferences;
import org.slf4j.Logger;
import org.slf4j.LoggerFactory;

import java.io.File;
import java.io.IOException;
import java.util.Map;
import java.util.concurrent.ConcurrentHashMap;
import java.util.prefs.Preferences;

/**
 * All those settings are modificable at runtime,
 * but for most of them the node needs to be restarted.
 */
public class Configuration {
    private Ini ini;
    private Preferences prefs;


    private final Logger log = LoggerFactory.getLogger(Configuration.class);

    private final Map<String, String> conf = new ConcurrentHashMap<>();

    public enum DefaultConfSettings {
        CONFIG,
        PORT,
        API_HOST,
        UDP_RECEIVER_PORT,
        TCP_RECEIVER_PORT,
        TESTNET,
        DEBUG,
        REMOTE_LIMIT_API,
        REMOTE_AUTH,
        NEIGHBORS,        
        IXI_DIR,
        DB_PATH,
        DB_LOG_PATH,
        P_REMOVE_REQUEST,
        P_DROP_TRANSACTION,
        P_SELECT_MILESTONE_CHILD,
        P_SEND_MILESTONE,
        MAIN_DB, EXPORT, // exports transaction trytes to filesystem
        SEND_LIMIT,
        MAX_PEERS,
        COORDINATOR,
<<<<<<< HEAD
        REVALIDATE,
=======
        MAX_INTEGRATION,
>>>>>>> 202d8703
    }

    {
        // defaults
        conf.put(DefaultConfSettings.PORT.name(), "14600");
        conf.put(DefaultConfSettings.API_HOST.name(), "localhost");
        conf.put(DefaultConfSettings.UDP_RECEIVER_PORT.name(), "14600");
        conf.put(DefaultConfSettings.TCP_RECEIVER_PORT.name(), "15600");
        conf.put(DefaultConfSettings.TESTNET.name(), "false");
        conf.put(DefaultConfSettings.DEBUG.name(), "false");
        conf.put(DefaultConfSettings.REMOTE_LIMIT_API.name(), "");
        conf.put(DefaultConfSettings.REMOTE_AUTH.name(), "");
        conf.put(DefaultConfSettings.NEIGHBORS.name(), "");
        conf.put(DefaultConfSettings.IXI_DIR.name(), "ixi");
        conf.put(DefaultConfSettings.DB_PATH.name(), "mainnetdb");
        conf.put(DefaultConfSettings.DB_LOG_PATH.name(), "mainnet.log");
        conf.put(DefaultConfSettings.CONFIG.name(), "iota.ini");
        conf.put(DefaultConfSettings.P_REMOVE_REQUEST.name(), "0.01");
        conf.put(DefaultConfSettings.P_DROP_TRANSACTION.name(), "0.0");
        conf.put(DefaultConfSettings.P_SELECT_MILESTONE_CHILD.name(), "0.7");
        conf.put(DefaultConfSettings.P_SEND_MILESTONE.name(), "0.02");
        conf.put(DefaultConfSettings.MAIN_DB.name(), "rocksdb");
        conf.put(DefaultConfSettings.EXPORT.name(), "false");
        conf.put(DefaultConfSettings.SEND_LIMIT.name(), "-1.0");
        conf.put(DefaultConfSettings.MAX_PEERS.name(), "0");
<<<<<<< HEAD
        conf.put(DefaultConfSettings.REVALIDATE.name(), "false");
=======
        conf.put(DefaultConfSettings.MAX_INTEGRATION.name(), "100");
>>>>>>> 202d8703
    }

    public boolean init() throws IOException {
        File confFile = new File(string(Configuration.DefaultConfSettings.CONFIG));
        if(confFile.exists()) {
            ini = new Ini(confFile);
            prefs = new IniPreferences(ini);
            return true;
        }
        return false;
    }

    public String getIniValue(String k) {
        if(ini != null) {
            return prefs.node("IRI").get(k, null);
        }
        return null;
    }

    private String getConfValue(String k) {
        String value = getIniValue(k);
        return value == null? conf.get(k): value;
    }

    public String allSettings() {
        final StringBuilder settings = new StringBuilder();
        conf.keySet().forEach(t -> settings.append("Set '").append(t).append("'\t -> ").append(getConfValue(t)).append("\n"));
        return settings.toString();
    }

    public void put(final String k, final String v) {
        log.debug("Setting {} with {}", k, v);
        conf.put(k, v);
    }

    public void put(final DefaultConfSettings d, String v) {
        log.debug("Setting {} with {}", d.name(), v);
        conf.put(d.name(), v);
    }

    private String string(String k) {
        return getConfValue(k);
    }

    public float floating(String k) {
        return Float.parseFloat(getConfValue(k));
    }

    public double doubling(String k) {
        return Double.parseDouble(getConfValue(k));
    }

    private int integer(String k) {
        return Integer.parseInt(getConfValue(k));
    }

    private boolean booling(String k) {
        return Boolean.parseBoolean(getConfValue(k));
    }

    public String string(final DefaultConfSettings d) {
        return string(d.name());
    }

    public int integer(final DefaultConfSettings d) {
        return integer(d.name());
    }

    public boolean booling(final DefaultConfSettings d) {
        return booling(d.name());
    }
}<|MERGE_RESOLUTION|>--- conflicted
+++ resolved
@@ -46,11 +46,8 @@
         SEND_LIMIT,
         MAX_PEERS,
         COORDINATOR,
-<<<<<<< HEAD
         REVALIDATE,
-=======
         MAX_INTEGRATION,
->>>>>>> 202d8703
     }
 
     {
@@ -76,11 +73,8 @@
         conf.put(DefaultConfSettings.EXPORT.name(), "false");
         conf.put(DefaultConfSettings.SEND_LIMIT.name(), "-1.0");
         conf.put(DefaultConfSettings.MAX_PEERS.name(), "0");
-<<<<<<< HEAD
         conf.put(DefaultConfSettings.REVALIDATE.name(), "false");
-=======
         conf.put(DefaultConfSettings.MAX_INTEGRATION.name(), "100");
->>>>>>> 202d8703
     }
 
     public boolean init() throws IOException {
