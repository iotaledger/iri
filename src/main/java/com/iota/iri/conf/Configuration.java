package com.iota.iri.conf;

import org.slf4j.Logger;
import org.slf4j.LoggerFactory;

import java.util.Map;
import java.util.concurrent.ConcurrentHashMap;

/**
 * All those settings are modificable at runtime,
 * but for most of them the node needs to be restarted.
 */
public class Configuration {

    private static final Logger log = LoggerFactory.getLogger(Configuration.class);

    private static final Map<String, String> conf = new ConcurrentHashMap<>();

    public enum DefaultConfSettings {
        API_PORT,
        API_HOST,
        TANGLE_RECEIVER_PORT,
        CORS_ENABLED,
        TESTNET, // not used yet
        HEADLESS,
        REMOTEAPILIMIT,
        NEIGHBORS,
<<<<<<< HEAD
        DEBUG, 
        EXPERIMENTAL, // experimental features.
        IXI_DIR
=======
        DEBUG,
        EXPERIMENTAL // experimental features.
>>>>>>> 9d397f87
    }

    static {
        // defaults
        conf.put(DefaultConfSettings.API_PORT.name(), "14265");
        conf.put(DefaultConfSettings.API_HOST.name(), "localhost");
        conf.put(DefaultConfSettings.TANGLE_RECEIVER_PORT.name(), "14265");
        conf.put(DefaultConfSettings.CORS_ENABLED.name(), "*");
        conf.put(DefaultConfSettings.TESTNET.name(), "false");
        conf.put(DefaultConfSettings.HEADLESS.name(), "false");
        conf.put(DefaultConfSettings.DEBUG.name(), "false");
        conf.put(DefaultConfSettings.REMOTEAPILIMIT.name(), "");
        conf.put(DefaultConfSettings.EXPERIMENTAL.name(), "false");
        conf.put(DefaultConfSettings.IXI_DIR.name(), "ixi");
    }

    public static String allSettings() {
        final StringBuilder settings = new StringBuilder();
        conf.keySet().forEach(t -> settings.append("Set '").append(t).append("'\t -> ").append(conf.get(t)).append("\n"));
        return settings.toString();
    }

    public static void put(final String k, final String v) {
        log.debug("Setting {} with {}", k, v);
        conf.put(k, v);
    }

    public static void put(final DefaultConfSettings d, String v) {
        log.debug("Setting {} with {}", d.name(), v);
        conf.put(d.name(), v);
    }

    public static String string(String k) {
        return conf.get(k);
    }

    public static float floating(String k) {
        return Float.parseFloat(conf.get(k));
    }

    public static double doubling(String k) {
        return Double.parseDouble(conf.get(k));
    }

    public static int integer(String k) {
        return Integer.parseInt(conf.get(k));
    }

    public static boolean booling(String k) {
        return Boolean.parseBoolean(conf.get(k));
    }

    public static String string(final DefaultConfSettings d) {
        return string(d.name());
    }

    public static int integer(final DefaultConfSettings d) {
        return integer(d.name());
    }

    public static boolean booling(final DefaultConfSettings d) {
        return booling(d.name());
    }
}<|MERGE_RESOLUTION|>--- conflicted
+++ resolved
@@ -25,14 +25,9 @@
         HEADLESS,
         REMOTEAPILIMIT,
         NEIGHBORS,
-<<<<<<< HEAD
         DEBUG, 
         EXPERIMENTAL, // experimental features.
         IXI_DIR
-=======
-        DEBUG,
-        EXPERIMENTAL // experimental features.
->>>>>>> 9d397f87
     }
 
     static {
