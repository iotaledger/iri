--- conflicted
+++ resolved
@@ -22,45 +22,11 @@
     Hash getCoordinator();
 
     /**
-<<<<<<< HEAD
-     * @return Descriptions#REQUEST_HASH_SIZE
-     */
-    int getRequestHashSize();
-
-    double getpSendMilestone();
-
-=======
-     * @return {@value ProtocolConfig.Descriptions#TRANSACTION_PACKET_SIZE}
-     */
-    int getTransactionPacketSize();
-
-    /**
      * Default Value: {@value BaseIotaConfig.Defaults#REQUEST_HASH_SIZE}
      *
      * @return {@value ProtocolConfig.Descriptions#REQUEST_HASH_SIZE}
      */
     int getRequestHashSize();
-
-    /**
-     * Default Value: {@value BaseIotaConfig.Defaults#P_REPLY_RANDOM_TIP}
-     *
-     * @return {@value ProtocolConfig.Descriptions#P_REPLY_RANDOM_TIP}
-     */
-    double getpReplyRandomTip();
-
-    /**
-     * Default Value: {@value BaseIotaConfig.Defaults#P_DROP_TRANSACTION}
-     *
-     * @return {@value ProtocolConfig.Descriptions#P_DROP_TRANSACTION}
-     */
-    double getpDropTransaction();
-
-    /**
-     * Default Value: {@value BaseIotaConfig.Defaults#P_SELECT_MILESTONE_CHILD}
-     *
-     * @return {@value ProtocolConfig.Descriptions#P_SELECT_MILESTONE_CHILD}
-     */
-    double getpSelectMilestoneChild();
 
     /**
      * Default Value: {@value BaseIotaConfig.Defaults#P_SEND_MILESTONE}
@@ -69,23 +35,10 @@
      */
     double getpSendMilestone();
 
-    /**
-     * Default Value: {@value BaseIotaConfig.Defaults#P_PROPAGATE_REQUEST}
-     *
-     * @return {@value ProtocolConfig.Descriptions#P_PROPAGATE_REQUEST}
-     */
-    double getpPropagateRequest();
-
->>>>>>> ae6f79cd
     interface Descriptions {
         String MWM = "The minimum weight magnitude is the number of trailing 0s that must appear in the end of a transaction hash. Increasing this number by 1 will result in proof of work that is 3 times as hard.";
         String COORDINATOR = "The address of the coordinator";
         String REQUEST_HASH_SIZE = "The size of the requested hash in a packet. Its size is derived from the minimal MWM value the network accepts. The larger the MWM -> the more trailing zeroes we can ignore -> smaller hash size.";
-<<<<<<< HEAD
-=======
-        String P_DROP_TRANSACTION = DescriptionHelper.PROB_OF + "dropping a received transaction. This is used only for testing purposes.";
-        String P_SELECT_MILESTONE_CHILD = DescriptionHelper.PROB_OF + "requesting a milestone transaction from a neighbor. This should be a large since it is imperative that we find milestones to get transactions confirmed";
->>>>>>> ae6f79cd
         String P_SEND_MILESTONE = DescriptionHelper.PROB_OF + "sending a milestone transaction when the node looks for a random transaction to send to a neighbor.";
     }
 }