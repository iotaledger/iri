--- conflicted
+++ resolved
@@ -111,11 +111,7 @@
         String LOCAL_SNAPSHOTS_INTERVAL_SYNCED = "Take local snapshots every n milestones if the node is fully synced.";
         String LOCAL_SNAPSHOTS_INTERVAL_UNSYNCED = "Take local snapshots every n milestones if the node is syncing.";
         String LOCAL_SNAPSHOTS_DEPTH = "Number of milestones to keep.";
-<<<<<<< HEAD
         String LOCAL_SNAPSHOTS_DB_MAX_SIZE = "The maximum size this database should be on disk. Human readable format (GB, GiB, MB, MiB)";
-        String LOCAL_SNAPSHOTS_BASE_PATH = "Path to the snapshot files (without file extensions).";
-=======
->>>>>>> 5f863811
         String SNAPSHOT_TIME = "Epoch time of the last snapshot.";
         String SNAPSHOT_FILE = "Path of the file that contains the state of the ledger at the last snapshot.";
         String SNAPSHOT_SIGNATURE_FILE = "Path to the file that contains a signature for the snapshot file.";
