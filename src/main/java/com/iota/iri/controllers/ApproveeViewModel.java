--- conflicted
+++ resolved
@@ -1,10 +1,6 @@
 package com.iota.iri.controllers;
 
 import com.iota.iri.cache.Cache;
-<<<<<<< HEAD
-import com.iota.iri.cache.CacheConfiguration;
-=======
->>>>>>> 36da0236
 import com.iota.iri.model.Hash;
 import com.iota.iri.model.TransactionHash;
 import com.iota.iri.model.persistables.Approvee;
@@ -13,7 +9,6 @@
 import com.iota.iri.storage.Tangle;
 import com.iota.iri.utils.Pair;
 
-import java.util.Queue;
 import java.util.Set;
 
 /**
@@ -169,11 +164,7 @@
 
     @Override
     public void delete(Tangle tangle) throws Exception {
-<<<<<<< HEAD
-        tangle.delete(Approvee.class,hash);
-=======
         tangle.delete(Approvee.class, hash);
->>>>>>> 36da0236
         cacheDelete(tangle, hash);
     }
 
@@ -185,54 +176,4 @@
         }
         return null;
     }
-
-    /**
-     * Puts the approvee in cache
-     * 
-     * @param tangle            Tangle
-     * @param approveeViewModel The approveeViewModel to cache
-     * @param hash              The hash of this viewmodel
-     */
-    public static void cachePut(Tangle tangle, ApproveeViewModel approveeViewModel, Indexable hash) throws Exception {
-        Cache<Indexable, ApproveeViewModel> cache = tangle.getCache(ApproveeViewModel.class);
-        if (cache.getSize() >= cache.getConfiguration().getMaxSize()) {
-            cacheRelease(tangle);
-        }
-        cache.put(hash, approveeViewModel);
-    }
-
-    /**
-     * Deletes the item with the specified hash fro the cache. Delegates to {@link Cache#delete(Object)}
-     *
-     * @param tangle Tangle
-     * @param hash   Hash of the item to delete
-     */
-    private static void cacheDelete(Tangle tangle, Indexable hash) {
-        Cache<Indexable, ApproveeViewModel> cache = tangle.getCache(ApproveeViewModel.class);
-        if (cache != null) {
-            cache.delete(hash);
-        }
-    }
-
-    /**
-     * Release {@link CacheConfiguration#getReleaseCount()} items from cache. Since this data is immutable, we only
-     * release from memory and not persist to DB again.
-     * 
-     * @param tangle Tangle
-     * @throws Exception Exception
-     */
-    private static void cacheRelease(Tangle tangle) throws Exception {
-        Cache<Indexable, ApproveeViewModel> cache = tangle.getCache(ApproveeViewModel.class);
-        Queue<Indexable> releaseQueueCopy = cache.getReleaseQueueCopy();
-
-        for (int i = 0; i < cache.getConfiguration().getReleaseCount(); i++) {
-            Indexable hash = releaseQueueCopy.poll();
-            if (hash != null) {
-                ApproveeViewModel approveeViewModel = cache.get(hash);
-                if (approveeViewModel != null) {
-                    cache.release(hash);
-                }
-            }
-        }
-    }
 }