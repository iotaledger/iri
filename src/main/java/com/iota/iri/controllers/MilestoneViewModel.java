--- conflicted
+++ resolved
@@ -1,10 +1,6 @@
 package com.iota.iri.controllers;
 
 import com.iota.iri.cache.Cache;
-<<<<<<< HEAD
-import com.iota.iri.cache.CacheConfiguration;
-=======
->>>>>>> 36da0236
 import com.iota.iri.model.Hash;
 import com.iota.iri.model.IntegerIndex;
 import com.iota.iri.model.persistables.Milestone;
@@ -13,11 +9,6 @@
 import com.iota.iri.storage.Tangle;
 import com.iota.iri.utils.Pair;
 
-<<<<<<< HEAD
-import java.util.Queue;
-
-=======
->>>>>>> 36da0236
 /**
  * Acts as a controller interface for a {@link Milestone} hash object. This controller is used by the
  * {@link com.iota.iri.MilestoneTracker} to manipulate a {@link Milestone} object.
@@ -279,68 +270,4 @@
     public String toString() {
         return "milestone #" + index() + " (" + getHash().toString() + ")";
     }
-
-    /**
-     * Puts the milestoneViewModel in cache
-     * 
-     * @param tangle             Tangle
-     * @param milestoneViewModel milestoneViewModel to cache
-     * @param index              index of milestone
-     */
-    private static void cachePut(Tangle tangle, MilestoneViewModel milestoneViewModel, Indexable index)
-            throws Exception {
-        Cache<Indexable, MilestoneViewModel> cache = getCache(tangle);
-        if (cache == null) {
-            return;
-        }
-        if (cache.getSize() >= cache.getConfiguration().getMaxSize()) {
-            cacheRelease(tangle);
-        }
-        cache.put(index, milestoneViewModel);
-    }
-
-    /**
-     * Gets the cache for this view model
-     * 
-     * @param tangle Tangle
-     * @return Cache found.
-     */
-    private static Cache<Indexable, MilestoneViewModel> getCache(Tangle tangle) {
-        return tangle.getCache(MilestoneViewModel.class);
-    }
-
-    /**
-     * Deletes the item with the specified index from cache. Delegates to {@link Cache#delete(Object)}
-     *
-     * @param tangle Tangle
-     * @param index  Index of milestone to delete
-     */
-    public static void cacheDelete(Tangle tangle, IntegerIndex index) {
-        getCache(tangle).delete(index);
-    }
-
-    /**
-     * Release {@link CacheConfiguration#getReleaseCount()} items from the cache. Since this data is immutable, we only
-     * release from cache but not persist to DB again.
-     * 
-     * @param tangle Tangle
-     * @throws Exception Exception
-     */
-    private static void cacheRelease(Tangle tangle) throws Exception {
-        Cache<Indexable, MilestoneViewModel> cache = getCache(tangle);
-        if (cache == null) {
-            return;
-        }
-        Queue<Indexable> releaseQueueCopy = cache.getReleaseQueueCopy();
-
-        for (int i = 0; i < cache.getConfiguration().getReleaseCount(); i++) {
-            Indexable index = releaseQueueCopy.poll();
-            if (index != null) {
-                MilestoneViewModel milestoneViewModel = cache.get(index);
-                if (milestoneViewModel != null) {
-                    cache.release(index);
-                }
-            }
-        }
-    }
 }