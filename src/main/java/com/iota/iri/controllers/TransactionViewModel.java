--- conflicted
+++ resolved
@@ -779,31 +779,6 @@
                 : TransactionViewModel.FILLED_SLOT;
     }
 
-<<<<<<< HEAD
-=======
-    /**
-     * Update solid transactions
-     * @param tangle Tangle
-     * @param initialSnapshot Initial snapshot
-     * @param analyzedHashes analyzed hashes
-     * @throws Exception Exception
-     */
-    public static void updateSolidTransactions(Tangle tangle, Snapshot initialSnapshot,
-                                               final Set<Hash> analyzedHashes) throws Exception {
-        Object[] hashes = analyzedHashes.toArray();
-        TransactionViewModel transactionViewModel;
-        for (int i = hashes.length - 1; i >= 0; i--) {
-            transactionViewModel = TransactionViewModel.fromHash(tangle, (Hash) hashes[i]);
-
-            transactionViewModel.updateHeights(tangle, initialSnapshot);
-
-            if (!transactionViewModel.isSolid()) {
-                transactionViewModel.updateSolid(true);
-                transactionViewModel.update(tangle, initialSnapshot, "solid|height");
-            }
-        }
-    }
->>>>>>> c9c74c27
 
     /**
      * Updates the {@link Transaction#solid} value of the referenced {@link Transaction} object.
@@ -851,11 +826,7 @@
     /**
      * This method sets the {@link Transaction#milestone} flag.
      *
-<<<<<<< HEAD
      * It gets automatically called by the {@link com.iota.iri.service.milestone.MilestoneSolidifier} and marks
-=======
-     * It gets automatically called by the {@link com.iota.iri.service.milestone.LatestMilestoneTracker} and marks
->>>>>>> c9c74c27
      * transactions that represent a milestone accordingly. It first checks if the {@link Transaction#milestone} flag
      * has changed and if so, it issues a database update.
      *
