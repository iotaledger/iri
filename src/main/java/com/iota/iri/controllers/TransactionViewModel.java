--- conflicted
+++ resolved
@@ -21,74 +21,123 @@
  * each component of the {@link Transaction} within it.
  */
 public class TransactionViewModel {
+
     private final Transaction transaction;
 
-    /**Length of a transaction object in trytes*/
+    /** Length of a transaction object in trytes */
     public static final int SIZE = 1604;
     private static final int TAG_SIZE_IN_BYTES = 17; // = ceil(81 TRITS / 5 TRITS_PER_BYTE)
 
-    /**Total supply of IOTA available in the network. Used for ensuring a balanced ledger state and bundle balances*/
+    /** Total supply of IOTA available in the network. Used for ensuring a balanced ledger state and bundle balances */
     public static final long SUPPLY = 2779530283277761L; // = (3^33 - 1) / 2
 
-    /**The predefined offset position and size (in trits) for the varying components of a transaction object*/
-    public static final int SIGNATURE_MESSAGE_FRAGMENT_TRINARY_OFFSET = 0, SIGNATURE_MESSAGE_FRAGMENT_TRINARY_SIZE = 6561;
-    public static final int ADDRESS_TRINARY_OFFSET = SIGNATURE_MESSAGE_FRAGMENT_TRINARY_OFFSET + SIGNATURE_MESSAGE_FRAGMENT_TRINARY_SIZE, ADDRESS_TRINARY_SIZE = 243;
-    public static final int VALUE_TRINARY_OFFSET = ADDRESS_TRINARY_OFFSET + ADDRESS_TRINARY_SIZE, VALUE_TRINARY_SIZE = 81, VALUE_USABLE_TRINARY_SIZE = 33;
-    public static final int OBSOLETE_TAG_TRINARY_OFFSET = VALUE_TRINARY_OFFSET + VALUE_TRINARY_SIZE, OBSOLETE_TAG_TRINARY_SIZE = 81;
-    public static final int TIMESTAMP_TRINARY_OFFSET = OBSOLETE_TAG_TRINARY_OFFSET + OBSOLETE_TAG_TRINARY_SIZE, TIMESTAMP_TRINARY_SIZE = 27;
-    public static final int CURRENT_INDEX_TRINARY_OFFSET = TIMESTAMP_TRINARY_OFFSET + TIMESTAMP_TRINARY_SIZE, CURRENT_INDEX_TRINARY_SIZE = 27;
-    public static final int LAST_INDEX_TRINARY_OFFSET = CURRENT_INDEX_TRINARY_OFFSET + CURRENT_INDEX_TRINARY_SIZE, LAST_INDEX_TRINARY_SIZE = 27;
-    public static final int BUNDLE_TRINARY_OFFSET = LAST_INDEX_TRINARY_OFFSET + LAST_INDEX_TRINARY_SIZE, BUNDLE_TRINARY_SIZE = 243;
-    public static final int TRUNK_TRANSACTION_TRINARY_OFFSET = BUNDLE_TRINARY_OFFSET + BUNDLE_TRINARY_SIZE, TRUNK_TRANSACTION_TRINARY_SIZE = 243;
-    public static final int BRANCH_TRANSACTION_TRINARY_OFFSET = TRUNK_TRANSACTION_TRINARY_OFFSET + TRUNK_TRANSACTION_TRINARY_SIZE, BRANCH_TRANSACTION_TRINARY_SIZE = 243;
-
-    public static final int TAG_TRINARY_OFFSET = BRANCH_TRANSACTION_TRINARY_OFFSET + BRANCH_TRANSACTION_TRINARY_SIZE, TAG_TRINARY_SIZE = 81;
-    public static final int ATTACHMENT_TIMESTAMP_TRINARY_OFFSET = TAG_TRINARY_OFFSET + TAG_TRINARY_SIZE, ATTACHMENT_TIMESTAMP_TRINARY_SIZE = 27;
-    public static final int ATTACHMENT_TIMESTAMP_LOWER_BOUND_TRINARY_OFFSET = ATTACHMENT_TIMESTAMP_TRINARY_OFFSET + ATTACHMENT_TIMESTAMP_TRINARY_SIZE, ATTACHMENT_TIMESTAMP_LOWER_BOUND_TRINARY_SIZE = 27;
-    public static final int ATTACHMENT_TIMESTAMP_UPPER_BOUND_TRINARY_OFFSET = ATTACHMENT_TIMESTAMP_LOWER_BOUND_TRINARY_OFFSET + ATTACHMENT_TIMESTAMP_LOWER_BOUND_TRINARY_SIZE, ATTACHMENT_TIMESTAMP_UPPER_BOUND_TRINARY_SIZE = 27;
-    private static final int NONCE_TRINARY_OFFSET = ATTACHMENT_TIMESTAMP_UPPER_BOUND_TRINARY_OFFSET + ATTACHMENT_TIMESTAMP_UPPER_BOUND_TRINARY_SIZE, NONCE_TRINARY_SIZE = 81;
+    /** The predefined offset position and size (in trits) for the varying components of a transaction object */
+    public static final int SIGNATURE_MESSAGE_FRAGMENT_TRINARY_OFFSET = 0,
+            SIGNATURE_MESSAGE_FRAGMENT_TRINARY_SIZE = 6561;
+    public static final int ADDRESS_TRINARY_OFFSET = SIGNATURE_MESSAGE_FRAGMENT_TRINARY_OFFSET
+            + SIGNATURE_MESSAGE_FRAGMENT_TRINARY_SIZE, ADDRESS_TRINARY_SIZE = 243;
+    public static final int VALUE_TRINARY_OFFSET = ADDRESS_TRINARY_OFFSET + ADDRESS_TRINARY_SIZE,
+            VALUE_TRINARY_SIZE = 81, VALUE_USABLE_TRINARY_SIZE = 33;
+    public static final int OBSOLETE_TAG_TRINARY_OFFSET = VALUE_TRINARY_OFFSET + VALUE_TRINARY_SIZE,
+            OBSOLETE_TAG_TRINARY_SIZE = 81;
+    public static final int TIMESTAMP_TRINARY_OFFSET = OBSOLETE_TAG_TRINARY_OFFSET + OBSOLETE_TAG_TRINARY_SIZE,
+            TIMESTAMP_TRINARY_SIZE = 27;
+    public static final int CURRENT_INDEX_TRINARY_OFFSET = TIMESTAMP_TRINARY_OFFSET + TIMESTAMP_TRINARY_SIZE,
+            CURRENT_INDEX_TRINARY_SIZE = 27;
+    public static final int LAST_INDEX_TRINARY_OFFSET = CURRENT_INDEX_TRINARY_OFFSET + CURRENT_INDEX_TRINARY_SIZE,
+            LAST_INDEX_TRINARY_SIZE = 27;
+    public static final int BUNDLE_TRINARY_OFFSET = LAST_INDEX_TRINARY_OFFSET + LAST_INDEX_TRINARY_SIZE,
+            BUNDLE_TRINARY_SIZE = 243;
+    public static final int TRUNK_TRANSACTION_TRINARY_OFFSET = BUNDLE_TRINARY_OFFSET + BUNDLE_TRINARY_SIZE,
+            TRUNK_TRANSACTION_TRINARY_SIZE = 243;
+    public static final int BRANCH_TRANSACTION_TRINARY_OFFSET = TRUNK_TRANSACTION_TRINARY_OFFSET
+            + TRUNK_TRANSACTION_TRINARY_SIZE, BRANCH_TRANSACTION_TRINARY_SIZE = 243;
+
+    public static final int TAG_TRINARY_OFFSET = BRANCH_TRANSACTION_TRINARY_OFFSET + BRANCH_TRANSACTION_TRINARY_SIZE,
+            TAG_TRINARY_SIZE = 81;
+    public static final int ATTACHMENT_TIMESTAMP_TRINARY_OFFSET = TAG_TRINARY_OFFSET + TAG_TRINARY_SIZE,
+            ATTACHMENT_TIMESTAMP_TRINARY_SIZE = 27;
+    public static final int ATTACHMENT_TIMESTAMP_LOWER_BOUND_TRINARY_OFFSET = ATTACHMENT_TIMESTAMP_TRINARY_OFFSET
+            + ATTACHMENT_TIMESTAMP_TRINARY_SIZE, ATTACHMENT_TIMESTAMP_LOWER_BOUND_TRINARY_SIZE = 27;
+    public static final int ATTACHMENT_TIMESTAMP_UPPER_BOUND_TRINARY_OFFSET = ATTACHMENT_TIMESTAMP_LOWER_BOUND_TRINARY_OFFSET
+            + ATTACHMENT_TIMESTAMP_LOWER_BOUND_TRINARY_SIZE, ATTACHMENT_TIMESTAMP_UPPER_BOUND_TRINARY_SIZE = 27;
+    private static final int NONCE_TRINARY_OFFSET = ATTACHMENT_TIMESTAMP_UPPER_BOUND_TRINARY_OFFSET
+            + ATTACHMENT_TIMESTAMP_UPPER_BOUND_TRINARY_SIZE, NONCE_TRINARY_SIZE = 81;
 
     public static final int TRINARY_SIZE = NONCE_TRINARY_OFFSET + NONCE_TRINARY_SIZE;
     public static final int TRYTES_SIZE = TRINARY_SIZE / 3;
 
-    public static final int ESSENCE_TRINARY_OFFSET = ADDRESS_TRINARY_OFFSET, ESSENCE_TRINARY_SIZE = ADDRESS_TRINARY_SIZE + VALUE_TRINARY_SIZE + OBSOLETE_TAG_TRINARY_SIZE + TIMESTAMP_TRINARY_SIZE + CURRENT_INDEX_TRINARY_SIZE + LAST_INDEX_TRINARY_SIZE;
-
-    /**Stores the {@link HashesViewModel} for the {@link Transaction} components here*/
+    public static final int ESSENCE_TRINARY_OFFSET = ADDRESS_TRINARY_OFFSET,
+            ESSENCE_TRINARY_SIZE = ADDRESS_TRINARY_SIZE + VALUE_TRINARY_SIZE + OBSOLETE_TAG_TRINARY_SIZE
+                    + TIMESTAMP_TRINARY_SIZE + CURRENT_INDEX_TRINARY_SIZE + LAST_INDEX_TRINARY_SIZE;
+
+    /** Stores the {@link HashesViewModel} for the {@link Transaction} components here */
     private AddressViewModel address;
     private ApproveeViewModel approovers;
     private TransactionViewModel trunk;
     private TransactionViewModel branch;
     private final Hash hash;
 
-    /**Transaction Types*/
-    public final static int GROUP = 0; // transactions GROUP means that's it's a non-leaf node (leafs store transaction value)
-    public final static int PREFILLED_SLOT = 1; // means that we know only hash of the tx, the rest is unknown yet: only another tx references that hash
-    public final static int FILLED_SLOT = -1; //  knows the hash only coz another tx references that hash
+    /** Transaction Types */
+    public final static int GROUP = 0; // transactions GROUP means that's it's a non-leaf node (leafs store transaction
+                                       // value)
+    public final static int PREFILLED_SLOT = 1; // means that we know only hash of the tx, the rest is unknown yet: only
+                                                // another tx references that hash
+    public final static int FILLED_SLOT = -1; // knows the hash only coz another tx references that hash
 
     private byte[] trits;
     public int weightMagnitude;
 
-<<<<<<< HEAD
-=======
+    /**
+     * Populates the meta data of the {@link TransactionViewModel}. If the controller {@link Hash} identifier is null,
+     * it will return with no response. If the {@link Transaction} object has not been parsed, and the
+     * {@link TransactionViewModel} type is <tt>FILLED_SLOT</tt>, the saved metadata batch will be saved to the
+     * database.
+     *
+     * @param tangle The tangle reference for the database.
+     * @param transactionViewModel The {@link TransactionViewModel} whose Metadata is to be filled.
+     * @throws Exception Thrown if the database fails to save the batch of data.
+     */
     public static void fillMetadata(Tangle tangle, TransactionViewModel transactionViewModel) throws Exception {
-        if(transactionViewModel.getType() == FILLED_SLOT && !transactionViewModel.transaction.parsed) {
+        if (transactionViewModel.getType() == FILLED_SLOT && !transactionViewModel.transaction.parsed) {
             tangle.saveBatch(transactionViewModel.getMetadataSaveBatch());
         }
     }
 
+    /**
+     * Creates a new controller using a byte array that will be converted to a {@link Hash} identifier. The new
+     * {@link TransactionViewModel} is created for the {@link Transaction} object referenced by this {@link Hash}
+     * identifier, provided the {@link Transaction} exists in the database.
+     *
+     * @param tangle The tangle reference for the database
+     * @param hash The source that the {@link Hash} identifier will be created from, and the {@link Transaction} object
+     * will be fetched from the database from
+     * @return The {@link TransactionViewModel} with its Metadata filled in.
+     * @throws Exception Thrown if the database fails to find the {@link Transaction} object
+     */
     public static TransactionViewModel find(Tangle tangle, byte[] hash) throws Exception {
-        TransactionViewModel transactionViewModel = new TransactionViewModel((Transaction) tangle.find(Transaction.class, hash), HashFactory.TRANSACTION.create(hash));
+        TransactionViewModel transactionViewModel = new TransactionViewModel(
+                (Transaction) tangle.find(Transaction.class, hash), HashFactory.TRANSACTION.create(hash));
         fillMetadata(tangle, transactionViewModel);
         return transactionViewModel;
     }
 
+    /**
+     * Creates a new controller for a {@link Transaction} set referenced by a given {@link Hash} identifier. The
+     * controller will be created and its metadata filled provided the {@link Transaction} object exists in the
+     * database.
+     *
+     * @param tangle The tangle reference for the database
+     * @param hash The {@link Hash} identifier to search with
+     * @return The {@link TransactionViewModel} with its Metadata filled in.
+     * @throws Exception Thrown if there is an error loading the {@link Transaction} object from the database
+     */
     public static TransactionViewModel fromHash(Tangle tangle, final Hash hash) throws Exception {
-        TransactionViewModel transactionViewModel = new TransactionViewModel((Transaction) tangle.load(Transaction.class, hash), hash);
+        TransactionViewModel transactionViewModel = new TransactionViewModel(
+                (Transaction) tangle.load(Transaction.class, hash), hash);
         fillMetadata(tangle, transactionViewModel);
         return transactionViewModel;
     }
->>>>>>> 9bb42c50
-
 
     /**
      * Constructor for a {@link Transaction} set controller interface. This controller is used to interact with and
@@ -98,15 +147,15 @@
      * @param hash The {@link Hash} identifier of the {@link Transaction} set
      */
     public TransactionViewModel(final Transaction transaction, Hash hash) {
-        this.transaction = transaction == null || transaction.bytes == null ? new Transaction(): transaction;
-        this.hash = hash == null? Hash.NULL_HASH: hash;
+        this.transaction = transaction == null || transaction.bytes == null ? new Transaction() : transaction;
+        this.hash = hash == null ? Hash.NULL_HASH : hash;
         weightMagnitude = this.hash.trailingZeros();
     }
 
     /**
-     * Constructor for a {@link Transaction} set controller interface. A new {@link Transaction} set is created from
-     * the provided trit array, if the array is of the correct size. If it is not the correct size, a new byte
-     * array of the correct size is created, the trit array is copied into it, and the bytes are stored in the new
+     * Constructor for a {@link Transaction} set controller interface. A new {@link Transaction} set is created from the
+     * provided trit array, if the array is of the correct size. If it is not the correct size, a new byte array of the
+     * correct size is created, the trit array is copied into it, and the bytes are stored in the new
      * {@link Transaction} set. This {@link Transaction} set is then indexed by the provided {@link Hash} identifier.
      *
      * @param trits The input trits that the {@link Transaction} and {@link TransactionViewModel} will be created from.
@@ -115,7 +164,7 @@
     public TransactionViewModel(final byte[] trits, Hash hash) {
         transaction = new Transaction();
 
-        if(trits.length == 8019) {
+        if (trits.length == 8019) {
             this.trits = new byte[trits.length];
             System.arraycopy(trits, 0, this.trits, 0, trits.length);
             transaction.bytes = Converter.allocateBytesForTrits(trits.length);
@@ -134,22 +183,6 @@
     }
 
     /**
-     * Creates a new controller for a {@link Transaction} set referenced by a given {@link Hash} identifier.
-     * The controller will be created and its metadata filled provided the {@link Transaction} object exists in the
-     * database.
-     *
-     * @param tangle The tangle reference for the database
-     * @param hash The {@link Hash} identifier to search with
-     * @return The {@link TransactionViewModel} with its Metadata filled in.
-     * @throws Exception Thrown if there is an error loading the {@link Transaction} object from the database
-     */
-    public static TransactionViewModel fromHash(Tangle tangle, final Hash hash) throws Exception {
-        TransactionViewModel transactionViewModel = new TransactionViewModel((Transaction) tangle.load(Transaction.class, hash), hash);
-        fillMetadata(tangle, transactionViewModel);
-        return transactionViewModel;
-    }
-
-    /**
      * This method checks the {@link com.iota.iri.storage.rocksDB.RocksDBPersistenceProvider} to determine if the
      * {@link Transaction} object might exist in the database. If it definitively does not exist, it will return False.
      *
@@ -173,7 +206,7 @@
     public static boolean exists(Tangle tangle, Hash hash) throws Exception {
         return tangle.exists(Transaction.class, hash);
     }
-    
+
     /**
      * Returns the total number of {@link Transaction} objects stored in a database.
      *
@@ -185,16 +218,16 @@
         return tangle.getCount(Transaction.class).intValue();
     }
 
-<<<<<<< HEAD
     /**
      * Converts the given byte array to the a new trit array of length {@value TRINARY_SIZE}.
+     * 
      * @param transactionBytes The byte array to be converted to trits
      * @return The trit conversion of the byte array
      */
     public static byte[] trits(byte[] transactionBytes) {
         byte[] trits;
         trits = new byte[TRINARY_SIZE];
-        if(transactionBytes != null) {
+        if (transactionBytes != null) {
             Converter.getTrits(transactionBytes, trits);
         }
         return trits;
@@ -202,23 +235,6 @@
 
     public static Set<Indexable> getMissingTransactions(Tangle tangle) throws Exception {
         return tangle.keysWithMissingReferences(Approvee.class, Transaction.class);
-    }
-
-    /**
-     * Creates a new controller using a byte array that will be converted to a {@link Hash} identifier. The new
-     * {@link TransactionViewModel} is created for the {@link Transaction} object referenced by this {@link Hash}
-     * identifier, provided the {@link Transaction} exists in the database.
-     *
-     * @param tangle The tangle reference for the database
-     * @param hash The source that the {@link Hash} identifier will be created from, and the {@link Transaction} object
-     *             will be fetched from the database from
-     * @return The {@link TransactionViewModel} with its Metadata filled in.
-     * @throws Exception Thrown if the database fails to find the {@link Transaction} object
-     */
-    public static TransactionViewModel find(Tangle tangle, byte[] hash) throws Exception {
-        TransactionViewModel transactionViewModel = new TransactionViewModel((Transaction) tangle.find(Transaction.class, hash), HashFactory.TRANSACTION.create(hash));
-        fillMetadata(tangle, transactionViewModel);
-        return transactionViewModel;
     }
 
     /**
@@ -231,53 +247,10 @@
      */
     public static TransactionViewModel first(Tangle tangle) throws Exception {
         Pair<Indexable, Persistable> transactionPair = tangle.getFirst(Transaction.class, Hash.class);
-        if(transactionPair != null && transactionPair.hi != null) {
+        if (transactionPair != null && transactionPair.hi != null) {
             return new TransactionViewModel((Transaction) transactionPair.hi, (Hash) transactionPair.low);
         }
         return null;
-    }
-
-    /**
-     * Updates a set of {@link Transaction} objects to solid. Used by the {@link com.iota.iri.TransactionValidator} to
-     * solidify groups of analyzed {@link Transaction} sets.
-     *
-     * @param tangle The tangle reference for the database.
-     * @param analyzedHashes A list of {@link TransactionHash} identifiers to be checked for solidity.
-     * @throws Exception Thrown if there is a failure to generate a controller, or if there is a failure to update
-     */
-    public static void updateSolidTransactions(Tangle tangle, final Set<Hash> analyzedHashes) throws Exception {
-        Iterator<Hash> hashIterator = analyzedHashes.iterator();
-        TransactionViewModel transactionViewModel;
-        while(hashIterator.hasNext()) {
-            transactionViewModel = TransactionViewModel.fromHash(tangle, hashIterator.next());
-
-            transactionViewModel.updateHeights(tangle);
-
-            if(!transactionViewModel.isSolid()) {
-                transactionViewModel.updateSolid(true);
-                transactionViewModel.update(tangle, "solid|height");
-            }
-        }
-    }
-
-    /**
-     * Populates the meta data of the {@link TransactionViewModel}. If the controller {@link Hash} identifier is
-     * null, it will return with no response. If the {@link Transaction} object has not been parsed, and the
-     * {@link TransactionViewModel} type is <tt>FILLED_SLOT</tt>, the saved metadata batch will be saved to the
-     * database.
-     *
-     * @param tangle The tangle reference for the database.
-     * @param transactionViewModel The {@link TransactionViewModel} whose Metadata is to be filled.
-     * @throws Exception Thrown if the database fails to save the batch of data.
-     */
-
-    public static void fillMetadata(Tangle tangle, TransactionViewModel transactionViewModel) throws Exception {
-        if (Hash.NULL_HASH.equals(transactionViewModel.getHash())) {
-            return;
-        }
-        if(transactionViewModel.getType() == FILLED_SLOT && !transactionViewModel.transaction.parsed) {
-            tangle.saveBatch(transactionViewModel.getMetadataSaveBatch());
-        }
     }
 
     /**
@@ -288,14 +261,12 @@
      * identifier in the database.
      *
      * @param tangle The tangle reference for the database
+     * @param initialSnapshot snapshot that acts as genesis
      * @param item The string identifying the purpose of the update
      * @return True if the update was successful, False if it failed
      * @throws Exception Thrown if any of the metadata fails to fetch, or if the database update fails
      */
-    public boolean update(Tangle tangle, String item) throws Exception {
-=======
     public boolean update(Tangle tangle, Snapshot initialSnapshot, String item) throws Exception {
->>>>>>> 9bb42c50
         getAddressHash();
         getTrunkTransactionHash();
         getBranchTransactionHash();
@@ -320,7 +291,7 @@
      * @throws Exception Thrown if no branch is found when creating the branch {@link TransactionViewModel}
      */
     public TransactionViewModel getBranchTransaction(Tangle tangle) throws Exception {
-        if(branch == null) {
+        if (branch == null) {
             branch = TransactionViewModel.fromHash(tangle, getBranchTransactionHash());
         }
         return branch;
@@ -336,7 +307,7 @@
      * @throws Exception Thrown if no trunk is found when creating the trunk {@link TransactionViewModel}
      */
     public TransactionViewModel getTrunkTransaction(Tangle tangle) throws Exception {
-        if(trunk == null) {
+        if (trunk == null) {
             trunk = TransactionViewModel.fromHash(tangle, getTrunkTransactionHash());
         }
         return trunk;
@@ -352,6 +323,7 @@
 
     /**
      * Deletes the {@link Transaction} object from the database
+     * 
      * @param tangle The tangle reference for the database
      * @throws Exception Thrown if there is an error removing the object
      */
@@ -364,10 +336,9 @@
      * {@link Address}, {@link Tag}, {@link #trunk} and {@link #branch}.
      *
      * @return The list of {@link Hash} objects indexed by the {@link TransactionHash} identifier. Returns False if
-     *         there is a problem populating the list.
-     */
-
-    public List<Pair<Indexable, Persistable>> getMetadataSaveBatch() throws Exception {
+     * there is a problem populating the list.
+     */
+    public List<Pair<Indexable, Persistable>> getMetadataSaveBatch() {
         List<Pair<Indexable, Persistable>> hashesList = new ArrayList<>();
         hashesList.add(new Pair<>(getAddressHash(), new Address(hash)));
         hashesList.add(new Pair<>(getBundleHash(), new Bundle(hash)));
@@ -406,13 +377,12 @@
      */
     public TransactionViewModel next(Tangle tangle) throws Exception {
         Pair<Indexable, Persistable> transactionPair = tangle.next(Transaction.class, hash);
-        if(transactionPair != null && transactionPair.hi != null) {
+        if (transactionPair != null && transactionPair.hi != null) {
             return new TransactionViewModel((Transaction) transactionPair.hi, (Hash) transactionPair.low);
         }
         return null;
     }
 
-<<<<<<< HEAD
     /**
      * This method fetches the saved batch of metadata and orders them into a list of {@link Hash} objects and
      * {@link Hash} identifier pairs. If the {@link Hash} identifier of the {@link Transaction} is null, or the database
@@ -420,15 +390,12 @@
      * {@link Transaction} batch into the database.
      *
      * @param tangle The tangle reference for the database.
+     * @param initialSnapshot snapshot that acts as genesis
      * @return True if the {@link Transaction} is stored, False if not.
      * @throws Exception Thrown if there is an error fetching the batch or storing in the database.
      */
-    public boolean store(Tangle tangle) throws Exception {
-        if (hash.equals(Hash.NULL_HASH) || exists(tangle, hash)) {
-=======
     public boolean store(Tangle tangle, Snapshot initialSnapshot) throws Exception {
         if (initialSnapshot.hasSolidEntryPoint(hash) || exists(tangle, hash)) {
->>>>>>> 9bb42c50
             return false;
         }
 
@@ -440,8 +407,8 @@
     }
 
     /**
-     * Gets the {@link ApproveeViewModel} of a {@link Transaction}. If the current {@link ApproveeViewModel} is null,
-     * a new one is created using the transaction {@link Hash} identifier.
+     * Gets the {@link ApproveeViewModel} of a {@link Transaction}. If the current {@link ApproveeViewModel} is null, a
+     * new one is created using the transaction {@link Hash} identifier.
      *
      * An {@link Approvee} is a transaction in the tangle that references, and therefore approves, this transaction
      * directly.
@@ -451,7 +418,7 @@
      * @throws Exception Thrown if there is a failure to create a controller from the transaction hash
      */
     public ApproveeViewModel getApprovers(Tangle tangle) throws Exception {
-        if(approovers == null) {
+        if (approovers == null) {
             approovers = ApproveeViewModel.load(tangle, hash);
         }
         return approovers;
@@ -460,9 +427,9 @@
     /**
      * Gets the {@link Transaction#type}. The type can be one of 3:
      * <ul>
-     *     <li>PREFILLED_SLOT: 1</li>
-     *     <li>FILLED_SLOT: -1</li>
-     *     <li>GROUP: 0</li>
+     * <li>PREFILLED_SLOT: 1</li>
+     * <li>FILLED_SLOT: -1</li>
+     * <li>GROUP: 0</li>
      * </ul>
      *
      * @return The current type of the transaction.
@@ -473,35 +440,35 @@
 
     /**
      * Sets the {@link Transaction#arrivalTime}.
+     * 
      * @param time The time to be set in the {@link Transaction}
      */
     public void setArrivalTime(long time) {
         transaction.arrivalTime = time;
     }
 
-    /**@return The {@link Transaction#arrivalTime}*/
+    /** @return The {@link Transaction#arrivalTime} */
     public long getArrivalTime() {
         return transaction.arrivalTime;
     }
 
     /**
-     * Gets the stored {@link Transaction#bytes}. If the {@link Transaction#bytes} are null, a new byte
-     * array is created and stored from the {@link #trits}. If the {@link #trits} are also null, then a null byte array
-     * is returned.
+     * Gets the stored {@link Transaction#bytes}. If the {@link Transaction#bytes} are null, a new byte array is created
+     * and stored from the {@link #trits}. If the {@link #trits} are also null, then a null byte array is returned.
      *
      * @return The stored {@link Transaction#bytes} array
      */
     public byte[] getBytes() {
-        if(transaction.bytes == null || transaction.bytes.length != SIZE) {
+        if (transaction.bytes == null || transaction.bytes.length != SIZE) {
             transaction.bytes = new byte[SIZE];
-            if(trits != null) {
+            if (trits != null) {
                 Converter.bytes(trits(), 0, transaction.bytes, 0, trits().length);
             }
         }
         return transaction.bytes;
     }
 
-    /**@return The transaction {@link Hash} identifier*/
+    /** @return The transaction {@link Hash} identifier */
     public Hash getHash() {
         return hash;
     }
@@ -514,7 +481,7 @@
      * @throws Exception If the address cannot be found in the database, an exception is thrown.
      */
     public AddressViewModel getAddress(Tangle tangle) throws Exception {
-        if(address == null) {
+        if (address == null) {
             address = AddressViewModel.load(tangle, getAddressHash());
         }
         return address;
@@ -537,7 +504,7 @@
      * @return The {@link AddressHash} identifier.
      */
     public Hash getAddressHash() {
-        if(transaction.address == null) {
+        if (transaction.address == null) {
             transaction.address = HashFactory.ADDRESS.create(trits(), ADDRESS_TRINARY_OFFSET);
         }
         return transaction.address;
@@ -549,7 +516,7 @@
      * @return The {@link ObsoleteTagHash} identifier.
      */
     public Hash getObsoleteTagValue() {
-        if(transaction.obsoleteTag == null) {
+        if (transaction.obsoleteTag == null) {
             byte[] tagBytes = Converter.allocateBytesForTrits(OBSOLETE_TAG_TRINARY_SIZE);
             Converter.bytes(trits(), OBSOLETE_TAG_TRINARY_OFFSET, tagBytes, 0, OBSOLETE_TAG_TRINARY_SIZE);
 
@@ -564,7 +531,7 @@
      * @return The {@link BundleHash} identifier.
      */
     public Hash getBundleHash() {
-        if(transaction.bundle == null) {
+        if (transaction.bundle == null) {
             transaction.bundle = HashFactory.BUNDLE.create(trits(), BUNDLE_TRINARY_OFFSET);
         }
         return transaction.bundle;
@@ -576,7 +543,7 @@
      * @return The trunk {@link TransactionHash} identifier.
      */
     public Hash getTrunkTransactionHash() {
-        if(transaction.trunk == null) {
+        if (transaction.trunk == null) {
             transaction.trunk = HashFactory.TRANSACTION.create(trits(), TRUNK_TRANSACTION_TRINARY_OFFSET);
         }
         return transaction.trunk;
@@ -588,7 +555,7 @@
      * @return The branch {@link TransactionHash} identifier.
      */
     public Hash getBranchTransactionHash() {
-        if(transaction.branch == null) {
+        if (transaction.branch == null) {
             transaction.branch = HashFactory.TRANSACTION.create(trits(), BRANCH_TRANSACTION_TRINARY_OFFSET);
         }
         return transaction.branch;
@@ -600,7 +567,7 @@
      * @return The {@link TagHash} identifier.
      */
     public Hash getTagValue() {
-        if(transaction.tag == null) {
+        if (transaction.tag == null) {
             byte[] tagBytes = Converter.allocateBytesForTrits(TAG_TRINARY_SIZE);
             Converter.bytes(trits(), TAG_TRINARY_OFFSET, tagBytes, 0, TAG_TRINARY_SIZE);
             transaction.tag = HashFactory.TAG.create(tagBytes, 0, TAG_SIZE_IN_BYTES);
@@ -609,16 +576,18 @@
     }
 
     /**
-     * Gets the {@link Transaction#attachmentTimestamp}. The <tt>Attachment Timestapm</tt> is used to show when
-     * a transaction has been attached to the database.
+     * Gets the {@link Transaction#attachmentTimestamp}. The <tt>Attachment Timestapm</tt> is used to show when a
+     * transaction has been attached to the database.
      *
      * @return The {@link Transaction#attachmentTimestamp}
      */
-    public long getAttachmentTimestamp() { return transaction.attachmentTimestamp; }
-
-    /**
-     * Gets the {@link Transaction#attachmentTimestampLowerBound}. The <tt>Attachment Timestamp Lower Bound</tt>
-     * is the earliest timestamp a transaction can have.
+    public long getAttachmentTimestamp() {
+        return transaction.attachmentTimestamp;
+    }
+
+    /**
+     * Gets the {@link Transaction#attachmentTimestampLowerBound}. The <tt>Attachment Timestamp Lower Bound</tt> is the
+     * earliest timestamp a transaction can have.
      *
      * @return The {@link Transaction#attachmentTimestampLowerBound}
      */
@@ -627,8 +596,8 @@
     }
 
     /**
-     * Gets the {@link Transaction#attachmentTimestampUpperBound}. The <tt>Attachment Timestamp Upper Bound</tt>
-     * is the maximum timestamp a transaction can have.
+     * Gets the {@link Transaction#attachmentTimestampUpperBound}. The <tt>Attachment Timestamp Upper Bound</tt> is the
+     * maximum timestamp a transaction can have.
      *
      * @return The {@link Transaction#attachmentTimestampUpperBound}
      */
@@ -636,50 +605,49 @@
         return transaction.attachmentTimestampUpperBound;
     }
 
-    /**@return The {@link Transaction#value}*/
+    /** @return The {@link Transaction#value} */
     public long value() {
         return transaction.value;
     }
 
-<<<<<<< HEAD
     /**
      * Updates the {@link Transaction#validity} in the database.
      *
-     * The validity can be one of three states:
-     * <tt>1: Valid; -1: Invalid; 0: Unknown</tt>
+     * The validity can be one of three states: <tt>1: Valid; -1: Invalid; 0: Unknown</tt>
+     * 
      * @param tangle The tangle reference for the database
+     * @param initialSnapshot snapshot that acts as genesis
      * @param validity The state of validity that the {@link Transaction} will be updated to
      * @throws Exception Thrown if there is an error with the update
      */
-    public void setValidity(Tangle tangle, int validity) throws Exception {
-=======
     public void setValidity(Tangle tangle, Snapshot initialSnapshot, int validity) throws Exception {
->>>>>>> 9bb42c50
-        if(transaction.validity != validity) {
+        if (transaction.validity != validity) {
             transaction.validity = validity;
             update(tangle, initialSnapshot, "validity");
         }
     }
 
-    /**@return The current stored {@link Transaction#validity}*/
+    /** @return The current stored {@link Transaction#validity} */
     public int getValidity() {
         return transaction.validity;
     }
 
-    /**@return The {@link Transaction#currentIndex} in its bundle*/
+    /** @return The {@link Transaction#currentIndex} in its bundle */
     public long getCurrentIndex() {
         return transaction.currentIndex;
     }
 
     /**
      * Creates an array copy of the signature message fragment of the {@link Transaction} and returns it.
+     * 
      * @return The signature message fragment in array format.
      */
     public byte[] getSignature() {
-        return Arrays.copyOfRange(trits(), SIGNATURE_MESSAGE_FRAGMENT_TRINARY_OFFSET, SIGNATURE_MESSAGE_FRAGMENT_TRINARY_SIZE);
-    }
-
-    /**@return The stored {@link Transaction#timestamp}*/
+        return Arrays.copyOfRange(trits(), SIGNATURE_MESSAGE_FRAGMENT_TRINARY_OFFSET,
+                SIGNATURE_MESSAGE_FRAGMENT_TRINARY_SIZE);
+    }
+
+    /** @return The stored {@link Transaction#timestamp} */
     public long getTimestamp() {
         return transaction.timestamp;
     }
@@ -696,7 +664,7 @@
         return nonce;
     }
 
-    /**@return The {@link Transaction#lastIndex} of the transaction bundle*/
+    /** @return The {@link Transaction#lastIndex} of the transaction bundle */
     public long lastIndex() {
         return transaction.lastIndex;
     }
@@ -709,9 +677,12 @@
      */
     public void setAttachmentData() {
         getTagValue();
-        transaction.attachmentTimestamp = Converter.longValue(trits(), ATTACHMENT_TIMESTAMP_TRINARY_OFFSET, ATTACHMENT_TIMESTAMP_TRINARY_SIZE);
-        transaction.attachmentTimestampLowerBound = Converter.longValue(trits(), ATTACHMENT_TIMESTAMP_LOWER_BOUND_TRINARY_OFFSET, ATTACHMENT_TIMESTAMP_LOWER_BOUND_TRINARY_SIZE);
-        transaction.attachmentTimestampUpperBound = Converter.longValue(trits(), ATTACHMENT_TIMESTAMP_UPPER_BOUND_TRINARY_OFFSET, ATTACHMENT_TIMESTAMP_UPPER_BOUND_TRINARY_SIZE);
+        transaction.attachmentTimestamp = Converter.longValue(trits(), ATTACHMENT_TIMESTAMP_TRINARY_OFFSET,
+                ATTACHMENT_TIMESTAMP_TRINARY_SIZE);
+        transaction.attachmentTimestampLowerBound = Converter.longValue(trits(),
+                ATTACHMENT_TIMESTAMP_LOWER_BOUND_TRINARY_OFFSET, ATTACHMENT_TIMESTAMP_LOWER_BOUND_TRINARY_SIZE);
+        transaction.attachmentTimestampUpperBound = Converter.longValue(trits(),
+                ATTACHMENT_TIMESTAMP_UPPER_BOUND_TRINARY_OFFSET, ATTACHMENT_TIMESTAMP_UPPER_BOUND_TRINARY_SIZE);
 
     }
 
@@ -724,37 +695,30 @@
     public void setMetadata() {
         transaction.value = Converter.longValue(trits(), VALUE_TRINARY_OFFSET, VALUE_USABLE_TRINARY_SIZE);
         transaction.timestamp = Converter.longValue(trits(), TIMESTAMP_TRINARY_OFFSET, TIMESTAMP_TRINARY_SIZE);
-        //if (transaction.timestamp > 1262304000000L ) transaction.timestamp /= 1000L;  // if > 01.01.2010 in milliseconds
-        transaction.currentIndex = Converter.longValue(trits(), CURRENT_INDEX_TRINARY_OFFSET, CURRENT_INDEX_TRINARY_SIZE);
+        // if (transaction.timestamp > 1262304000000L ) transaction.timestamp /= 1000L; // if > 01.01.2010 in
+        // milliseconds
+        transaction.currentIndex = Converter.longValue(trits(), CURRENT_INDEX_TRINARY_OFFSET,
+                CURRENT_INDEX_TRINARY_SIZE);
         transaction.lastIndex = Converter.longValue(trits(), LAST_INDEX_TRINARY_OFFSET, LAST_INDEX_TRINARY_SIZE);
-        transaction.type = transaction.bytes == null ? TransactionViewModel.PREFILLED_SLOT : TransactionViewModel.FILLED_SLOT;
-    }
-
-<<<<<<< HEAD
-=======
-    public static boolean exists(Tangle tangle, Hash hash) throws Exception {
-        return tangle.exists(Transaction.class, hash);
-    }
-
-    public static Set<Indexable> getMissingTransactions(Tangle tangle) throws Exception {
-        return tangle.keysWithMissingReferences(Approvee.class, Transaction.class);
-    }
-
-    public static void updateSolidTransactions(Tangle tangle, Snapshot initialSnapshot, final Set<Hash> analyzedHashes) throws Exception {
+        transaction.type = transaction.bytes == null ? TransactionViewModel.PREFILLED_SLOT
+                : TransactionViewModel.FILLED_SLOT;
+    }
+
+    public static void updateSolidTransactions(Tangle tangle, Snapshot initialSnapshot, final Set<Hash> analyzedHashes)
+            throws Exception {
         Iterator<Hash> hashIterator = analyzedHashes.iterator();
         TransactionViewModel transactionViewModel;
-        while(hashIterator.hasNext()) {
+        while (hashIterator.hasNext()) {
             transactionViewModel = TransactionViewModel.fromHash(tangle, hashIterator.next());
 
             transactionViewModel.updateHeights(tangle, initialSnapshot);
 
-            if(!transactionViewModel.isSolid()) {
+            if (!transactionViewModel.isSolid()) {
                 transactionViewModel.updateSolid(true);
                 transactionViewModel.update(tangle, initialSnapshot, "solid|height");
             }
         }
     }
->>>>>>> 9bb42c50
 
     /**
      * Updates the {@link Transaction#solid} value of the referenced {@link Transaction} object.
@@ -765,38 +729,35 @@
      * @return True if the {@link Transaction#solid} has been updated, False if not.
      */
     public boolean updateSolid(boolean solid) throws Exception {
-        if(solid != transaction.solid) {
+        if (solid != transaction.solid) {
             transaction.solid = solid;
             return true;
         }
         return false;
     }
 
-    /**@return True if {@link Transaction#solid} is True (exists in the database), False if not*/
+    /** @return True if {@link Transaction#solid} is True (exists in the database), False if not */
     public boolean isSolid() {
         return transaction.solid;
     }
 
-    /**@return The {@link Transaction#snapshot} index*/
+    /** @return The {@link Transaction#snapshot} index */
     public int snapshotIndex() {
         return transaction.snapshot;
     }
 
-<<<<<<< HEAD
     /**
      * Sets the current {@link Transaction#snapshot} index.
      *
      * This is used to set a milestone transactions index.
      *
      * @param tangle The tangle reference for the database.
+     * @param initialSnapshot snapshot that acts as genesis
      * @param index The new index to be attached to the {@link Transaction} object
      * @throws Exception Thrown if the database update does not return correctly
      */
-    public void setSnapshot(Tangle tangle, final int index) throws Exception {
-=======
     public void setSnapshot(Tangle tangle, Snapshot initialSnapshot, final int index) throws Exception {
->>>>>>> 9bb42c50
-        if ( index != transaction.snapshot ) {
+        if (index != transaction.snapshot) {
             transaction.snapshot = index;
             update(tangle, initialSnapshot, "snapshot");
         }
@@ -805,19 +766,16 @@
     /**
      * This method sets the {@link Transaction#milestone} flag.
      *
-     * It gets automatically called by the {@link com.iota.iri.MilestoneTracker} and marks transactions that represent
-     * a milestone accordingly. It first checks if the {@link Transaction#milestone} flag has changed and if so, it
-     * issues a database update.
-     *
-     * @param tangle Tangle instance which acts as a database interface
-<<<<<<< HEAD
+     * It gets automatically called by the {@link com.iota.iri.service.milestone.LatestMilestoneTracker} and marks transactions that represent a
+     * milestone accordingly. It first checks if the {@link Transaction#milestone} flag has changed and if so, it issues
+     * a database update.
+     *
+     * @param tangle Tangle instance which acts as a database interface <<<<<<< HEAD
      * @param isMilestone True if the {@link Transaction} is a milestone and False if not
-     * @throws Exception Thrown if there is an error while saving the changes to the database
-=======
+     * @throws Exception Thrown if there is an error while saving the changes to the database =======
      * @param initialSnapshot the snapshot representing the starting point of our ledger
      * @param isMilestone true if the transaction is a milestone and false otherwise
-     * @throws Exception if something goes wrong while saving the changes to the database
->>>>>>> 9bb42c50
+     * @throws Exception if something goes wrong while saving the changes to the database >>>>>>> release-v1.5.6
      */
     public void isMilestone(Tangle tangle, Snapshot initialSnapshot, final boolean isMilestone) throws Exception {
         if (isMilestone != transaction.milestone) {
@@ -832,8 +790,8 @@
      * The {@link Transaction#milestone} flag indicates if the {@link Transaction} is a coordinator issued milestone. It
      * allows us to differentiate the two types of transactions (normal transactions / milestones) very fast and
      * efficiently without issuing further database queries or even full verifications of the signature. If it is set to
-     * true one can for example use the snapshotIndex() method to retrieve the corresponding
-     * {@link MilestoneViewModel} object.
+     * true one can for example use the snapshotIndex() method to retrieve the corresponding {@link MilestoneViewModel}
+     * object.
      *
      * @return true if the {@link Transaction} is a milestone and false otherwise
      */
@@ -841,29 +799,21 @@
         return transaction.milestone;
     }
 
-    /**@return The current {@link Transaction#height}*/
+    /** @return The current {@link Transaction#height} */
     public long getHeight() {
         return transaction.height;
     }
 
     /**
      * Updates the {@link Transaction#height}.
+     * 
      * @param height The new height of the {@link Transaction}
      */
     private void updateHeight(long height) throws Exception {
         transaction.height = height;
     }
 
-<<<<<<< HEAD
-    /**
-     *
-     * @param tangle
-     * @throws Exception
-     */
-    public void updateHeights(Tangle tangle) throws Exception {
-=======
     public void updateHeights(Tangle tangle, Snapshot initialSnapshot) throws Exception {
->>>>>>> 9bb42c50
         TransactionViewModel transactionVM = this, trunk = this.getTrunkTransaction(tangle);
         Stack<Hash> transactionViewModels = new Stack<>();
         transactionViewModels.push(transactionVM.getHash());
@@ -896,13 +846,14 @@
 
     /**
      * Updates the {@link Transaction#sender}.
+     * 
      * @param sender The sender of the {@link Transaction}
      */
     public void updateSender(String sender) throws Exception {
         transaction.sender = sender;
     }
 
-    /**@return The {@link Transaction#sender}*/
+    /** @return The {@link Transaction#sender} */
     public String getSender() {
         return transaction.sender;
     }
