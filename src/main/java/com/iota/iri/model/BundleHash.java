package com.iota.iri.model;

/**
 * The public <tt>Bundle</tt> hash identifier of a transaction
 *
 *  <p>
 *     Bundles are collections of transactions that can be attached to the tangle at once.
 *     When transactions are placed in a bundle, they have the Bundle hash added to them.
 *     This bundle hash can be used to find these transactions and confirm that they were
 *     a part of the same batch of transactions. If a bundle is deemed invalid, all
 *     transactions contained will also be deemed invalid.
 * </p>
 */
public class BundleHash extends AbstractHash {

<<<<<<< HEAD
    /**
     * Constructor for a <tt>Bundle</tt> hash identifier using a source array and starting point
     *
     * @param bytes The trit or byte array source that the object will be generated from
     * @param offset The starting point in the array for the beginning of the Bundle Hash object
     * @param sizeInBytes The size of the Bundle Hash object that is to be created
     */
=======
    public BundleHash() { }

>>>>>>> cb080955
    protected BundleHash(byte[] bytes, int offset, int sizeInBytes) {
        super(bytes, offset, sizeInBytes);
    }
}<|MERGE_RESOLUTION|>--- conflicted
+++ resolved
@@ -13,7 +13,12 @@
  */
 public class BundleHash extends AbstractHash {
 
-<<<<<<< HEAD
+    /**
+     * Empty Constructor for a <tt>Bundle</tt> hash identifier object. Creates a placeholder <tt>Bundle</tt> hash
+     * identifier object with no properties.
+     */
+    public BundleHash() { }
+
     /**
      * Constructor for a <tt>Bundle</tt> hash identifier using a source array and starting point
      *
@@ -21,10 +26,6 @@
      * @param offset The starting point in the array for the beginning of the Bundle Hash object
      * @param sizeInBytes The size of the Bundle Hash object that is to be created
      */
-=======
-    public BundleHash() { }
-
->>>>>>> cb080955
     protected BundleHash(byte[] bytes, int offset, int sizeInBytes) {
         super(bytes, offset, sizeInBytes);
     }
