package com.iota.iri.model;

/**
 * Creates a <tt>Tag</tt> hash identifier
 *
 * <p>
 *     Tags can be defined and used as a referencing hash for organizing and
 *     finding transactions. A unique tag can be included in multiple transactions
 *     and can then be used to identify these stored transactions in the database.
 * </p>
 */
public class TagHash extends AbstractHash {

<<<<<<< HEAD
    /**
     * Constructor for a <tt>Tag</tt> hash identifier using a source array and starting point
     *
     * @param tagBytes The trit or byte array source that the object will be generated from
     * @param offset The starting point in the array for the beginning of the Hash object
     * @param tagSizeInBytes The size of the Hash object that is to be created
     */
=======
    public TagHash() { }

>>>>>>> cb080955
    protected TagHash(byte[] tagBytes, int offset, int tagSizeInBytes) {
        super(tagBytes, offset, tagSizeInBytes);
    }
}<|MERGE_RESOLUTION|>--- conflicted
+++ resolved
@@ -11,19 +11,19 @@
  */
 public class TagHash extends AbstractHash {
 
-<<<<<<< HEAD
+    /**
+     * Empty Constructor for a <tt>Tag</tt> hash identifier object. Creates a placeholder <tt>Tag</tt> hash identifier
+     * object with no properties.
+     */
+    public TagHash() { }
+
     /**
      * Constructor for a <tt>Tag</tt> hash identifier using a source array and starting point
      *
      * @param tagBytes The trit or byte array source that the object will be generated from
      * @param offset The starting point in the array for the beginning of the Hash object
      * @param tagSizeInBytes The size of the Hash object that is to be created
-     */
-=======
-    public TagHash() { }
-
->>>>>>> cb080955
-    protected TagHash(byte[] tagBytes, int offset, int tagSizeInBytes) {
+     */    protected TagHash(byte[] tagBytes, int offset, int tagSizeInBytes) {
         super(tagBytes, offset, tagSizeInBytes);
     }
 }