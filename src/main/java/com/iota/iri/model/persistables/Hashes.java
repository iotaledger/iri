--- conflicted
+++ resolved
@@ -62,22 +62,15 @@
 
     }
 
-
     @Override
     public boolean canMerge() {
         return true;
     }
 
     @Override
-<<<<<<< HEAD
-    public Persistable mergeTwo(Persistable nrTwo){
-        if(nrTwo instanceof Hashes){
-            Set<Hash> setTwo = ((Hashes) nrTwo).set;
-=======
     public Persistable mergeInto(Persistable source){
         if(source instanceof Hashes){
             Set<Hash> setTwo = ((Hashes) source).set;
->>>>>>> 7c66049c
             set.addAll(setTwo);
             return this;
         }
@@ -86,14 +79,7 @@
     }
 
     @Override
-<<<<<<< HEAD
-    public boolean isEmpty() {
-        return set.isEmpty();
-    }
-
-=======
     public boolean exists() {
         return !set.isEmpty();
     }
->>>>>>> 7c66049c
 }