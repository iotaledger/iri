package com.iota.iri.model.persistables;

import com.iota.iri.controllers.TransactionViewModel;
import com.iota.iri.model.Hash;
import com.iota.iri.model.HashFactory;
import com.iota.iri.storage.Persistable;
import com.iota.iri.utils.Serializer;
import com.iota.iri.utils.TransactionTruncator;

import javax.naming.OperationNotSupportedException;
import java.nio.ByteBuffer;
import java.util.concurrent.atomic.AtomicBoolean;
<<<<<<< HEAD
=======
import java.util.concurrent.atomic.AtomicInteger;
import java.util.concurrent.atomic.AtomicLong;
import java.util.concurrent.atomic.AtomicReference;
>>>>>>> b7d52156


/**
 * This is a collection of {@link com.iota.iri.model.Hash} identifiers indexed by a
 * {@link com.iota.iri.model.TransactionHash} in a database. This acts as the access
 * point for all other persistable set collections representing the contents of a
 * <tt>Transaction</tt>.
 *
 * <p>
 *     A Transaction set contains all the information of a particular transaction. This includes
 *     hash objects for the <tt>address</tt>, <tt>bundle</tt>, <tt>trunk</tt>, <tt>branch</tt>,
 *     and <tt>obsolete tag</tt>, as well as data such as the <tt>value</tt> of the
 *     transaction as well as the <tt>timestamps</tt> and more.
 * </p>
 */
public class Transaction implements Persistable {
    public static final int SIZE = 1604;

    /**
     * Bitmask used to access and store the solid flag.
     */
    public static final int IS_SOLID_BITMASK = 0b01;

    /**
     * Bitmask used to access and store the milestone flag.
     */
    public static final int IS_MILESTONE_BITMASK = 0b10;

    /**
     * Bitmask used to access and store the conflicting flag.
     */
    public static final int IS_CONFLICTING_BITMASK = 0b100;

    public byte[] bytes;

    public Hash address;
    public Hash bundle;
    public Hash trunk;
    public Hash branch;
    public Hash obsoleteTag;
    public long value;
    public long currentIndex;
    public long lastIndex;
    public long timestamp;

    public Hash tag;
    public long attachmentTimestamp;
    public long attachmentTimestampLowerBound;
    public long attachmentTimestampUpperBound;

    public int validity = 0;
    public AtomicInteger type = new AtomicInteger(TransactionViewModel.PREFILLED_SLOT);

    /**
     * The time when the transaction arrived. In milliseconds.
     */
    public long arrivalTime = 0;


    //public boolean confirmed = false;

    /**
     * This flag indicates if the transaction metadata was parsed from a byte array.
     */
    public AtomicBoolean parsed = new AtomicBoolean(false);

    /**
     * This flag indicates whether the transaction is considered solid or not
     */
    public AtomicBoolean solid = new AtomicBoolean(false);

    /**
     * This flag indicates whether the transaction is conflicting and was ignored in balance computation
     */
    public AtomicBoolean conflicting = new AtomicBoolean(false);

    /**
     * This flag indicates if the transaction is a coordinator issued milestone.
     */
    public AtomicBoolean milestone = new AtomicBoolean(false);

    public AtomicLong height = new AtomicLong(0);
    public AtomicReference<String> sender = new AtomicReference<>("");
    public AtomicInteger snapshot = new AtomicInteger();

    /**
     * Returns a truncated representation of the bytes of the transaction.
     */
    @Override
    public byte[] bytes() {
        return bytes == null ? null : TransactionTruncator.truncateTransaction(bytes);
    }

    /**
     * Assigns the Transaction set bytes to the given byte array provided the array is not null
     *
     * @param bytes the byte array that the transaction bytes will be assigned to
     */
    @Override
    public void read(byte[] bytes) {
        if(bytes != null) {
            this.bytes = TransactionTruncator.expandTransaction(bytes);
            this.type.set(TransactionViewModel.FILLED_SLOT);
        }
    }

    /**
     * Returns a byte array containing all the relevant metadata for the transaction.
     */
    @Override
    public byte[] metadata() {
        int allocateSize =
                Hash.SIZE_IN_BYTES * 6 + //address,bundle,trunk,branch,obsoleteTag,tag
                        Long.BYTES * 9 + //value,currentIndex,lastIndex,timestamp,attachmentTimestampLowerBound,attachmentTimestampUpperBound,arrivalTime,height
                        Integer.BYTES * 3 + //validity,type,snapshot
                        1 + //solid
                        sender.get().getBytes().length; //sender
        ByteBuffer buffer = ByteBuffer.allocate(allocateSize);
        buffer.put(address.bytes());
        buffer.put(bundle.bytes());
        buffer.put(trunk.bytes());
        buffer.put(branch.bytes());
        buffer.put(obsoleteTag.bytes());
        buffer.put(Serializer.serialize(value));
        buffer.put(Serializer.serialize(currentIndex));
        buffer.put(Serializer.serialize(lastIndex));
        buffer.put(Serializer.serialize(timestamp));

        buffer.put(tag.bytes());
        buffer.put(Serializer.serialize(attachmentTimestamp));
        buffer.put(Serializer.serialize(attachmentTimestampLowerBound));
        buffer.put(Serializer.serialize(attachmentTimestampUpperBound));

        buffer.put(Serializer.serialize(validity));
        buffer.put(Serializer.serialize(type.get()));
        buffer.put(Serializer.serialize(arrivalTime));
        buffer.put(Serializer.serialize(height.get()));
        //buffer.put((byte) (confirmed ? 1:0));

        // encode booleans in 1 byte
        byte flags = 0;
<<<<<<< HEAD
        flags |= solid ? IS_SOLID_BITMASK : 0;
        flags |= milestone ? IS_MILESTONE_BITMASK : 0;
        flags |= conflicting.get() ? IS_CONFLICTING_BITMASK : 0;
=======
        flags |= solid.get() ? IS_SOLID_BITMASK : 0;
        flags |= milestone.get() ? IS_MILESTONE_BITMASK : 0;
>>>>>>> b7d52156
        buffer.put(flags);

        buffer.put(Serializer.serialize(snapshot.get()));
        buffer.put(sender.get().getBytes());
        return buffer.array();
    }

    /**
     * Reads the contents of a given array of bytes, assigning the array contents to the
     * appropriate classes.
     *
     * @param bytes The byte array containing the transaction information
     */
    @Override
    public void readMetadata(byte[] bytes) {
        if(bytes == null) {
            return;
        }
        int i = 0;
        address = HashFactory.ADDRESS.create(bytes, i, Hash.SIZE_IN_BYTES);
        i += Hash.SIZE_IN_BYTES;
        bundle = HashFactory.BUNDLE.create(bytes, i, Hash.SIZE_IN_BYTES);
        i += Hash.SIZE_IN_BYTES;
        trunk = HashFactory.TRANSACTION.create(bytes, i, Hash.SIZE_IN_BYTES);
        i += Hash.SIZE_IN_BYTES;
        branch = HashFactory.TRANSACTION.create(bytes, i, Hash.SIZE_IN_BYTES);
        i += Hash.SIZE_IN_BYTES;
        obsoleteTag = HashFactory.OBSOLETETAG.create(bytes, i, Hash.SIZE_IN_BYTES);
        i += Hash.SIZE_IN_BYTES;
        value = Serializer.getLong(bytes, i);
        i += Long.BYTES;
        currentIndex = Serializer.getLong(bytes, i);
        i += Long.BYTES;
        lastIndex = Serializer.getLong(bytes, i);
        i += Long.BYTES;
        timestamp = Serializer.getLong(bytes, i);
        i += Long.BYTES;

        tag = HashFactory.TAG.create(bytes, i, Hash.SIZE_IN_BYTES);
        i += Hash.SIZE_IN_BYTES;
        attachmentTimestamp = Serializer.getLong(bytes, i);
        i += Long.BYTES;
        attachmentTimestampLowerBound = Serializer.getLong(bytes, i);
        i += Long.BYTES;
        attachmentTimestampUpperBound = Serializer.getLong(bytes, i);
        i += Long.BYTES;

        validity = Serializer.getInteger(bytes, i);
        i += Integer.BYTES;
        type.set(Serializer.getInteger(bytes, i));
        i += Integer.BYTES;
        arrivalTime = Serializer.getLong(bytes, i);
        i += Long.BYTES;
        height.set(Serializer.getLong(bytes, i));
        i += Long.BYTES;
        /*
        confirmed = bytes[i] == 1;
        i++;
        */

        // decode the boolean byte by checking the bitmasks
<<<<<<< HEAD
        solid = (bytes[i] & IS_SOLID_BITMASK) != 0;
        milestone = (bytes[i] & IS_MILESTONE_BITMASK) != 0;
        conflicting.set((bytes[i] & IS_CONFLICTING_BITMASK) != 0);
=======
        solid.set((bytes[i] & IS_SOLID_BITMASK) != 0);
        milestone.set((bytes[i] & IS_MILESTONE_BITMASK) != 0);
>>>>>>> b7d52156
        i++;

        snapshot.set(Serializer.getInteger(bytes, i));
        i += Integer.BYTES;
        byte[] senderBytes = new byte[bytes.length - i];
        if (senderBytes.length != 0) {
            System.arraycopy(bytes, i, senderBytes, 0, senderBytes.length);
        }
        sender.set(new String(senderBytes));
        parsed.set(true);
    }



    @Override
    public boolean canMerge() {
        return false;
    }

    @Override
    public Persistable mergeInto(Persistable source) throws OperationNotSupportedException {
        throw new OperationNotSupportedException("This object is not mergeable");
    }
    @Override
    public boolean exists() {
        return !(bytes == null || bytes.length == 0);
    }
}<|MERGE_RESOLUTION|>--- conflicted
+++ resolved
@@ -10,12 +10,9 @@
 import javax.naming.OperationNotSupportedException;
 import java.nio.ByteBuffer;
 import java.util.concurrent.atomic.AtomicBoolean;
-<<<<<<< HEAD
-=======
 import java.util.concurrent.atomic.AtomicInteger;
 import java.util.concurrent.atomic.AtomicLong;
 import java.util.concurrent.atomic.AtomicReference;
->>>>>>> b7d52156
 
 
 /**
@@ -157,14 +154,9 @@
 
         // encode booleans in 1 byte
         byte flags = 0;
-<<<<<<< HEAD
-        flags |= solid ? IS_SOLID_BITMASK : 0;
-        flags |= milestone ? IS_MILESTONE_BITMASK : 0;
-        flags |= conflicting.get() ? IS_CONFLICTING_BITMASK : 0;
-=======
         flags |= solid.get() ? IS_SOLID_BITMASK : 0;
         flags |= milestone.get() ? IS_MILESTONE_BITMASK : 0;
->>>>>>> b7d52156
+        flags |= conflicting.get() ? IS_CONFLICTING_BITMASK : 0;
         buffer.put(flags);
 
         buffer.put(Serializer.serialize(snapshot.get()));
@@ -226,14 +218,9 @@
         */
 
         // decode the boolean byte by checking the bitmasks
-<<<<<<< HEAD
-        solid = (bytes[i] & IS_SOLID_BITMASK) != 0;
-        milestone = (bytes[i] & IS_MILESTONE_BITMASK) != 0;
-        conflicting.set((bytes[i] & IS_CONFLICTING_BITMASK) != 0);
-=======
         solid.set((bytes[i] & IS_SOLID_BITMASK) != 0);
         milestone.set((bytes[i] & IS_MILESTONE_BITMASK) != 0);
->>>>>>> b7d52156
+        conflicting.set((bytes[i] & IS_CONFLICTING_BITMASK) != 0);
         i++;
 
         snapshot.set(Serializer.getInteger(bytes, i));
