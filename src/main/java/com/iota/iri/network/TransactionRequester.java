--- conflicted
+++ resolved
@@ -45,41 +45,6 @@
         }
     }
 
-<<<<<<< HEAD
-    public void shutdown() {
-        if(rescanThread != null) {
-            try {
-                rescanThread.join();
-            } catch (InterruptedException e) {
-                Thread.currentThread().interrupt();
-            }
-        }
-    }
-
-
-    /*
-    private void rescanTransactionsToRequest() throws Exception {
-
-        Set<Indexable> missingTransactions = TransactionViewModel.getMissingTransactions();
-        if(missingTransactions != null) {
-            for(Indexable hash : missingTransactions) {
-                requestTransaction((Hash) hash, false);
-
-            }
-        }
-        TransactionViewModel transaction = TransactionViewModel.first();
-        if(transaction != null) {
-            transaction.quickSetSolid();
-            while (!(transaction = transaction.next()).getHash().equals(Hash.NULL_HASH)) {
-                transaction.quickSetSolid();
-                Thread.sleep(0, RESCAN_SLEEP_NANOS);
-            }
-        }
-    }
-        */
-
-=======
->>>>>>> 501e9493
     public Hash[] getRequestedTransactions() {
         synchronized (syncObj) {
             return ArrayUtils.addAll(transactionsToRequest.stream().toArray(Hash[]::new),
