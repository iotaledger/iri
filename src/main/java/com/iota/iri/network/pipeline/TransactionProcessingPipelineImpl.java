--- conflicted
+++ resolved
@@ -1,10 +1,7 @@
 package com.iota.iri.network.pipeline;
 
-<<<<<<< HEAD
 import com.iota.iri.service.milestone.MilestoneService;
 import com.iota.iri.service.milestone.MilestoneSolidifier;
-=======
->>>>>>> b1f9fbc2
 import com.iota.iri.service.validation.TransactionSolidifier;
 import com.iota.iri.service.validation.TransactionValidator;
 import com.iota.iri.conf.NodeConfig;
@@ -76,10 +73,7 @@
     private BatchedHasher batchedHasher;
     private HashingStage hashingStage;
     private SolidifyStage solidifyStage;
-<<<<<<< HEAD
     private MilestoneStage milestoneStage;
-=======
->>>>>>> b1f9fbc2
 
     private BlockingQueue<ProcessingContext> preProcessStageQueue = new ArrayBlockingQueue<>(100);
     private BlockingQueue<ProcessingContext> validationStageQueue = new ArrayBlockingQueue<>(100);
@@ -87,11 +81,8 @@
     private BlockingQueue<ProcessingContext> replyStageQueue = new ArrayBlockingQueue<>(100);
     private BlockingQueue<ProcessingContext> broadcastStageQueue = new ArrayBlockingQueue<>(100);
     private BlockingQueue<ProcessingContext> solidifyStageQueue = new ArrayBlockingQueue<>(100);
-<<<<<<< HEAD
     private BlockingQueue<ProcessingContext> milestoneStageQueue = new ArrayBlockingQueue<>(100);
 
-=======
->>>>>>> b1f9fbc2
 
     /**
      * Creates a {@link TransactionProcessingPipeline}.
@@ -108,19 +99,14 @@
     public TransactionProcessingPipelineImpl(NeighborRouter neighborRouter, NodeConfig config,
             TransactionValidator txValidator, Tangle tangle, SnapshotProvider snapshotProvider,
             TipsViewModel tipsViewModel, LatestMilestoneTracker latestMilestoneTracker,
-<<<<<<< HEAD
             TransactionRequester transactionRequester, TransactionSolidifier txSolidifier,
             MilestoneService milestoneService, MilestoneSolidifier milestoneSolidifier) {
-=======
-            TransactionRequester transactionRequester, TransactionSolidifier txSolidifier) {
->>>>>>> b1f9fbc2
         FIFOCache<Long, Hash> recentlySeenBytesCache = new FIFOCache<>(config.getCacheSizeBytes());
         this.preProcessStage = new PreProcessStage(recentlySeenBytesCache);
         this.replyStage = new ReplyStage(neighborRouter, config, tangle, tipsViewModel, latestMilestoneTracker,
                 snapshotProvider, recentlySeenBytesCache);
         this.broadcastStage = new BroadcastStage(neighborRouter, txSolidifier);
         this.validationStage = new ValidationStage(txValidator, recentlySeenBytesCache);
-<<<<<<< HEAD
         this.receivedStage = new ReceivedStage(tangle, txSolidifier, snapshotProvider, transactionRequester,
                 milestoneService, config.getCoordinator());
         this.batchedHasher = BatchedHasherFactory.create(BatchedHasherFactory.Type.BCTCURL81, 20);
@@ -128,12 +114,6 @@
         this.solidifyStage = new SolidifyStage(txSolidifier, tipsViewModel, tangle);
         this.milestoneStage = new MilestoneStage(tangle, milestoneSolidifier, snapshotProvider, txSolidifier,
                 latestMilestoneTracker);
-=======
-        this.receivedStage = new ReceivedStage(tangle, txSolidifier, snapshotProvider, transactionRequester);
-        this.batchedHasher = BatchedHasherFactory.create(BatchedHasherFactory.Type.BCTCURL81, 20);
-        this.hashingStage = new HashingStage(batchedHasher);
-        this.solidifyStage = new SolidifyStage(txSolidifier, tipsViewModel, tangle);
->>>>>>> b1f9fbc2
     }
 
     @Override
@@ -145,10 +125,7 @@
         addStage("received", receivedStageQueue, receivedStage);
         addStage("broadcast", broadcastStageQueue, broadcastStage);
         addStage("solidify", solidifyStageQueue, solidifyStage);
-<<<<<<< HEAD
         addStage("milestone", milestoneStageQueue, milestoneStage);
-=======
->>>>>>> b1f9fbc2
     }
 
     /**
@@ -186,12 +163,9 @@
                         case SOLIDIFY:
                             solidifyStageQueue.put(ctx);
                             break;
-<<<<<<< HEAD
                         case MILESTONE:
                             milestoneStageQueue.put(ctx);
                             break;
-=======
->>>>>>> b1f9fbc2
                         case ABORT:
                             break;
                         case FINISH:
@@ -308,12 +282,9 @@
     public void setSolidifyStage(SolidifyStage solidifyStage){
         this.solidifyStage = solidifyStage;
     }
-<<<<<<< HEAD
 
     @Override
     public void setMilestoneStage(MilestoneStage milestoneStage){
         this.milestoneStage = milestoneStage;
     }
-=======
->>>>>>> b1f9fbc2
 }