--- conflicted
+++ resolved
@@ -69,20 +69,12 @@
     private HashingStage hashingStage;
     private SolidifyStage solidifyStage;
 
-<<<<<<< HEAD
-    private BlockingQueue<ProcessingContext> preProcessStageQueue = new ArrayBlockingQueue<>(100);
-    private BlockingQueue<ProcessingContext> validationStageQueue = new ArrayBlockingQueue<>(100);
-    private BlockingQueue<ProcessingContext> receivedStageQueue = new ArrayBlockingQueue<>(100);
-    private BlockingQueue<ProcessingContext> replyStageQueue = new ArrayBlockingQueue<>(100);
-    private BlockingQueue<ProcessingContext> broadcastStageQueue = new ArrayBlockingQueue<>(100);
-    private BlockingQueue<ProcessingContext> solidifyStageQueue = new ArrayBlockingQueue<>(100);
-=======
     private BlockingQueue<ProcessingContext> preProcessStageQueue = new LinkedBlockingQueue<>();
     private BlockingQueue<ProcessingContext> validationStageQueue = new LinkedBlockingQueue<>();
     private BlockingQueue<ProcessingContext> receivedStageQueue = new LinkedBlockingQueue<>();
     private BlockingQueue<ProcessingContext> broadcastStageQueue = new LinkedBlockingQueue<>();
     private BlockingQueue<ProcessingContext> replyStageQueue = new LinkedBlockingQueue<>();
->>>>>>> 7d979934
+    private BlockingQueue<ProcessingContext> solidifyStageQueue = new LinkedBlockingQueue<>();
 
     /**
      * Creates a {@link TransactionProcessingPipeline}.
