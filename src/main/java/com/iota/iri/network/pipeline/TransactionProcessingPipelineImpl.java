package com.iota.iri.network.pipeline;

import com.iota.iri.service.validation.TransactionSolidifier;
import com.iota.iri.service.validation.TransactionValidator;
import com.iota.iri.conf.NodeConfig;
import com.iota.iri.controllers.TipsViewModel;
import com.iota.iri.controllers.TransactionViewModel;
import com.iota.iri.crypto.batched.BatchedHasher;
import com.iota.iri.crypto.batched.BatchedHasherFactory;
import com.iota.iri.crypto.batched.HashRequest;
import com.iota.iri.model.Hash;
import com.iota.iri.model.persistables.Transaction;
import com.iota.iri.network.FIFOCache;
import com.iota.iri.network.NeighborRouter;
import com.iota.iri.network.TransactionRequester;
import com.iota.iri.network.TransactionCacheDigester;
import com.iota.iri.network.neighbor.Neighbor;
import com.iota.iri.service.milestone.LatestMilestoneTracker;
import com.iota.iri.service.snapshot.SnapshotProvider;
import com.iota.iri.storage.Tangle;
import com.iota.iri.utils.Converter;

import java.nio.ByteBuffer;
import java.util.Iterator;
import java.util.LinkedHashSet;
import java.util.List;
import java.util.Set;
import java.util.concurrent.ArrayBlockingQueue;
import java.util.concurrent.BlockingQueue;
import java.util.concurrent.ExecutorService;
import java.util.concurrent.Executors;

import com.iota.iri.utils.IotaUtils;
import org.slf4j.Logger;
import org.slf4j.LoggerFactory;

/**
 * The {@link TransactionProcessingPipelineImpl} processes transactions which either came from {@link Neighbor} instances or
 * were submitted via {@link com.iota.iri.service.API#broadcastTransactionsStatement(List)}.<br/>
 * The pipeline splits the processing of transactions into different stages which run concurrently:
 * <ul>
 * <li><strong>PreProcess</strong>: expands transaction payloads, computes the digest of transactions received by
 * {@link Neighbor} instances and converts the transaction payload to its trits representation.<br/>
 * Submits to the hashing stage if the transaction payload is not known or to the reply stage if already known.</li>
 * <li><strong>Hashing</strong>: hashes transaction trits using a {@link BatchedHasher} and then submits it further to
 * the validation stage.</li>
 * <li><strong>Validation</strong>: validates the newly received transaction payload and adds it to the known bytes
 * cache.<br/>
 * If the transaction originated from a {@link com.iota.iri.service.API#broadcastTransactionsStatement(List)}, then the
 * transaction is submitted to the received stage, otherwise it is both submitted to the reply and received stage.</li>
 * <li><strong>Reply</strong>: replies to the given neighbor with the requested transaction or a random tip.</li>
 * <li><strong>Received</strong>: stores the newly received and validated transaction and then submits it to the
 * broadcast stage.</li>
 * <li><strong>Broadcast</strong>: broadcasts the given transaction to all connected {@link Neighbor} instances except
 * the neighbor from which the transaction originated from.</li>
 * </ul>
 */
public class TransactionProcessingPipelineImpl implements TransactionProcessingPipeline {

    private static final Logger log = LoggerFactory.getLogger(TransactionProcessingPipelineImpl.class);
<<<<<<< HEAD
    private ExecutorService stagesThreadPool = Executors.newFixedThreadPool(7);
=======
    private ExecutorService stagesThreadPool = Executors.newFixedThreadPool(NUMBER_OF_THREADS);

    /**
     * List of stages that will be ignored when determining thread count
     */
    private static final List IGNORED_STAGES = IotaUtils.createImmutableList(Stage.MULTIPLE, Stage.ABORT, Stage.FINISH);
    private static final int NUMBER_OF_THREADS = Stage.values().length - IGNORED_STAGES.size();
>>>>>>> e7932a62

    // stages of the protocol protocol
    private PreProcessStage preProcessStage;
    private ReceivedStage receivedStage;
    private ValidationStage validationStage;
    private ReplyStage replyStage;
    private BroadcastStage broadcastStage;
    private BatchedHasher batchedHasher;
    private HashingStage hashingStage;
    private SolidifyStage solidifyStage;
    private TransactionSolidifier txSolidifier;

    private BlockingQueue<ProcessingContext> preProcessStageQueue = new ArrayBlockingQueue<>(100);
    private BlockingQueue<ProcessingContext> validationStageQueue = new ArrayBlockingQueue<>(100);
    private BlockingQueue<ProcessingContext> receivedStageQueue = new ArrayBlockingQueue<>(100);
    private BlockingQueue<ProcessingContext> replyStageQueue = new ArrayBlockingQueue<>(100);
    private BlockingQueue<ProcessingContext> broadcastStageQueue = new ArrayBlockingQueue<>(100);
    private BlockingQueue<ProcessingContext> solidifyStageQueue = new ArrayBlockingQueue<>(100);

    /**
     * Creates a {@link TransactionProcessingPipeline}.
     *
     * @param neighborRouter         The {@link NeighborRouter} to use for broadcasting transactions
     * @param config                 The config to set cache sizes and other options
     * @param txValidator            The transaction validator to validate incoming transactions with
     * @param tangle                 The {@link Tangle} database to use to store and load transactions.
     * @param snapshotProvider       The {@link SnapshotProvider} to use to store transactions with.
     * @param tipsViewModel          The {@link TipsViewModel} to load tips from in the reply stage
     * @param latestMilestoneTracker The {@link LatestMilestoneTracker} to load the latest milestone hash from in the
     *                               reply stage
     */
    public TransactionProcessingPipelineImpl(NeighborRouter neighborRouter, NodeConfig config,
            TransactionValidator txValidator, Tangle tangle, SnapshotProvider snapshotProvider,
            TipsViewModel tipsViewModel, LatestMilestoneTracker latestMilestoneTracker,
            TransactionRequester transactionRequester, TransactionSolidifier txSolidifier) {
        FIFOCache<Long, Hash> recentlySeenBytesCache = new FIFOCache<>(config.getCacheSizeBytes());
        this.preProcessStage = new PreProcessStage(recentlySeenBytesCache);
        this.replyStage = new ReplyStage(neighborRouter, config, tangle, tipsViewModel, latestMilestoneTracker,
                snapshotProvider, recentlySeenBytesCache);
        this.broadcastStage = new BroadcastStage(neighborRouter);
        this.validationStage = new ValidationStage(txValidator, recentlySeenBytesCache);
        this.receivedStage = new ReceivedStage(tangle, txSolidifier, snapshotProvider, transactionRequester);
        this.batchedHasher = BatchedHasherFactory.create(BatchedHasherFactory.Type.BCTCURL81, 20);
        this.hashingStage = new HashingStage(batchedHasher);
        this.solidifyStage = new SolidifyStage(txSolidifier, tipsViewModel, tangle);
        this.txSolidifier = txSolidifier;
    }

    @Override
    public void start() {
        stagesThreadPool.submit(batchedHasher);
        addStage("pre-process", preProcessStageQueue, preProcessStage);
        addStage("validation", validationStageQueue, validationStage);
        addStage("reply", replyStageQueue, replyStage);
        addStage("received", receivedStageQueue, receivedStage);
        addStage("broadcast", broadcastStageQueue, broadcastStage);
        addStage("solidify", solidifyStageQueue, solidifyStage);
    }

    /**
     * Adds the given stage to the processing pipeline.
     * 
     * @param name  the name of the stage
     * @param queue the queue from which contexts are taken to process within the stage
     * @param stage the stage with the processing logic
     */
    private void addStage(String name, BlockingQueue<ProcessingContext> queue,
            com.iota.iri.network.pipeline.Stage stage) {
        stagesThreadPool.submit(new Thread(() -> {
            try {
                while (!Thread.currentThread().isInterrupted()) {
                    ProcessingContext ctx = stage.process(queue.take());

                    switch (ctx.getNextStage()) {
                        case REPLY:
                            replyStageQueue.put(ctx);
                            break;
                        case HASHING:
                            hashAndValidate(ctx);
                            break;
                        case RECEIVED:
                            receivedStageQueue.put(ctx);
                            break;
                        case MULTIPLE:
                            MultiStagePayload payload = (MultiStagePayload) ctx.getPayload();
                            replyStageQueue.put(payload.getLeft());
                            receivedStageQueue.put(payload.getRight());
                            break;
                        case BROADCAST:
                            broadcastStageQueue.put(ctx);
                            break;
                        case SOLIDIFY:
                            solidifyStageQueue.put(ctx);
                            break;
                        case ABORT:
                            break;
                        case FINISH:
                            break;
                        default:
                            // do nothing
                    }
                }
            } catch (InterruptedException e) {
                Thread.currentThread().interrupt();
            } finally {
                log.info("{}-stage shutdown", name);
            }
        }, String.format("%s-stage", name)));
    }

    @Override
    public BlockingQueue<ProcessingContext> getReceivedStageQueue() {
        return receivedStageQueue;
    }

    @Override
    public BlockingQueue<ProcessingContext> getBroadcastStageQueue() {
        return broadcastStageQueue;
    }

    @Override
    public BlockingQueue<ProcessingContext> getReplyStageQueue() {
        return replyStageQueue;
    }

    @Override
    public BlockingQueue<ProcessingContext> getValidationStageQueue() {
        return validationStageQueue;
    }

    @Override
    public void process(Neighbor neighbor, ByteBuffer data) {
        try {
            preProcessStageQueue.put(new ProcessingContext(new PreProcessPayload(neighbor, data)));
            refillBroadcastQueue();
        } catch (InterruptedException e) {
            e.printStackTrace();
        }
    }

    @Override
    public void process(byte[] txTrits) {
        byte[] txBytes = new byte[Transaction.SIZE];
        Converter.bytes(txTrits, txBytes);
        long txDigest = TransactionCacheDigester.getDigest(txBytes);
        HashingPayload payload = new HashingPayload(null, txTrits, txDigest, null);
        hashAndValidate(new ProcessingContext(payload));
    }

    @Override
    public void refillBroadcastQueue(){
        try{
            Iterator<TransactionViewModel> hashIterator = txSolidifier.getBroadcastQueue().iterator();
            Set<TransactionViewModel> toRemove = new LinkedHashSet<>();
            while(!Thread.currentThread().isInterrupted() && hashIterator.hasNext()){
                TransactionViewModel tx = hashIterator.next();
                broadcastStageQueue.put(new ProcessingContext(new BroadcastPayload(null, tx)));
                toRemove.add(tx);
                hashIterator.remove();
            }
            txSolidifier.clearFromBroadcastQueue(toRemove);
        } catch(InterruptedException e){
            log.info(e.getMessage());
        }
    }

    /**
     * Sets up the given hashing stage {@link ProcessingContext} so that up on success, it will submit further to the
     * validation stage.
     * 
     * @param ctx the hashing stage {@link ProcessingContext}
     */
    private void hashAndValidate(ProcessingContext ctx) {
        // the hashing already runs in its own thread,
        // the callback will submit the data to the validation stage
        HashingPayload hashingStagePayload = (HashingPayload) ctx.getPayload();
        hashingStagePayload.setHashRequest(new HashRequest(hashingStagePayload.getTxTrits(), hashTrits -> {
            try {
                hashingStagePayload.setHashTrits(hashTrits);
                // the validation stage takes care of submitting a payload to the reply stage.
                ctx.setNextStage(TransactionProcessingPipeline.Stage.VALIDATION);
                validationStageQueue.put(ctx);
            } catch (InterruptedException e) {
                log.error("unable to put processing context into hashing stage. reason: {}", e.getMessage());
            }
        }));
        hashingStage.process(ctx);
    }

    @Override
    public void shutdown() {
        stagesThreadPool.shutdownNow();
    }

    @Override
    public void setPreProcessStage(PreProcessStage preProcessStage) {
        this.preProcessStage = preProcessStage;
    }

    @Override
    public void setReceivedStage(ReceivedStage receivedStage) {
        this.receivedStage = receivedStage;
    }

    @Override
    public void setValidationStage(ValidationStage validationStage) {
        this.validationStage = validationStage;
    }

    @Override
    public void setReplyStage(ReplyStage replyStage) {
        this.replyStage = replyStage;
    }

    @Override
    public void setBroadcastStage(BroadcastStage broadcastStage) {
        this.broadcastStage = broadcastStage;
    }

    @Override
    public void setHashingStage(HashingStage hashingStage) {
        this.hashingStage = hashingStage;
    }

    @Override
    public void setSolidifyStage(SolidifyStage solidifyStage){
        this.solidifyStage = solidifyStage;
    }
}<|MERGE_RESOLUTION|>--- conflicted
+++ resolved
@@ -58,9 +58,6 @@
 public class TransactionProcessingPipelineImpl implements TransactionProcessingPipeline {
 
     private static final Logger log = LoggerFactory.getLogger(TransactionProcessingPipelineImpl.class);
-<<<<<<< HEAD
-    private ExecutorService stagesThreadPool = Executors.newFixedThreadPool(7);
-=======
     private ExecutorService stagesThreadPool = Executors.newFixedThreadPool(NUMBER_OF_THREADS);
 
     /**
@@ -68,7 +65,6 @@
      */
     private static final List IGNORED_STAGES = IotaUtils.createImmutableList(Stage.MULTIPLE, Stage.ABORT, Stage.FINISH);
     private static final int NUMBER_OF_THREADS = Stage.values().length - IGNORED_STAGES.size();
->>>>>>> e7932a62
 
     // stages of the protocol protocol
     private PreProcessStage preProcessStage;
