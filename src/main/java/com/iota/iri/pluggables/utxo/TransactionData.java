package com.iota.iri.pluggables.utxo;

import java.io.IOException;
import java.io.PrintStream;
import java.io.StringReader;
import java.util.*;
import java.util.stream.Collectors;

import com.google.gson.Gson;
import com.google.gson.stream.JsonReader;
import com.iota.iri.hash.Curl;
import com.iota.iri.hash.Sponge;
import com.iota.iri.hash.SpongeFactory;
import com.iota.iri.model.persistables.Transaction;
import com.iota.iri.model.TransactionHash;
import com.iota.iri.storage.Indexable;
import com.iota.iri.storage.Persistable;
import com.iota.iri.storage.Tangle;
import com.iota.iri.storage.localinmemorygraph.LocalInMemoryGraphProvider;
import com.iota.iri.utils.Pair;
import io.ipfs.api.IPFS;
import io.ipfs.multihash.Multihash;
import com.iota.iri.controllers.TransactionViewModel;
import com.iota.iri.model.Hash;

import  com.iota.iri.utils.Converter;

import org.apache.commons.lang3.StringUtils;
import org.json.JSONObject;
import org.json.JSONArray;

import com.iota.iri.utils.IotaUtils;
import org.slf4j.Logger;
import org.slf4j.LoggerFactory;

public class TransactionData {
    private static final Logger log = LoggerFactory.getLogger(TransactionData.class);

    Tangle tangle;
    List<Txn> transactions;
    HashMap<String, Hash> txnToTangleMap;
    HashMap<Hash, HashSet<Txn>> tangleToTxnMap;
    List<List<Txn>> tmpStorage;
    UTXOGraph utxoGraph;

    private static TransactionData txnData = new TransactionData();

    public void setTangle(Tangle tangle) {
        if(this.tangle == null) {
            this.tangle = tangle;
        }
    }

    public static TransactionData getInstance() {
        return txnData;
    }

    public TransactionData() {
        txnToTangleMap = new HashMap<String, Hash>();
        tangleToTxnMap = new HashMap<Hash, HashSet<Txn>>();
        tmpStorage = new ArrayList<>();
        utxoGraph = new UTXOGraph();
        init();
    }

    public int getNumTransactions() {
        return transactions.size();
    }

    public int getTangleToTxnMapSize() {
        return tangleToTxnMap.size();
    }

    public int getTxnToTangleMapSize() {
        return txnToTangleMap.size();
    }

    public void restoreTxs(){
        try {
            Pair<Indexable, Persistable> one = tangle.getFirst(Transaction.class, TransactionHash.class);
            while (one != null && one.low != null) {

                TransactionViewModel model = new TransactionViewModel((Transaction)one.hi, (TransactionHash)one.low);

                Hash tag = model.getTagValue();
                String tagStr = Converter.trytesToAscii(Converter.trytes(tag.trits()));
                String type = tagStr.substring(8, 10);

                if(type.equals("TX")) {
                    byte[] trits = model.getSignature();
                    String trytes = Converter.trytes(trits);

                    String bytes = Converter.trytesToAscii(trytes);
                    JsonReader jsonReader = new JsonReader(new StringReader(bytes));
                    jsonReader.setLenient(true);

                    BatchTxns batchTxns = new Gson().fromJson(jsonReader, BatchTxns.class);

                    for (Txn txn: batchTxns.txn_content) {
                        transactions.add(txn);
                        putIndex(txn, (TransactionHash)one.low);
                        addTxn(txn);
                    }

                }

                one = tangle.next(Transaction.class, one.low);
            }

        }catch (NullPointerException e) {
            throw e;
        } catch (Exception e) {
            e.printStackTrace(new PrintStream(System.out));
        }
    }

    static class RawTxn {
        String from;
        String to;
        long amnt;

        public void setFrom(String from) {
            this.from = from;
        }

        public void setTo(String to) {
            this.to = to;
        }

        public void setAmnt(long amnt) {
            this.amnt = amnt;
        }

        public String toString() {
            return from + ":" + to + ":" +amnt+"\n";
        }
    }

    public void createTmpStorageForBlock(BatchTxns tmpBatch){
        List<Txn> newList = tmpBatch.txn_content.stream().collect(Collectors.toList());
        tmpStorage.add(newList);
    }

    public void batchPutIndex(List<Hash> hashList) {
        if(hashList.size() != tmpStorage.size() || hashList.size() <= 1) {
            return;
        }
        int i=0;
        for(Hash h : hashList) {
            for (Txn t : tmpStorage.get(i)) {
                putIndex(t, h);
            }
            i++;
        }
        tmpStorage.clear();
    }

    public void putIndex(Txn tx, Hash blockHash) {
        txnToTangleMap.put(tx.txnHash, blockHash);
        if(tangleToTxnMap.get(blockHash) != null) {
            HashSet<Txn> s = tangleToTxnMap.get(blockHash);
            s.add(tx);
            tangleToTxnMap.put(blockHash, s);
        } else {
            HashSet<Txn> s = new HashSet<Txn>();
            s.add(tx);
            tangleToTxnMap.put(blockHash, s);
        }
    }

    public void addTxn(Txn txn) {
        transactions.add(txn);
        utxoGraph.addTxn(txn, transactions.size()-1);
    }

    public String getData() {
        String ret = "";
        if(checkConsistency()) {
            for(Hash h : tangleToTxnMap.keySet()) {
                ret += IotaUtils.abbrieviateHash(h, 4) + " : ";
                BatchTxns btx = new BatchTxns();
                for(Txn tx : tangleToTxnMap.get(h)) {
                    btx.addTxn(tx);
                }
                ret += btx.getString(btx) + "\n";
            }
        }
        return ret;
    }

    public boolean checkConsistency() {
        try {
            // forward check
            for(Hash h : tangleToTxnMap.keySet()) {
                TransactionViewModel model = TransactionViewModel.find(tangle, h.bytes());
                String sig = Converter.trytes(model.getSignature());
                String txnsStr = Converter.trytesToAscii(sig);

                JSONObject jo = new JSONObject(txnsStr);

                JSONArray jsonArray = (JSONArray) jo.get("txn_content");

                for(Txn t : tangleToTxnMap.get(h)) {
                    boolean found = false;
                    for (Object object : jsonArray) {
                        Txn jo1 = new Gson().fromJson(object.toString(), Txn.class);
                        String str1 = new Gson().toJson(jo1);
                        String str2 = new Gson().toJson(t);
                        if(str1.equals(str2)) {
                            found = true;
                            break;
                        }
                    }
                    if(!found) {
                        return false;
                    }
                }
            }
            // TODO backward check
            return true;
        } catch (Exception e) {
            e.printStackTrace();
            return false;
        }
    }

    public List<Txn> readFromStr(String txnsStr){

        List<RawTxn> transactionList = new ArrayList<>();

        RawTxn tx = new Gson().fromJson(txnsStr, RawTxn.class);
        transactionList.add(tx);

        return constructTxnsFromRawTxns(transactionList);
    }

    public void readFromLines(String[] lines){
        List<RawTxn> transactionList = new ArrayList<>();

        for (String line:lines) {
            RawTxn tx = new Gson().fromJson(line, RawTxn.class);
            transactionList.add(tx);
        }

        constructTxnsFromRawTxns(transactionList);
    }

    public void readFromIPFSAddr(String ipfsAddr) throws IOException{
        List<RawTxn> rawTxnsList = readRawTxnInfoFromIPFS(ipfsAddr);
        constructTxnsFromRawTxns(rawTxnsList);
    }

    public static Txn genesis() {
        List<TxnOut> txnOutList = new ArrayList<>();
        TxnOut txOut = new TxnOut();
        txOut.amount = 1000000000;  //just for testing
        txOut.userAccount = "A";  //just for testing
        txnOutList.add(txOut);

        Txn newTxn = new Txn();
        newTxn.inputs = new ArrayList<TxnIn>();
        TxnIn in = new TxnIn();
        newTxn.inputs.add(in);
        newTxn.outputs = txnOutList;

        newTxn.txnHash = generateHash(new Gson().toJson(newTxn));

        return newTxn;
    }

    public boolean isCoinBaseTxn(Txn tx) {
        for(int i=0; i<tx.outputs.size(); i++) {
            TxnOut out = tx.outputs.get(i);
            //System.out.println(out.toString());
            if(out.amount==1000000000 && out.userAccount.equals("A")) {
                return true;
            }
        }
        return false;
    }

    public void init() {
        transactions = new ArrayList<>();

        addTxn(genesis());
    }

    public Txn getLast() {
        return transactions.get(transactions.size()-1);
    }

    public Txn popLast() {
        Txn ret = transactions.get(transactions.size()-1);
        transactions.remove(transactions.size()-1);
        return ret;
    }

    private List<Txn> constructTxnsFromRawTxns(List<RawTxn> rawTxns) {
        int size = transactions.size();
        List<Txn> ret = new ArrayList<>();

        for (RawTxn txn: rawTxns) {
            Txn tx = doCreateRawTxn(txn);
            if (tx == null){
                break;
            }
            ret.add(tx);
        }
        return ret;
    }

    private List<RawTxn> readRawTxnInfoFromIPFS (String ipfsAddr) throws IOException {

        List<RawTxn> transactionList = new ArrayList<>();

        IPFS ipfs = new IPFS("/ip4/127.0.0.1/tcp/5001");

        Multihash filePointer = Multihash.fromBase58(ipfsAddr);
        byte[] fileContents = ipfs.cat(filePointer);

        String str = new String(fileContents);

        String[] lines = str.split(System.getProperty("line.separator"));

        for (String line:lines) {
            RawTxn tx = new Gson().fromJson(line, RawTxn.class);
            transactionList.add(tx);
        }

        return transactionList;
    }


    private Txn doCreateRawTxn(RawTxn txn) {
        String fromAddr = txn.from;
        String toAddr = txn.to;
        long total = 0;

        List<TxnIn> txnInList = new ArrayList<>();

        Set<Integer> unspendForAccount = utxoGraph.findUnspentTxnsForAccount(fromAddr);

        for (Integer idx : unspendForAccount){
            List<TxnOut> txnOutList = transactions.get(idx).outputs;
            for (int j = 0; j < txnOutList.size(); j++) {
                TxnOut txnOut = txnOutList.get(j);
                if (txnOut.userAccount.equals(fromAddr)){
                    TxnIn txnIn = new TxnIn();
                    txnIn.userAccount = fromAddr;
                    txnIn.txnHash = transactions.get(idx).txnHash;
                    txnIn.idx = j;

                    txnInList.add(txnIn);
                    total += txnOut.amount;
                    if (total >= txn.amnt) {
                        break;
                    }
                }
            }
            if (total >= txn.amnt) {
                break;
            }
        }

        if (txnInList.size() == 0 || total < txn.amnt) {
            // TODO: it will print out the value of 'from' and the 'transfer value', will it be ok?
            log.error("Error, {} have {} token, but want to spend {}.", txn.from, total, txn.amnt);
            return null;
        }

        Txn newTxn = new Txn();
        newTxn.inputs = txnInList;

        List<TxnOut> txnOutList = new ArrayList<>();

        TxnOut toTxOut = new TxnOut();
        toTxOut.amount = txn.amnt;
        toTxOut.userAccount = toAddr;
        txnOutList.add(toTxOut);

        if (total > txn.amnt) {
            TxnOut fromTxOut = new TxnOut();
            fromTxOut.amount = total - txn.amnt;
            fromTxOut.userAccount = fromAddr;
            txnOutList.add(fromTxOut);
        }

        newTxn.outputs = txnOutList;
        newTxn.txnHash = generateHash(new Gson().toJson(newTxn));

        return newTxn;
    }

    public static String generateHash(String txnStr) {
        String trytes = Converter.asciiToTrytes(txnStr);

        byte[] trits = Converter.allocateTritsForTrytes(trytes.length());
        Converter.trits(trytes, trits, 0);

        // The length of inputs to Sponge needs to be a multiple of 'HASH_LENGTH'
        if (trits.length % Curl.HASH_LENGTH != 0) {
            byte[] extend = new byte[(trits.length / Curl.HASH_LENGTH + 1) * Curl.HASH_LENGTH];
            System.arraycopy(trits, 0, extend, 0, trits.length);
            trits = extend;
        }

        Sponge k = SpongeFactory.create(SpongeFactory.Mode.KERL);
        k.absorb(trits, 0, trits.length);

        byte[] hashValue = new byte[Curl.HASH_LENGTH];
        k.squeeze(hashValue, 0, hashValue.length);

        String hash = Converter.trytes(hashValue);
        return hash;
    }

    public long getBalance(String account) {
        LocalInMemoryGraphProvider provider = (LocalInMemoryGraphProvider)tangle.getPersistenceProvider("LOCAL_GRAPH");
        provider.computeScore();
        List<Hash> totalTopOrders = provider.totalTopOrder();
        //log.debug("all txs = {}", transactions.toString());
        utxoGraph.markDoubleSpend(totalTopOrders, txnToTangleMap);
        //
        Set<String> visisted = new HashSet<>();


        long total = 0;

        for (int i = 0; i < transactions.size(); i++) {
            Txn transaction = transactions.get(i);
            if(visisted.contains(transaction.txnHash)) {
                continue; //FIXME this is a problem
            }
            List<TxnOut> txnOutList = transaction.outputs;
            for (int j = 0; j < txnOutList.size(); j++) {
                TxnOut txnOut = txnOutList.get(j);
                String key = transaction.txnHash + ":" + String.valueOf(j) + "," + txnOut.userAccount;
                if (txnOut.userAccount.equals(account) && !utxoGraph.isSpent(key) && !utxoGraph.isDoubleSpend(key)) {
                    total += txnOut.amount;
                }
            }
            visisted.add(transaction.txnHash);
        }
        return total;
    }

    public String getUTXOGraph(String type) {
        LocalInMemoryGraphProvider provider = (LocalInMemoryGraphProvider)tangle.getPersistenceProvider("LOCAL_GRAPH");
        List<Hash> totalTopOrders = provider.totalTopOrder();
        //log.debug("all txs = {}", transactions.toString());
        utxoGraph.markDoubleSpend(totalTopOrders, txnToTangleMap);
        return utxoGraph.printGraph(utxoGraph.outGraph, type, null);
    }

    private void checkAllBalance(UTXOGraph graph) {
        long tot = 0;
        Set<String> spend = new HashSet<>();
        for (int i = 0; i < transactions.size(); i++) {
            Txn transaction = transactions.get(i);
            List<TxnOut> txnOutList = transaction.outputs;
            for (int j = 0; j < txnOutList.size(); j++) {
                TxnOut txnOut = txnOutList.get(j);
                String key = transaction.txnHash + ":" + String.valueOf(j) + "," + txnOut.userAccount;
                if (!graph.isSpent(key) && !graph.isDoubleSpend(key)) {
                    tot += txnOut.amount;
                    spend.add(key);
                }
            }
        }
        if(tot != 1000000000) {
            System.out.println("[total] " + tot);
            graph.printGraph(graph.outGraph, "graph.dot", spend);
        }
    }

    public void persistFixedTxns(List<Hash> fixedBlocks) {
        // Based on blocks, find all txns to be removed
<<<<<<< HEAD
        log.debug("[before] has {} transactions", transactions.size());
=======
>>>>>>> a9505054
        List<Txn> toBeRemoved = new ArrayList<>();
        for(Hash h : fixedBlocks) {
            if(tangleToTxnMap.containsKey(h)) {
                Set<Txn> st =  tangleToTxnMap.get(h);
                for(Txn tx : st) {
                    boolean allSpent = true;
                    for(int i=0; i<tx.outputs.size(); i++) {
                        String key = tx.txnHash + ":" + String.valueOf(i) + "," + tx.outputs.get(i).userAccount;
                        if(!utxoGraph.isSpent(key)) {
                            allSpent = false;
                        }
                    }
                    if(allSpent) {
                        toBeRemoved.add(tx);
                    }
                }
                
            } else {
                throw new RuntimeException("Fixed blocks should be in the UTXO index.");
            }
        }

        // Remove txns from transactions, txnToTangleMap, tangleToTxnMap, utxoGraph
        // the rule is: 
        //     1) all the txnOuts have been spent
        //     2) block is fixed
        // why we need to wait until this step? because unless block is fixed, there will still be chances for txns to be muted even if all its txns have been spent.
        for(Hash h : fixedBlocks) {
            HashSet<Txn> st = tangleToTxnMap.get(h);
            for(Txn tx : toBeRemoved) {
                for(Txn t : st) {
                    if(t.equals(tx)) {
                        st.remove(t);
                        break;
                    }
                }
            }
            if(st.isEmpty()) {
                tangleToTxnMap.remove(h); // tangleToTxnMap
            } else {
                tangleToTxnMap.put(h, st);
            }
        }

        for(Txn tx : toBeRemoved) {
            // transactions
            for(Txn txOrig : transactions) {
                if(tx.equals(txOrig)) {
                    transactions.remove(txOrig);
                    // txnToTangleMap
                    txnToTangleMap.remove(tx.txnHash);
                    break;
                }
            }
        }

        for(Txn txOrig : transactions) {
            if(isCoinBaseTxn(txOrig)) {
                transactions.remove(txOrig);
                break;
            }
        }
<<<<<<< HEAD
        log.debug("[after] has {} transactions", transactions.size());
=======
        
>>>>>>> a9505054
        utxoGraph = new UTXOGraph(transactions);
    }
}<|MERGE_RESOLUTION|>--- conflicted
+++ resolved
@@ -475,10 +475,6 @@
 
     public void persistFixedTxns(List<Hash> fixedBlocks) {
         // Based on blocks, find all txns to be removed
-<<<<<<< HEAD
-        log.debug("[before] has {} transactions", transactions.size());
-=======
->>>>>>> a9505054
         List<Txn> toBeRemoved = new ArrayList<>();
         for(Hash h : fixedBlocks) {
             if(tangleToTxnMap.containsKey(h)) {
@@ -541,11 +537,6 @@
                 break;
             }
         }
-<<<<<<< HEAD
-        log.debug("[after] has {} transactions", transactions.size());
-=======
-        
->>>>>>> a9505054
         utxoGraph = new UTXOGraph(transactions);
     }
 }