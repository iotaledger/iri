package com.iota.iri.service;

import com.iota.iri.*;
import com.iota.iri.conf.APIConfig;
import com.iota.iri.conf.ConsensusConfig;
import com.iota.iri.controllers.AddressViewModel;
import com.iota.iri.controllers.BundleViewModel;
import com.iota.iri.controllers.TagViewModel;
import com.iota.iri.controllers.TransactionViewModel;
import com.iota.iri.crypto.Curl;
import com.iota.iri.crypto.PearlDiver;
import com.iota.iri.crypto.Sponge;
import com.iota.iri.crypto.SpongeFactory;
import com.iota.iri.model.Hash;
import com.iota.iri.model.HashFactory;
import com.iota.iri.model.persistables.Transaction;
import com.iota.iri.network.Neighbor;
import com.iota.iri.service.dto.*;
import com.iota.iri.service.tipselection.TipSelector;
import com.iota.iri.service.tipselection.impl.WalkValidatorImpl;
import com.iota.iri.utils.Converter;
import com.iota.iri.utils.IotaIOUtils;
import com.iota.iri.utils.MapIdentityManager;

import com.google.gson.Gson;
import com.google.gson.GsonBuilder;

import org.apache.commons.lang3.StringUtils;
import org.slf4j.Logger;
import org.slf4j.LoggerFactory;
import org.xnio.channels.StreamSinkChannel;
import org.xnio.streams.ChannelInputStream;

import java.io.*;
import java.net.InetSocketAddress;
import java.net.URI;
import java.net.URISyntaxException;
import java.nio.ByteBuffer;
import java.nio.charset.StandardCharsets;
import java.security.InvalidAlgorithmParameterException;
import java.util.*;
import java.util.concurrent.ConcurrentHashMap;
import java.util.concurrent.atomic.AtomicInteger;
import java.util.regex.Matcher;
import java.util.regex.Pattern;
import java.util.stream.Collectors;
import java.util.stream.IntStream;

import io.undertow.Undertow;
import io.undertow.security.api.AuthenticationMechanism;
import io.undertow.security.api.AuthenticationMode;
import io.undertow.security.handlers.AuthenticationCallHandler;
import io.undertow.security.handlers.AuthenticationConstraintHandler;
import io.undertow.security.handlers.AuthenticationMechanismsHandler;
import io.undertow.security.handlers.SecurityInitialHandler;
import io.undertow.security.idm.IdentityManager;
import io.undertow.security.impl.BasicAuthenticationMechanism;
import io.undertow.server.HttpHandler;
import io.undertow.server.HttpServerExchange;
import io.undertow.util.*;

import static io.undertow.Handlers.path;

/**
 * <p>
 *   The API makes it possible to interact with the node by requesting information or actions to be taken. 
 *   You can interact with it by passing a JSON object which at least contains a <tt>command</tt>.
 *   Upon successful execution of the command, the API returns your requested information in an {@link AbstractResponse}.
 * </p>
 * <p>
 *   If the request is invalid, an {@link ErrorResponse} is returned. 
 *   This, for example, happens when the command does not exist or there is no command section at all.
 *   If there is an error in the given data during the execution of a command, an {@link ErrorResponse} is also sent. 
 * </p>
 * <p>
 *   If an Exception is thrown during the execution of a command, an {@link ExceptionResponse} is returned.
 * </p>
 */
@SuppressWarnings("unchecked")
public class API {

    public static final String REFERENCE_TRANSACTION_NOT_FOUND = "reference transaction not found";
    public static final String REFERENCE_TRANSACTION_TOO_OLD = "reference transaction is too old";
    
    public static final String INVALID_SUBTANGLE = "This operation cannot be executed: "
                                                 + "The subtangle has not been updated yet.";
    
    private static final Logger log = LoggerFactory.getLogger(API.class);
    private final IXI ixi;
    private final int milestoneStartIndex;

    private Undertow server;

    private final Gson gson = new GsonBuilder().create();
    private volatile PearlDiver pearlDiver = new PearlDiver();

    private final AtomicInteger counter = new AtomicInteger(0);

    private Pattern trytesPattern = Pattern.compile("[9A-Z]*");

    private final static int HASH_SIZE = 81;
    private final static int TRYTES_SIZE = 2673;

    private final static long MAX_TIMESTAMP_VALUE = (long) (Math.pow(3, 27) - 1) / 2; // max positive 27-trits value

    private final int maxFindTxs;
    private final int maxRequestList;
    private final int maxGetTrytes;
    private final int maxBodyLength;
    private final boolean testNet;

    private final static String overMaxErrorMessage = "Could not complete request";
    private final static String invalidParams = "Invalid parameters";

    private ConcurrentHashMap<Hash, Boolean> previousEpochsSpentAddresses;

    private final static char ZERO_LENGTH_ALLOWED = 'Y';
    private final static char ZERO_LENGTH_NOT_ALLOWED = 'N';
    private Iota instance;
    
    private final String[] features;

    /**
     * Starts loading the IOTA API, parameters do not have to be initialized.
     * 
     * @param instance The data source we interact with during any API call.
     * @param ixi If a command is not in the standard API, 
     *        we try to process it as a Nashorn JavaScript module through {@link IXI}
     */
    public API(Iota instance, IXI ixi) {
        this.instance = instance;
        this.ixi = ixi;
        APIConfig configuration = instance.configuration;
        maxFindTxs = configuration.getMaxFindTransactions();
        maxRequestList = configuration.getMaxRequestsList();
        maxGetTrytes = configuration.getMaxGetTrytes();
        maxBodyLength = configuration.getMaxBodyLength();
        testNet = configuration.isTestnet();
        milestoneStartIndex = ((ConsensusConfig) configuration).getMilestoneStartIndex();

        previousEpochsSpentAddresses = new ConcurrentHashMap<>();

        features = Feature.calculateFeatureNames(instance.configuration);
    }

    /**
     * Prepares the IOTA API for usage. Until this method is called, no HTTP requests can be made.
     * The order of loading is as follows
     * <ol>
     *    <li>
     *        Read the spend addresses from the previous epoch. Used in {@link #wasAddressSpentFrom(Hash)}.
     *        This only happens if {@link APIConfig#isTestnet()} is <tt>false</tt>
     *        If reading from the previous epoch fails, a log is printed. The API will continue to initialize.
     *    </li>
     *    <li>
     *        Get the {@link APIConfig} from the {@link Iota} instance, 
     *        and read {@link APIConfig#getPort()} and {@link APIConfig#getApiHost()}
     *    </li>
     *    <li>
     *        Builds a secure {@link Undertow} server with the port and host. 
     *        If {@link APIConfig#getRemoteAuth()} is defined, remote authentication is blocked for anyone except 
     *         those defined in {@link APIConfig#getRemoteAuth()} or localhost.
     *        This is done with {@link BasicAuthenticationMechanism} in a {@link AuthenticationMode#PRO_ACTIVE} mode.
     *        By default, this authentication is disabled.
     *    </li>
     *    <li>
     *        Starts the server, opening it for HTTP API requests
     *    </li>
     * </ol>
     * 
     * @throws IOException If we are not on the testnet, and the previousEpochsSpentAddresses files cannot be found. 
     *                     Currently this exception is caught in {@link #readPreviousEpochsSpentAddresses(boolean)}
     */
    public void init() throws IOException {
        readPreviousEpochsSpentAddresses(testNet);

        APIConfig configuration = instance.configuration;
        final int apiPort = configuration.getPort();
        final String apiHost = configuration.getApiHost();

        log.debug("Binding JSON-REST API Undertow server on {}:{}", apiHost, apiPort);

        server = Undertow.builder().addHttpListener(apiPort, apiHost)
                .setHandler(path().addPrefixPath("/", addSecurity(new HttpHandler() {
                    @Override
                    public void handleRequest(final HttpServerExchange exchange) throws Exception {
                        HttpString requestMethod = exchange.getRequestMethod();
                        if (Methods.OPTIONS.equals(requestMethod)) {
                            String allowedMethods = "GET,HEAD,POST,PUT,DELETE,TRACE,OPTIONS,CONNECT,PATCH";
                            //return list of allowed methods in response headers
                            exchange.setStatusCode(StatusCodes.OK);
                            exchange.getResponseHeaders().put(Headers.CONTENT_TYPE, MimeMappings.DEFAULT_MIME_MAPPINGS.get("txt"));
                            exchange.getResponseHeaders().put(Headers.CONTENT_LENGTH, 0);
                            exchange.getResponseHeaders().put(Headers.ALLOW, allowedMethods);
                            exchange.getResponseHeaders().put(new HttpString("Access-Control-Allow-Origin"), "*");
                            exchange.getResponseHeaders().put(new HttpString("Access-Control-Allow-Headers"), "Origin, X-Requested-With, Content-Type, Accept, X-IOTA-API-Version");
                            exchange.getResponseSender().close();
                            return;
                        }

                        if (exchange.isInIoThread()) {
                            exchange.dispatch(this);
                            return;
                        }
                        processRequest(exchange);
                    }
                }))).build();
        server.start();
    }

    /**
     * Read the spend addresses from the previous epoch. Used in {@link #wasAddressSpentFrom(Hash)}.
     * If this fails, a log is printed. The API will continue to initialize.
     * 
     * @param isTestnet If this node is running on the testnet. If this is <tt>true</tt>, nothing is loaded.
     * @throws IOException If we are not on the testnet and previousEpochsSpentAddresses files cannot be found. 
     *                     Currently this exception is caught in {@link #readPreviousEpochsSpentAddresses(boolean)}
     */
    private void readPreviousEpochsSpentAddresses(boolean isTestnet) throws IOException {
        if (isTestnet) {
            return;
        }

        String[] previousEpochsSpentAddressesFiles = instance
                .configuration
                .getPreviousEpochSpentAddressesFiles()
                .split(" ");
        
        for (String previousEpochsSpentAddressesFile : previousEpochsSpentAddressesFiles) {
            InputStream in = Snapshot.class.getResourceAsStream(previousEpochsSpentAddressesFile);
            try (BufferedReader reader = new BufferedReader(new InputStreamReader(in))) {
                String line;
                while ((line = reader.readLine()) != null) {
                    this.previousEpochsSpentAddresses.put(HashFactory.ADDRESS.create(line), true);
                }
            } catch (Exception e) {
                log.error("Failed to load resource: {}.", previousEpochsSpentAddressesFile, e);
            }
        }
    }
    
    /**
     * Sends the API response back as JSON to the requester. 
     * Status code of the HTTP request is also set according to the type of response.
     * <ul>
     *     <li>{@link ErrorResponse}: 400</li>
     *     <li>{@link AccessLimitedResponse}: 401</li>
     *     <li>{@link ExceptionResponse}: 500</li>
     *     <li>Default: 200</li>
     * </ul>
     * 
     * @param exchange Contains information about what the client sent to us
     * @param res The response of the API. 
     *            See {@link #processRequest(HttpServerExchange)} 
     *            and {@link #process(String, InetSocketAddress)} for the different responses in each case.
     * @param beginningTime The time when we received the request, in milliseconds. 
     *                      This will be used to set the response duration in {@link AbstractResponse#setDuration(Integer)}
     * @throws IOException When connection to client has been lost - Currently being caught.
     */
    private void sendResponse(HttpServerExchange exchange, AbstractResponse res, long beginningTime) throws IOException {
        res.setDuration((int) (System.currentTimeMillis() - beginningTime));
        final String response = gson.toJson(res);

        if (res instanceof ErrorResponse) {
            // bad request or invalid parameters
            exchange.setStatusCode(400); 
        } else if (res instanceof AccessLimitedResponse) {
            // API method not allowed
            exchange.setStatusCode(401); 
        } else if (res instanceof ExceptionResponse) {
            // internal error
            exchange.setStatusCode(500); 
        }

        setupResponseHeaders(exchange);

        ByteBuffer responseBuf = ByteBuffer.wrap(response.getBytes(StandardCharsets.UTF_8));
        exchange.setResponseContentLength(responseBuf.array().length);
        StreamSinkChannel sinkChannel = exchange.getResponseChannel();
        sinkChannel.getWriteSetter().set( channel -> {
            if (responseBuf.remaining() > 0) {
                try {
                    sinkChannel.write(responseBuf);
                    if (responseBuf.remaining() == 0) {
                        exchange.endExchange();
                    }
                } catch (IOException e) {
                    log.error("Lost connection to client - cannot send response");
                    exchange.endExchange();
                    sinkChannel.getWriteSetter().set(null);
                }
            }
            else {
                exchange.endExchange();
            }
        });
        sinkChannel.resumeWrites();
    }

    /**
     * <p>
     *     Processes an API HTTP request. 
     *     No checks have been done until now, except that it is not an OPTIONS request.
     *     We can be sure that we are in a thread that allows blocking.
     * </p>
     * <p>
     *     The request process duration is recorded. 
     *     During this the request gets verified. If it is incorrect, an {@link ErrorResponse} is made.
     *     Otherwise it is processed in {@link #process(String, InetSocketAddress)}.
     *     The result is sent back to the requester.
     * </p>
     *   
     * @param exchange Contains the data the client sent to us
     * @throws IOException If the body of this HTTP request cannot be read
     */
    private void processRequest(final HttpServerExchange exchange) throws IOException {
        final ChannelInputStream cis = new ChannelInputStream(exchange.getRequestChannel());
        exchange.getResponseHeaders().put(Headers.CONTENT_TYPE, "application/json");

        final long beginningTime = System.currentTimeMillis();
        final String body = IotaIOUtils.toString(cis, StandardCharsets.UTF_8);
        final AbstractResponse response;

        if (!exchange.getRequestHeaders().contains("X-IOTA-API-Version")) {
            response = ErrorResponse.create("Invalid API Version");
        } else if (body.length() > maxBodyLength) {
            response = ErrorResponse.create("Request too long");
        } else {
            response = process(body, exchange.getSourceAddress());
        }
        sendResponse(exchange, response, beginningTime);
    }

    /**
     * Handles an API request body. 
     * Its returned {@link AbstractResponse} is created using the following logic
     * <ul>
     *     <li>
     *         {@link ExceptionResponse} if the body cannot be parsed.
     *     </li>
     *     <li>
     *         {@link ErrorResponse} if the body does not contain a '<tt>command</tt>' section.
     *     </li>
     *     <li>
     *         {@link AccessLimitedResponse} if the command is not allowed on this node.
     *     </li>
     *     <li>
     *         {@link ErrorResponse} if the command contains invalid parameters.
     *     </li>
     *     <li>
     *         {@link ExceptionResponse} if we encountered an unexpected exception during command processing.
     *     </li>
     *     <li>
     *         {@link AbstractResponse} when the command is successfully processed. 
     *         The response class depends on the command executed.
     *     </li>
     * </ul>
     * 
     * @param requestString The JSON encoded data of the request.
     *                      This String is attempted to be converted into a {@code Map<String, Object>}.
     * @param sourceAddress The address from the sender of this API request.
     * @return The result of this request. 
     * @throws UnsupportedEncodingException If the requestString cannot be parsed into a Map. 
                                            Currently caught and turned into a {@link ExceptionResponse}.
     */
    private AbstractResponse process(final String requestString, InetSocketAddress sourceAddress) 
            throws UnsupportedEncodingException {

        try {
            // Request JSON data into map
            final Map<String, Object> request = gson.fromJson(requestString, Map.class);
            if (request == null) {
                return ExceptionResponse.create("Invalid request payload: '" + requestString + "'");
            }

            // Did the requester ask for a command?
            final String command = (String) request.get("command");
            if (command == null) {
                return ErrorResponse.create("COMMAND parameter has not been specified in the request.");
            }

            // Is this command allowed to be run from this request address? 
            // We check the remote limit API configuration.
            if (instance.configuration.getRemoteLimitApi().contains(command) &&
                    !sourceAddress.getAddress().isLoopbackAddress()) {
                return AccessLimitedResponse.create("COMMAND " + command + " is not available on this node");
            }

            log.debug("# {} -> Requesting command '{}'", counter.incrementAndGet(), command);

            switch (command) {
                case "storeMessage": {
                    if (!testNet) {
                        return AccessLimitedResponse.create("COMMAND storeMessage is only available on testnet");
                    }

                    if (!request.containsKey("address") || !request.containsKey("message")) {
                        return ErrorResponse.create("Invalid params");
                    }

                    String address = (String) request.get("address");
                    String message = (String) request.get("message");
                    return storeMessageStatement(address, message);
                }

                case "addNeighbors": {
                    List<String> uris = getParameterAsList(request,"uris",0);
                    log.debug("Invoking 'addNeighbors' with {}", uris);
                    return addNeighborsStatement(uris);
                }
                case "attachToTangle": {
                    final Hash trunkTransaction  = HashFactory.TRANSACTION.create(getParameterAsStringAndValidate(request,"trunkTransaction", HASH_SIZE));
                    final Hash branchTransaction = HashFactory.TRANSACTION.create(getParameterAsStringAndValidate(request,"branchTransaction", HASH_SIZE));
                    final int minWeightMagnitude = getParameterAsInt(request,"minWeightMagnitude");

                    final List<String> trytes = getParameterAsList(request,"trytes", TRYTES_SIZE);

                    List<String> elements = attachToTangleStatement(trunkTransaction, branchTransaction, minWeightMagnitude, trytes);
                    return AttachToTangleResponse.create(elements);
                }
                case "broadcastTransactions": {
                    final List<String> trytes = getParameterAsList(request,"trytes", TRYTES_SIZE);
                    broadcastTransactionsStatement(trytes);
                    return AbstractResponse.createEmptyResponse();
                }
                case "findTransactions": {
                    return findTransactionsStatement(request);
                }
                case "getBalances": {
                    final List<String> addresses = getParameterAsList(request,"addresses", HASH_SIZE);
                    final List<String> tips = request.containsKey("tips") ?
                            getParameterAsList(request,"tips", HASH_SIZE):
                            null;
                    final int threshold = getParameterAsInt(request, "threshold");
                    return getBalancesStatement(addresses, tips, threshold);
                }
                case "getInclusionStates": {
                    if (invalidSubtangleStatus()) {
                        return ErrorResponse.create(INVALID_SUBTANGLE);
                    }
                    final List<String> transactions = getParameterAsList(request,"transactions", HASH_SIZE);
                    final List<String> tips = getParameterAsList(request,"tips", HASH_SIZE);

                    return getInclusionStatesStatement(transactions, tips);
                }
                case "getNeighbors": {
                    return getNeighborsStatement();
                }
                case "getNodeInfo": {
                    return getNodeInfoStatement();
                }
                case "getTips": {
                    return getTipsStatement();
                }
                case "getTransactionsToApprove": {
                    Optional<Hash> reference = request.containsKey("reference") ?
                        Optional.of(HashFactory.TRANSACTION.create(getParameterAsStringAndValidate(request,"reference", HASH_SIZE)))
                        : Optional.empty();
                    int depth = getParameterAsInt(request, "depth");

                    return getTransactionsToApproveStatement(depth, reference);
                }
                case "getTrytes": {
                    final List<String> hashes = getParameterAsList(request,"hashes", HASH_SIZE);
                    return getTrytesStatement(hashes);
                }

                case "interruptAttachingToTangle": {
                    return interruptAttachingToTangleStatement();
                }
                case "removeNeighbors": {
                    List<String> uris = getParameterAsList(request,"uris",0);
                    log.debug("Invoking 'removeNeighbors' with {}", uris);
                    return removeNeighborsStatement(uris);
                }

                case "storeTransactions": {
                    try {
                        final List<String> trytes = getParameterAsList(request,"trytes", TRYTES_SIZE);
                        storeTransactionsStatement(trytes);
                        return AbstractResponse.createEmptyResponse();
                    } catch (RuntimeException e) {
                        //transaction not valid
                        return ErrorResponse.create("Invalid trytes input");
                    }
                }
                case "getMissingTransactions": {
                    //TransactionRequester.instance().rescanTransactionsToRequest();
                    synchronized (instance.transactionRequester) {
                        List<String> missingTx = Arrays.stream(instance.transactionRequester.getRequestedTransactions())
                                .map(Hash::toString)
                                .collect(Collectors.toList());
                        return GetTipsResponse.create(missingTx);
                    }
                }
                case "checkConsistency": {
                    if (invalidSubtangleStatus()) {
                        return ErrorResponse.create(INVALID_SUBTANGLE);
                    }
                    final List<String> transactions = getParameterAsList(request,"tails", HASH_SIZE);
                    return checkConsistencyStatement(transactions);
                }
                case "wereAddressesSpentFrom": {
                    final List<String> addresses = getParameterAsList(request,"addresses", HASH_SIZE);
                    return wereAddressesSpentFromStatement(addresses);
                }
                default: {
                    AbstractResponse response = ixi.processCommand(command, request);
                    return response == null ?
                            ErrorResponse.create("Command [" + command + "] is unknown") :
                            response;
                }
            }

        } catch (final ValidationException e) {
            log.info("API Validation failed: " + e.getLocalizedMessage());
            return ErrorResponse.create(e.getLocalizedMessage());
        } catch (final InvalidAlgorithmParameterException e) {
             log.info("API InvalidAlgorithmParameter passed: " + e.getLocalizedMessage());
             return ErrorResponse.create(e.getLocalizedMessage());
        } catch (final Exception e) {
            log.error("API Exception: {}", e.getLocalizedMessage(), e);
            return ExceptionResponse.create(e.getLocalizedMessage());
        }
    }

    /**
     * Check if a list of addresses was ever spent from, in the current epoch, or in previous epochs.
     * If an address has a pending transaction, it is also marked as spend.
     * 
     * @param addresses List of addresses to check if they were ever spent from.
     * @return {@link com.iota.iri.service.dto.wereAddressesSpentFrom}
     **/
    private AbstractResponse wereAddressesSpentFromStatement(List<String> addresses) throws Exception {
        final List<Hash> addressesHash = addresses.stream()
                .map(HashFactory.ADDRESS::create)
                .collect(Collectors.toList());

        final boolean[] states = new boolean[addressesHash.size()];
        int index = 0;

        for (Hash address : addressesHash) {
            states[index++] = wasAddressSpentFrom(address);
        }
        return WereAddressesSpentFrom.create(states);
    }

    /**
     * Checks if the address was ever spent from, in the current epoch, or in previous epochs.
     * If an address has a pending transaction, it is also marked as spent.
     * 
     * @param address The address to check if it was ever spent from.
     * @return <tt>true</tt> if it was spent from, otherwise <tt>false</tt>
     * @throws Exception When a model could not be loaded.
     */
    private boolean wasAddressSpentFrom(Hash address) throws Exception {
        if (previousEpochsSpentAddresses.containsKey(address)) {
            return true;
        }
        
        Set<Hash> hashes = AddressViewModel.load(instance.tangle, address).getHashes();
        for (Hash hash : hashes) {
            final TransactionViewModel tx = TransactionViewModel.fromHash(instance.tangle, hash);
            // Check for spending transactions
            if (tx.value() < 0) {
                // Transaction is confirmed
                if (tx.snapshotIndex() != 0) {
                    return true;
                }
                
                // Transaction is pending
                Hash tail = findTail(hash);
                if (tail != null && BundleValidator.validate(instance.tangle, tail).size() != 0) {
                    return true;
                }
            }
        }
        
        // No spending transaction found
        return false;
    }

    /**
     * Walks back from the hash until a tail transaction has been found or transaction aprovee is not found.
     * A tail transaction is the first transaction in a bundle, thus with <code>index = 0</code>
     * 
     * @param hash The transaction hash where we start the search from. If this is a tail, its hash is returned.
     * @return The transaction hash of the tail
     * @throws Exception When a model could not be loaded.
     */
    private Hash findTail(Hash hash) throws Exception {
        TransactionViewModel tx = TransactionViewModel.fromHash(instance.tangle, hash);
        final Hash bundleHash = tx.getBundleHash();
        long index = tx.getCurrentIndex();
        boolean foundApprovee = false;
        
        // As long as the index is bigger than 0 and we are still traversing the same bundle
        // If the hash we asked about is already a tail, this loop never starts
        while (index-- > 0 && tx.getBundleHash().equals(bundleHash)) {
            Set<Hash> approvees = tx.getApprovers(instance.tangle).getHashes();
            for (Hash approvee : approvees) {
                TransactionViewModel nextTx = TransactionViewModel.fromHash(instance.tangle, approvee);
                if (nextTx.getBundleHash().equals(bundleHash)) {
                    tx = nextTx;
                    foundApprovee = true;
                    break;
                }
            }
            if (!foundApprovee) {
                break;
            }
        }
        
        if (tx.getCurrentIndex() == 0) {
            return tx.getHash();
        }
        return null;
    }


    /**
     * 
     * Checks the consistency of the transactions.
     * Marks state as false on the following checks:
     * <ul>
     *     <li>Missing a reference transaction</li>
     *     <li>Invalid bundle</li>
     *     <li>Tails of tails are invalid</li>
     * </ul>
     * 
     * If a transaction does not exist, or it is not a tail, an {@link ErrorResponse} is returned.
     * 
     * @param transactionsList Transactions you want to check the consistency for
     * @return {@link CheckConsistency}
     **/
    private AbstractResponse checkConsistencyStatement(List<String> transactionsList) throws Exception {
        final List<Hash> transactions = transactionsList.stream().map(HashFactory.TRANSACTION::create).collect(Collectors.toList());
        boolean state = true;
        String info = "";

        // Check if the transactions themselves are valid
        for (Hash transaction : transactions) {
            TransactionViewModel txVM = TransactionViewModel.fromHash(instance.tangle, transaction);
            if (txVM.getType() == TransactionViewModel.PREFILLED_SLOT) {
                return ErrorResponse.create("Invalid transaction, missing: " + transaction);
            }
            if (txVM.getCurrentIndex() != 0) {
                return ErrorResponse.create("Invalid transaction, not a tail: " + transaction);
            }


            if (!txVM.isSolid()) {
                state = false;
                info = "tails are not solid (missing a referenced tx): " + transaction;
                break;
            } else if (BundleValidator.validate(instance.tangle, txVM.getHash()).size() == 0) {
                state = false;
                info = "tails are not consistent (bundle is invalid): " + transaction;
                break;
            }
        }

        // Transactions are valid, lets check ledger consistency
        if (state) {
            instance.milestoneTracker.latestSnapshot.rwlock.readLock().lock();
            try {
                WalkValidatorImpl walkValidator = new WalkValidatorImpl(instance.tangle, instance.ledgerValidator,
                        instance.milestoneTracker, instance.configuration);
                for (Hash transaction : transactions) {
                    if (!walkValidator.isValid(transaction)) {
                        state = false;
                        info = "tails are not consistent (would lead to inconsistent ledger state or below max depth)";
                        break;
                    }
                }
            } finally {
                instance.milestoneTracker.latestSnapshot.rwlock.readLock().unlock();
            }
        }

        return CheckConsistency.create(state, info);
    }

    /**
     * Compares the last received confirmed milestone with the last global snapshot milestone.
     * If these are equal, it means the tangle is empty and therefore invalid.
     * 
     * @return <tt>false</tt> if we received at least a solid milestone, otherwise <tt>true</tt>
     */
    public boolean invalidSubtangleStatus() {
        return (instance.milestoneTracker.latestSolidSubtangleMilestoneIndex == milestoneStartIndex);
    }
    
    /**
     * Returns the set of neighbors you are connected with, as well as their activity statistics (or counters).
     * The activity counters are reset after restarting IRI.
     *
     * @return {@link com.iota.iri.service.dto.GetNeighborsResponse}
     **/
   private AbstractResponse getNeighborsStatement() {
       return GetNeighborsResponse.create(instance.node.getNeighbors());
   }
    
    /**
     * Temporarily add a list of neighbors to your node.
     * The added neighbors will not be available after restart.
     * Add the neighbors to your config file 
     * or supply them in the <tt>-n</tt> command line option if you want to add them permanently.
     *
     * The URI (Unique Resource Identification) for adding neighbors is:
     * <b>udp://IPADDRESS:PORT</b>
     *
     * @param uris list of neighbors to add
     * @return {@link com.iota.iri.service.dto.AddedNeighborsResponse}
     **/
   private AbstractResponse addNeighborsStatement(List<String> uris) {
       int numberOfAddedNeighbors = 0;
       try {
           for (final String uriString : uris) {
               log.info("Adding neighbor: " + uriString);
               final Neighbor neighbor = instance.node.newNeighbor(new URI(uriString), true);
               if (!instance.node.getNeighbors().contains(neighbor)) {
                   instance.node.getNeighbors().add(neighbor);
                   numberOfAddedNeighbors++;
               }
           }
       } catch (URISyntaxException|RuntimeException e) {
           return ErrorResponse.create("Invalid uri scheme: " + e.getLocalizedMessage());
       }
       return AddedNeighborsResponse.create(numberOfAddedNeighbors);
   }

    /**
      * Temporarily removes a list of neighbors from your node.
      * The added neighbors will be added again after relaunching IRI.
      * Remove the neighbors from your config file or make sure you don't supply them in the -n command line option if you want to keep them removed after restart.
      *
      * The URI (Unique Resource Identification) for removing neighbors is:
      * <b>udp://IPADDRESS:PORT</b>
      *
      * Returns an {@link com.iota.iri.service.dto.ErrorResponse} if the URI scheme is wrong
      *
      * @param uris The URIs of the neighbors we want to remove.
      * @return {@link com.iota.iri.service.dto.RemoveNeighborsResponse}
      **/
    private AbstractResponse removeNeighborsStatement(List<String> uris) {
        int numberOfRemovedNeighbors = 0;
        try {
            for (final String uriString : uris) {
                log.info("Removing neighbor: " + uriString);
                if (instance.node.removeNeighbor(new URI(uriString),true)) {
                    numberOfRemovedNeighbors++;
                }
            }
        } catch (URISyntaxException|RuntimeException e) {
            return ErrorResponse.create("Invalid uri scheme: " + e.getLocalizedMessage());
        }
        return RemoveNeighborsResponse.create(numberOfRemovedNeighbors);
    }

    /**
      * Returns the raw transaction data (trytes) of a specific transaction.
      * These trytes can then be easily converted into the actual transaction object.
      * See utility and {@link Transaction} functions in an IOTA library for more details.
      *
      * @param hashes The transaction hashes you want to get trytes from.
      * @return {@link com.iota.iri.service.dto.GetTrytesResponse}
      **/
    private synchronized AbstractResponse getTrytesStatement(List<String> hashes) throws Exception {
        final List<String> elements = new LinkedList<>();
        for (final String hash : hashes) {
            final TransactionViewModel transactionViewModel = TransactionViewModel.fromHash(instance.tangle, HashFactory.TRANSACTION.create(hash));
            if (transactionViewModel != null) {
                elements.add(Converter.trytes(transactionViewModel.trits()));
            }
        }
        if (elements.size() > maxGetTrytes){
            return ErrorResponse.create(overMaxErrorMessage);
        }
        return GetTrytesResponse.create(elements);
    }

    
    private static int counterGetTxToApprove = 0;
    
    /**
     * Can be 0 or more, and is set to 0 every 100 requests.
     * Each increase indicates another 2 tips send.
     * 
     * @return The current amount of times this node has returned transactions to approve
     */
    private static int getCounterGetTxToApprove() {
        return counterGetTxToApprove;
    }
    
    /**
     * Increases the amount of tips send for transactions to approve by one
     */
    private static void incCounterGetTxToApprove() {
        counterGetTxToApprove++;
    }

    private static long ellapsedTime_getTxToApprove = 0L;
    
    /**
     * Can be 0 or more, and is set to 0 every 100 requests.
     * 
     * @return The current amount of time spent on sending transactions to approve in milliseconds
     */
    private static long getEllapsedTimeGetTxToApprove() {
        return ellapsedTime_getTxToApprove;
    }
    
    /**
     * Increases the current amount of time spent on sending transactions to approve
     * 
     * @param ellapsedTime the time to add, in milliseconds
     */
    private static void incEllapsedTimeGetTxToApprove(long ellapsedTime) {
        ellapsedTime_getTxToApprove += ellapsedTime;
    }

    /**
      * Tip selection which returns <tt>trunkTransaction</tt> and <tt>branchTransaction</tt>.
      * The input value <tt>depth</tt> determines how many milestones to go back for finding the transactions to approve.
      * The higher your <tt>depth</tt> value, the more work you have to do as you are confirming more transactions.
      * If the <tt>depth</tt> is too large (usually above 15, it depends on the node's configuration) an error will be returned.
      * The <tt>reference</tt> is an optional hash of a transaction you want to approve.
      * If it can't be found at the specified <tt>depth</tt> then an error will be returned.
      *
      * @param depth Number of bundles to go back to determine the transactions for approval.
      * @param reference Hash of transaction to start random-walk from, used to make sure the tips returned reference a given transaction in their past.
      * @return {@link com.iota.iri.service.dto.GetTransactionsToApproveResponse}
<<<<<<< HEAD
      * @throws Exception if DB fails to retrieve transaction to be approved.
=======
      * @throws Exception When tip selection has failed. Currently caught and returned as an {@link ErrorResponse}.
>>>>>>> 94377986
      **/
    private synchronized AbstractResponse getTransactionsToApproveStatement(int depth, Optional<Hash> reference) throws Exception {
        if (depth < 0 || depth > instance.configuration.getMaxDepth()) {
            return ErrorResponse.create("Invalid depth input");
        }

        try {
            List<Hash> tips = getTransactionToApproveTips(depth, reference);
            return GetTransactionsToApproveResponse.create(tips.get(0), tips.get(1));

        } catch (Exception e) {
            log.info("Tip selection failed: " + e.getLocalizedMessage());
            return ErrorResponse.create(e.getLocalizedMessage());
        }
    }

    /**
     * Gets tips which can be used by new transactions to approve.
     * If debug is enabled, statistics on tip selection will be gathered.
     * 
     * @param depth The milestone depth for finding the transactions to approve.
     * @param reference An optional transaction hash to be referenced by tips.
     * @return The tips which can be approved.
     * @throws Exception if the subtangle is out of date or if we fail to retrieve transaction tips.
     * @see TipSelector 
     */
    List<Hash> getTransactionToApproveTips(int depth, Optional<Hash> reference) throws Exception {
        if (invalidSubtangleStatus()) {
            throw new IllegalStateException(INVALID_SUBTANGLE);
        }

        List<Hash> tips = instance.tipsSelector.getTransactionsToApprove(depth, reference);

        if (log.isDebugEnabled()) {
            gatherStatisticsOnTipSelection();
        }
        return tips;
    }

    /**
     * <p>
     *     Handles statistics on tip selection. 
     *     Increases the tip selection by one use.
     * </p> 
     * <p>
     *     If the {@link #getCounterGetTxToApprove()} is a power of 100, a log is send and counters are reset.
     * </p>
     */
    private void gatherStatisticsOnTipSelection() {
        API.incCounterGetTxToApprove();
        if ((getCounterGetTxToApprove() % 100) == 0) {
            String sb = "Last 100 getTxToApprove consumed "
                    + API.getEllapsedTimeGetTxToApprove() / 1000000000L 
                    + " seconds processing time.";
            
            log.debug(sb);
            counterGetTxToApprove = 0;
            ellapsedTime_getTxToApprove = 0L;
        }
    }

    /**
      * Returns all tips currently known by this node.
      *
      * @return {@link com.iota.iri.service.dto.GetTipsResponse}
      **/
    private synchronized AbstractResponse getTipsStatement() throws Exception {
        return GetTipsResponse.create(instance.tipsViewModel.getTips()
                .stream()
                .map(Hash::toString)
                .collect(Collectors.toList()));
    }

    /**
      * Stores transactions in the local storage.
      * The trytes to be used for this call should be valid, attached transaction trytes.
      * These trytes are returned by <tt>attachToTangle</tt>, or by doing proof of work somewhere else.
      *
<<<<<<< HEAD
      * @param trytes List of raw data of transactions to be rebroadcast.
      * @throws Exception if transaction could not be stored.
=======
      * @param trytes Transaction data to be stored.
      * @throws Exception When storing or updating a transaction fails
>>>>>>> 94377986
      **/
    public void storeTransactionsStatement(List<String> trytes) throws Exception {
        final List<TransactionViewModel> elements = new LinkedList<>();
        byte[] txTrits = Converter.allocateTritsForTrytes(TRYTES_SIZE);
        for (final String trytesPart : trytes) {
            //validate all trytes
            Converter.trits(trytesPart, txTrits, 0);
            final TransactionViewModel transactionViewModel = instance.transactionValidator.validateTrits(txTrits,
                    instance.transactionValidator.getMinWeightMagnitude());
            elements.add(transactionViewModel);
        }
        
        for (final TransactionViewModel transactionViewModel : elements) {
            //store transactions
            if(transactionViewModel.store(instance.tangle)) {
                transactionViewModel.setArrivalTime(System.currentTimeMillis() / 1000L);
                instance.transactionValidator.updateStatus(transactionViewModel);
                transactionViewModel.updateSender("local");
                transactionViewModel.update(instance.tangle, "sender");
            }
        }
    }
    
    /**
      * Interrupts and completely aborts the <tt>attachToTangle</tt> process.
      *
      * @return {@link com.iota.iri.service.dto.AbstractResponse.Emptyness}
      **/
    private AbstractResponse interruptAttachingToTangleStatement(){
        pearlDiver.cancel();
        return AbstractResponse.createEmptyResponse();
    }

    /**
      * Returns information about this node.
      *
      * @return {@link com.iota.iri.service.dto.GetNodeInfoResponse}
      **/
    private AbstractResponse getNodeInfoStatement(){
        String name = instance.configuration.isTestnet() ? IRI.TESTNET_NAME : IRI.MAINNET_NAME;
        return GetNodeInfoResponse.create(name, IRI.VERSION, 
                Runtime.getRuntime().availableProcessors(),
                Runtime.getRuntime().freeMemory(), 
                System.getProperty("java.version"), 
                Runtime.getRuntime().maxMemory(),
                Runtime.getRuntime().totalMemory(), 
                instance.milestoneTracker.latestMilestone, instance.milestoneTracker.latestMilestoneIndex,
                instance.milestoneTracker.latestSolidSubtangleMilestone, 
                instance.milestoneTracker.latestSolidSubtangleMilestoneIndex, 
                instance.milestoneTracker.milestoneStartIndex,
                instance.node.howManyNeighbors(), 
                instance.node.queuedTransactionsSize(),
                System.currentTimeMillis(), 
                instance.tipsViewModel.size(),
                instance.transactionRequester.numberOfTransactionsToRequest(),
                features,
                instance.configuration.getCoordinator());
    }

    /**
     * <p>
     *     Get the inclusion states of a set of transactions.
     *     This is for determining if a transaction was accepted and confirmed by the network or not.
     *     You can search for multiple tips (and thus, milestones) to get past inclusion states of transactions.
     * </p>
     * <p>
     *     This API call returns a list of boolean values in the same order as the submitted transactions.<br/>
     *     Boolean values will be <tt>true</tt> for confirmed transactions, otherwise <tt>false</tt>.
     * </p>
     * Returns an {@link com.iota.iri.service.dto.ErrorResponse} if a tip is missing or the subtangle is not solid
     *
     * @param transactions List of transactions you want to get the inclusion state for.
     * @param tips List of tips (including milestones) you want to search for the inclusion state.
     * @return {@link com.iota.iri.service.dto.GetInclusionStatesResponse}
     * @throws Exception When a transaction cannot be loaded from hash
     **/
    private AbstractResponse getInclusionStatesStatement(
            final List<String> transactions, 
            final List<String> tips) throws Exception {
        
        final List<Hash> trans = transactions.stream()
                .map(HashFactory.TRANSACTION::create)
                .collect(Collectors.toList());
        
        final List<Hash> tps = tips.stream().
                map(HashFactory.TRANSACTION::create)
                .collect(Collectors.toList());

        int numberOfNonMetTransactions = trans.size();
        final byte[] inclusionStates = new byte[numberOfNonMetTransactions];

        List<Integer> tipsIndex = new LinkedList<>();
        {
            for(Hash tip: tps) {
                TransactionViewModel tx = TransactionViewModel.fromHash(instance.tangle, tip);
                if (tx.getType() != TransactionViewModel.PREFILLED_SLOT) {
                    tipsIndex.add(tx.snapshotIndex());
                }
            }
        }
        
        // Finds the lowest tips index, or 0
        int minTipsIndex = tipsIndex.stream().reduce((a,b) -> a < b ? a : b).orElse(0);
        
        // If the lowest tips index (minTipsIndex) is 0 (or lower), 
        // we can't check transactions against snapshots because there were no tips,
        // or tips have not been confirmed by a snapshot yet
        if(minTipsIndex > 0) {
            // Finds the highest tips index, or 0
            int maxTipsIndex = tipsIndex.stream().reduce((a,b) -> a > b ? a : b).orElse(0);
            int count = 0;
            
            // Checks transactions with indexes of tips, and sets inclusionStates byte to 1 or -1 accordingly
            // Sets to -1 if the transaction is only known by hash, 
            // or has no index, or index is above the max tip index (not included).

            // Sets to 1 if the transaction index is below the max index of tips (included).
            for(Hash hash: trans) {
                TransactionViewModel transaction = TransactionViewModel.fromHash(instance.tangle, hash);
                if(transaction.getType() == TransactionViewModel.PREFILLED_SLOT || transaction.snapshotIndex() == 0) {
                    inclusionStates[count] = -1;
                } else if(transaction.snapshotIndex() > maxTipsIndex) {
                    inclusionStates[count] = -1;
                } else if(transaction.snapshotIndex() < maxTipsIndex) {
                    inclusionStates[count] = 1;
                }
                count++;
            }
        }

        Set<Hash> analyzedTips = new HashSet<>();
        Map<Integer, Integer> sameIndexTransactionCount = new HashMap<>();
        Map<Integer, Queue<Hash>> sameIndexTips = new HashMap<>();
        
        // Sorts all tips per snapshot index. Stops if a tip is not in our database, or just as a hash.
        for (final Hash tip : tps) {
            TransactionViewModel transactionViewModel = TransactionViewModel.fromHash(instance.tangle, tip);
            if (transactionViewModel.getType() == TransactionViewModel.PREFILLED_SLOT){
                return ErrorResponse.create("One of the tips is absent");
            }
            int snapshotIndex = transactionViewModel.snapshotIndex();
            sameIndexTips.putIfAbsent(snapshotIndex, new LinkedList<>());
            sameIndexTips.get(snapshotIndex).add(tip);
        }
        
        // Loop over all transactions without a state, and counts the amount per snapshot index
        for(int i = 0; i < inclusionStates.length; i++) {
            if(inclusionStates[i] == 0) {
                TransactionViewModel transactionViewModel = TransactionViewModel.fromHash(instance.tangle, trans.get(i));
                int snapshotIndex = transactionViewModel.snapshotIndex();
                sameIndexTransactionCount.putIfAbsent(snapshotIndex, 0);
                sameIndexTransactionCount.put(snapshotIndex, sameIndexTransactionCount.get(snapshotIndex) + 1);
            }
        }
        
        // Loop over all snapshot indexes of transactions that were not confirmed.
        // If we encounter an invalid tangle, stop this function completely.
        for(Integer index : sameIndexTransactionCount.keySet()) {
            // Get the tips from the snapshot indexes we are missing
            Queue<Hash> sameIndexTip = sameIndexTips.get(index);
            
            // We have tips on the same level as transactions, do a manual search.
            if (sameIndexTip != null && !exhaustiveSearchWithinIndex(
                        sameIndexTip, analyzedTips, trans, 
                        inclusionStates, sameIndexTransactionCount.get(index), index)) {
                    
                return ErrorResponse.create(INVALID_SUBTANGLE);
            }
        }
        final boolean[] inclusionStatesBoolean = new boolean[inclusionStates.length];
        for(int i = 0; i < inclusionStates.length; i++) {
            // If a state is 0 by now, we know nothing so assume not included
            inclusionStatesBoolean[i] = inclusionStates[i] == 1;
        }
        
        {
            return GetInclusionStatesResponse.create(inclusionStatesBoolean);
        }
    }
    
    /**
     * Traverses down the tips until all transactions we wish to validate have been found or transaction data is missing.
     * 
     * @param nonAnalyzedTransactions Tips we will analyze.
     * @param analyzedTips The hashes of tips we have analyzed. 
     *                     Hashes specified here won't be analyzed again.
     * @param transactions All transactions we are validating. 
     * @param inclusionStates The state of each transaction. 
     *                        1 means confirmed, -1 means unconfirmed, 0 is unknown confirmation.
     *                        Should be of equal length as <tt>transactions</tt>.
     * @param count The amount of transactions on the same index level as <tt>nonAnalyzedTransactions</tt>. 
     * @param index The snapshot index of the tips in <tt>nonAnalyzedTransactions</tt>.
     * @return <tt>true</tt> if all <tt>transactions</tt> are directly or indirectly references by 
     *         <tt>nonAnalyzedTransactions</tt>. 
     *         If at some point we are missing transaction data <tt>false</tt> is returned immediately.
     * @throws Exception If a {@link TransactionViewModel} cannot be loaded.
     */
    private boolean exhaustiveSearchWithinIndex(
                Queue<Hash> nonAnalyzedTransactions, 
                Set<Hash> analyzedTips, 
                List<Hash> transactions, 
                byte[] inclusionStates, int count, int index) throws Exception {
        
        Hash pointer;
        MAIN_LOOP:
        // While we have nonAnalyzedTransactions in the Queue
        while ((pointer = nonAnalyzedTransactions.poll()) != null) {
            // Only analyze tips we haven't analyzed yet
            if (analyzedTips.add(pointer)) {
                
                // Check if the transactions have indeed this index. Otherwise ignore.
                // Starts off with the tips in nonAnalyzedTransactions, but transaction trunk & branch gets added.
                final TransactionViewModel transactionViewModel = TransactionViewModel.fromHash(instance.tangle, pointer);
                if (transactionViewModel.snapshotIndex() == index) {
                    // Do we have the complete transaction? 
                    if (transactionViewModel.getType() == TransactionViewModel.PREFILLED_SLOT) {
                        // Incomplete transaction data, stop search.
                        return false;
                    } else {
                        // check all transactions we wish to verify confirmation for
                        for (int i = 0; i < inclusionStates.length; i++) {
                            if (inclusionStates[i] < 1 && pointer.equals(transactions.get(i))) {
                                // A tip, or its branch/trunk points to this transaction. 
                                // That means this transaction is confirmed by this tip.
                                inclusionStates[i] = 1;
                                
                                // Only stop search when we have found all transactions we were looking for
                                if (--count <= 0) {
                                    break MAIN_LOOP;
                                }
                            }
                        }
                        
                        // Add trunk and branch to the queue for the transaction confirmation check
                        nonAnalyzedTransactions.offer(transactionViewModel.getTrunkTransactionHash());
                        nonAnalyzedTransactions.offer(transactionViewModel.getBranchTransactionHash());
                    }
                }
            }
        }
        return true;
    }

    /**
      * <p>
      *     Find the transactions which match the specified input and return.
      *     All input values are lists, for which a list of return values (transaction hashes), in the same order, is returned for all individual elements.
      *     The input fields can either be <tt>bundles</tt>, <tt>addresses</tt>, <tt>tags</tt> or <tt>approvees</tt>.
      * </p>
      * 
      * Using multiple of these input fields returns the intersection of the values.
      * Returns an {@link com.iota.iri.service.dto.ErrorResponse} if more than maxFindTxs was found.
      *
      * @param request The map with input fields
      *                Must contain at least one of 'bundles', 'addresses', 'tags' or 'approvees'.
      * @return {@link com.iota.iri.service.dto.FindTransactionsResponse}.
      * @throws Exception If a model cannot be loaded, no valid input fields were supplied 
      *                   or the total transactions to find exceeds {@link APIConfig#getMaxFindTransactions()}.
      **/
    private synchronized AbstractResponse findTransactionsStatement(final Map<String, Object> request) throws Exception {

        final Set<Hash> foundTransactions =  new HashSet<>();
        boolean containsKey = false;

        final Set<Hash> bundlesTransactions = new HashSet<>();
        if (request.containsKey("bundles")) {
            final Set<String> bundles = getParameterAsSet(request,"bundles",HASH_SIZE);
            for (final String bundle : bundles) {
                bundlesTransactions.addAll(
                        BundleViewModel.load(instance.tangle, HashFactory.BUNDLE.create(bundle))
                        .getHashes());
            }
            foundTransactions.addAll(bundlesTransactions);
            containsKey = true;
        }

        final Set<Hash> addressesTransactions = new HashSet<>();
        if (request.containsKey("addresses")) {
            final Set<String> addresses = getParameterAsSet(request,"addresses",HASH_SIZE);
            for (final String address : addresses) {
                addressesTransactions.addAll(
                        AddressViewModel.load(instance.tangle, HashFactory.ADDRESS.create(address))
                        .getHashes());
            }
            foundTransactions.addAll(addressesTransactions);
            containsKey = true;
        }

        final Set<Hash> tagsTransactions = new HashSet<>();
        if (request.containsKey("tags")) {
            final Set<String> tags = getParameterAsSet(request,"tags",0);
            for (String tag : tags) {
                tag = padTag(tag);
                tagsTransactions.addAll(
                        TagViewModel.load(instance.tangle, HashFactory.TAG.create(tag))
                        .getHashes());
            }
            if (tagsTransactions.isEmpty()) {
                for (String tag : tags) {
                    tag = padTag(tag);
                    tagsTransactions.addAll(
                            TagViewModel.loadObsolete(instance.tangle, HashFactory.OBSOLETETAG.create(tag))
                            .getHashes());
                }
            }
            foundTransactions.addAll(tagsTransactions);
            containsKey = true;
        }

        final Set<Hash> approveeTransactions = new HashSet<>();

        if (request.containsKey("approvees")) {
            final Set<String> approvees = getParameterAsSet(request,"approvees",HASH_SIZE);
            for (final String approvee : approvees) {
                approveeTransactions.addAll(
                        TransactionViewModel.fromHash(instance.tangle, HashFactory.TRANSACTION.create(approvee))
                        .getApprovers(instance.tangle)
                        .getHashes());
            }
            foundTransactions.addAll(approveeTransactions);
            containsKey = true;
        }

        if (!containsKey) {
            throw new ValidationException(invalidParams);
        }

        //Using multiple of these input fields returns the intersection of the values.
        if (request.containsKey("bundles")) {
            foundTransactions.retainAll(bundlesTransactions);
        }
        if (request.containsKey("addresses")) {
            foundTransactions.retainAll(addressesTransactions);
        }
        if (request.containsKey("tags")) {
            foundTransactions.retainAll(tagsTransactions);
        }
        if (request.containsKey("approvees")) {
            foundTransactions.retainAll(approveeTransactions);
        }
        if (foundTransactions.size() > maxFindTxs){
            return ErrorResponse.create(overMaxErrorMessage);
        }

        final List<String> elements = foundTransactions.stream()
                .map(Hash::toString)
                .collect(Collectors.toCollection(LinkedList::new));

        return FindTransactionsResponse.create(elements);
    }

    /**
     * Adds '9' until the String is of {@link #HASH_SIZE} length.
     * 
     * @param tag The String to fill.
     * @return The updated String.
     * @throws ValidationException If the <tt>tag</tt> is a {@link Hash#NULL_HASH}.
     */
    private String padTag(String tag) throws ValidationException {
        while (tag.length() < HASH_SIZE) {
            tag += Converter.TRYTE_ALPHABET.charAt(0);
        }
        if (tag.equals(Hash.NULL_HASH.toString())) {
            throw new ValidationException("Invalid tag input");
        }
        return tag;
    }

    /**
     * Runs {@link #getParameterAsList(Map, String, int)} and transforms it into a {@link Set}.
     * 
     * @param request All request parameters.
     * @param paramName The name of the parameter we want to turn into a list of Strings.
     * @param size the length each String must have.
     * @return the list of valid Tryte Strings.
     * @throws ValidationException If the requested parameter does not exist or 
     *                             the string is not exactly trytes of <tt>size</tt> length or
     *                             the amount of Strings in the list exceeds {@link APIConfig#getMaxRequestsList}
     */
    private Set<String> getParameterAsSet(
            Map<String, Object> request, 
            String paramName, int size) throws ValidationException {

        HashSet<String> result = getParameterAsList(request,paramName,size)
                .stream()
                .collect(Collectors.toCollection(HashSet::new));
        
        if (result.contains(Hash.NULL_HASH.toString())) {
            throw new ValidationException("Invalid " + paramName + " input");
        }
        return result;
    }

    /**
      * Broadcast a list of transactions to all neighbors.
      * The trytes to be used for this call should be valid, attached transaction trytes.
      * These trytes are returned by <tt>attachToTangle</tt>, or by doing proof of work somewhere else.
      * 
      * @param trytes the list of transaction trytes to broadcast
      **/
    public void broadcastTransactionsStatement(List<String> trytes) {
        final List<TransactionViewModel> elements = new LinkedList<>();
        byte[] txTrits = Converter.allocateTritsForTrytes(TRYTES_SIZE);
        for (final String tryte : trytes) {
            //validate all trytes
            Converter.trits(tryte, txTrits, 0);
            final TransactionViewModel transactionViewModel = instance.transactionValidator.validateTrits(
                    txTrits, instance.transactionValidator.getMinWeightMagnitude());
            
            elements.add(transactionViewModel);
        }
        for (final TransactionViewModel transactionViewModel : elements) {
            //push first in line to broadcast
            transactionViewModel.weightMagnitude = Curl.HASH_LENGTH;
            instance.node.broadcast(transactionViewModel);
        }
    }


    /**
      * <p>
      *     Calculates the confirmed balance, as viewed by the specified <tt>tips</tt>. 
      *     If you do not specify the referencing <tt>tips</tt>, 
      *     the returned balance is based on the latest confirmed milestone.
      *     In addition to the balances, it also returns the referencing <tt>tips</tt> (or milestone), 
      *     as well as the index with which the confirmed balance was determined.
      *     The balances are returned as a list in the same order as the addresses were provided as input.
      * </p>
      * Returns an {@link ErrorResponse} if tips are not found, inconsistent or the threshold is invalid.
      *
      * @param addresses The addresses where we will find the balance for.
      * @param tips The optional tips to find the balance through.
      * @param threshold The confirmation threshold between 0 and 100(inclusive). 
      *                  Should be set to 100 for getting balance by counting only confirmed transactions.
      * @return {@link com.iota.iri.service.dto.GetBalancesResponse}
      * @throws Exception When the database has encountered an error
      **/
    private AbstractResponse getBalancesStatement(List<String> addresses, 
                                                  List<String> tips, 
                                                  int threshold) throws Exception {

        if (threshold <= 0 || threshold > 100) {
            return ErrorResponse.create("Illegal 'threshold'");
        }

        final List<Hash> addressList = addresses.stream()
                .map(address -> (HashFactory.ADDRESS.create(address)))
                .collect(Collectors.toCollection(LinkedList::new));
        
        final List<Hash> hashes;
        final Map<Hash, Long> balances = new HashMap<>();
        instance.milestoneTracker.latestSnapshot.rwlock.readLock().lock();
        final int index = instance.milestoneTracker.latestSnapshot.index();
        
        if (tips == null || tips.size() == 0) {
            hashes = Collections.singletonList(instance.milestoneTracker.latestSolidSubtangleMilestone);
        } else {
            hashes = tips.stream()
                    .map(tip -> (HashFactory.TRANSACTION.create(tip)))
                    .collect(Collectors.toCollection(LinkedList::new));
        }
        
        try {
            // Get the balance for each address at the last snapshot
            for (final Hash address : addressList) {
                Long value = instance.milestoneTracker.latestSnapshot.getBalance(address);
                if (value == null) {
                    value = 0L;
                }
                balances.put(address, value);
            }

            final Set<Hash> visitedHashes = new HashSet<>();
            final Map<Hash, Long> diff = new HashMap<>();

            // Calculate the difference created by the non-verified transactions which tips approve.
            // This difference is put in a map with address -> value changed
            for (Hash tip : hashes) {
                if (!TransactionViewModel.exists(instance.tangle, tip)) {
                    return ErrorResponse.create("Tip not found: " + tip.toString());
                }
                if (!instance.ledgerValidator.updateDiff(visitedHashes, diff, tip)) {
                    return ErrorResponse.create("Tips are not consistent");
                }
            }
            
            // Update the found balance according to 'diffs' balance changes
            diff.forEach((key, value) -> balances.computeIfPresent(key, (hash, aLong) -> value + aLong));
        } finally {
            instance.milestoneTracker.latestSnapshot.rwlock.readLock().unlock();
        }

        final List<String> elements = addressList.stream()
                .map(address -> balances.get(address).toString())
                .collect(Collectors.toCollection(LinkedList::new));

        return GetBalancesResponse.create(elements, hashes.stream()
                .map(h -> h.toString())
                .collect(Collectors.toList()), index);
    }

    private static int counter_PoW = 0;
    
    /**
     * Can be 0 or more, and is set to 0 every 100 requests.
     * Each increase indicates another 2 tips sent.
     * 
     * @return The current amount of times this node has done proof of work. 
     *         Doesn't distinguish between remote and local proof of work.
     */
    public static int getCounterPoW() {
        return counter_PoW;
    }
    
    /**
     * Increases the amount of times this node has done proof of work by one.
     */
    public static void incCounterPoW() {
        API.counter_PoW++;
    }

    private static long ellapsedTime_PoW = 0L;
    
    /**
     * Can be 0 or more, and is set to 0 every 100 requests.
     * 
     * @return The current amount of time spent on doing proof of work in milliseconds.
     *         Doesn't distinguish between remote and local proof of work. 
     */
    public static long getEllapsedTimePoW() {
        return ellapsedTime_PoW;
    }
    
    /**
     * Increases the current amount of time spent on doing proof of work.
     * 
     * @param ellapsedTime the time to add, in milliseconds.
     */
    public static void incEllapsedTimePoW(long ellapsedTime) {
        ellapsedTime_PoW += ellapsedTime;
    }

    /**
      * <p>
      *     Prepares the specified transactions (trytes) for attachment to the Tangle by doing Proof of Work.
      *     You need to supply <tt>branchTransaction</tt> as well as <tt>trunkTransaction</tt>.
      *     These are the tips which you're going to validate and reference with this transaction. 
      *     These are obtainable by the <tt>getTransactionsToApprove</tt> API call.
      * </p>
      * <p>
      *     The returned value is a different set of tryte values which you can input into 
      *     <tt>broadcastTransactions</tt> and <tt>storeTransactions</tt>.
      *     The last 243 trytes of the return value consist of the following:
      *     <ul>
      *         <li><code>trunkTransaction</code></li>
      *         <li><code>branchTransaction</code></li>
      *         <li><code>nonce</code></li>
      *     </ul>
      *     These are valid trytes which are then accepted by the network.
      * </p>
      * @param trunkTransaction A reference to an external transaction (tip) used as trunk.
      *                         The transaction with index 0 will have this tip in its trunk.
      *                         All other transactions reference the previous transaction in the bundle (Their index-1).
      *                         
      * @param branchTransaction A reference to an external transaction (tip) used as branch.
      *                          Each Transaction in the bundle will have this tip as their branch, except the last.
      *                          The last one will have the branch in its trunk.
      * @param minWeightMagnitude The amount of work we should do to confirm this transaction. 
      *                           Each 0-trit on the end of the transaction represents 1 magnitude. 
      *                           A 9-tryte represents 3 magnitudes, since a 9 is represented by 3 0-trits.
      *                           Transactions with a different minWeightMagnitude are compatible.
      * @param trytes the list of trytes to prepare for network attachment, by doing proof of work.
      * @return The list of transactions in trytes, ready to be broadcast to the network.
      **/
    public synchronized List<String> attachToTangleStatement(Hash trunkTransaction, Hash branchTransaction,
                                                             int minWeightMagnitude, List<String> trytes) {
        
        final List<TransactionViewModel> transactionViewModels = new LinkedList<>();

        Hash prevTransaction = null;
        pearlDiver = new PearlDiver();

        byte[] transactionTrits = Converter.allocateTritsForTrytes(TRYTES_SIZE);

        for (final String tryte : trytes) {
            long startTime = System.nanoTime();
            long timestamp = System.currentTimeMillis();
            try {
                Converter.trits(tryte, transactionTrits, 0);
                //branch and trunk
                System.arraycopy((prevTransaction == null ? trunkTransaction : prevTransaction).trits(), 0,
                        transactionTrits, TransactionViewModel.TRUNK_TRANSACTION_TRINARY_OFFSET,
                        TransactionViewModel.TRUNK_TRANSACTION_TRINARY_SIZE);
                System.arraycopy((prevTransaction == null ? branchTransaction : trunkTransaction).trits(), 0,
                        transactionTrits, TransactionViewModel.BRANCH_TRANSACTION_TRINARY_OFFSET,
                        TransactionViewModel.BRANCH_TRANSACTION_TRINARY_SIZE);

                //attachment fields: tag and timestamps
                //tag - copy the obsolete tag to the attachment tag field only if tag isn't set.
                if(IntStream.range(TransactionViewModel.TAG_TRINARY_OFFSET, 
                                   TransactionViewModel.TAG_TRINARY_OFFSET + TransactionViewModel.TAG_TRINARY_SIZE)
                        .allMatch(idx -> transactionTrits[idx]  == ((byte) 0))) {
                    
                    System.arraycopy(transactionTrits, TransactionViewModel.OBSOLETE_TAG_TRINARY_OFFSET,
                    transactionTrits, TransactionViewModel.TAG_TRINARY_OFFSET,
                    TransactionViewModel.TAG_TRINARY_SIZE);
                }

                Converter.copyTrits(timestamp, transactionTrits,
                        TransactionViewModel.ATTACHMENT_TIMESTAMP_TRINARY_OFFSET,
                        TransactionViewModel.ATTACHMENT_TIMESTAMP_TRINARY_SIZE);
                Converter.copyTrits(0, transactionTrits,
                        TransactionViewModel.ATTACHMENT_TIMESTAMP_LOWER_BOUND_TRINARY_OFFSET,
                        TransactionViewModel.ATTACHMENT_TIMESTAMP_LOWER_BOUND_TRINARY_SIZE);
                Converter.copyTrits(MAX_TIMESTAMP_VALUE, transactionTrits,
                        TransactionViewModel.ATTACHMENT_TIMESTAMP_UPPER_BOUND_TRINARY_OFFSET,
                        TransactionViewModel.ATTACHMENT_TIMESTAMP_UPPER_BOUND_TRINARY_SIZE);

                if (!pearlDiver.search(transactionTrits, minWeightMagnitude, instance.configuration.getPowThreads())) {
                    transactionViewModels.clear();
                    break;
                }
                //validate PoW - throws exception if invalid
                final TransactionViewModel transactionViewModel = instance.transactionValidator.validateTrits(
                        transactionTrits, instance.transactionValidator.getMinWeightMagnitude());

                transactionViewModels.add(transactionViewModel);
                prevTransaction = transactionViewModel.getHash();
            } finally {
                API.incEllapsedTimePoW(System.nanoTime() - startTime);
                API.incCounterPoW();
                if ( ( API.getCounterPoW() % 100) == 0 ) {
                    String sb = "Last 100 PoW consumed " 
                                + API.getEllapsedTimePoW() / 1000000000L 
                                + " seconds processing time.";
                    log.info(sb);
                    counter_PoW = 0;
                    ellapsedTime_PoW = 0L;
                }
            }
        }

        final List<String> elements = new LinkedList<>();
        for (int i = transactionViewModels.size(); i-- > 0; ) {
            elements.add(Converter.trytes(transactionViewModels.get(i).trits()));
        }
        return elements;
    }
    
    /**
     * Transforms an object parameter into an int. 
     * 
     * @param request A map of all request parameters
     * @param paramName The parameter we want to get as an int.
     * @return The integer value of this parameter
     * @throws ValidationException If the requested parameter does not exist or cannot be transformed into an int.
     */
    private int getParameterAsInt(Map<String, Object> request, String paramName) throws ValidationException {
        validateParamExists(request, paramName);
        int result;
        try {
            result = ((Double) request.get(paramName)).intValue();
        } catch (ClassCastException e) {
            throw new ValidationException("Invalid " + paramName + " input");
        }
        return result;
    }

    /**
     * Transforms an object parameter into a String.
     *  
     * @param request A map of all request parameters
     * @param paramName The parameter we want to get as a String.
     * @param size The expected length of this String
     * @return The String value of this parameter
     * @throws ValidationException If the requested parameter does not exist or 
     *                             the string is not exactly trytes of <tt>size</tt> length
     */
    private String getParameterAsStringAndValidate(Map<String, Object> request, String paramName, int size) throws ValidationException {
        validateParamExists(request, paramName);
        String result = (String) request.get(paramName);
        validateTrytes(paramName, size, result);
        return result;
    }

    /**
     * Checks if a string is non 0 length, and contains exactly <tt>size</tt> amount of trytes.
     * Trytes are Strings containing only A-Z and the number 9.
     * 
     * @param paramName The name of the parameter this String came from.
     * @param size The amount of trytes it should contain.
     * @param result The String we validate.
     * @throws ValidationException If the string is not exactly trytes of <tt>size</tt> length
     */
    private void validateTrytes(String paramName, int size, String result) throws ValidationException {
        if (!validTrytes(result,size,ZERO_LENGTH_NOT_ALLOWED)) {
            throw new ValidationException("Invalid " + paramName + " input");
        }
    }

    /**
     * Checks if a parameter exists in the map
     * @param request All request parameters
     * @param paramName The name of the parameter we are looking for
     * @throws ValidationException if <tt>request</tt> does not contain <tt>paramName</tt>
     */
    private void validateParamExists(Map<String, Object> request, String paramName) throws ValidationException {
        if (!request.containsKey(paramName)) {
            throw new ValidationException(invalidParams);
        }
    }

    /**
     * Translates the parameter into a {@link List}. 
     * We then validate if the amount of elements does not exceed the maximum allowed. 
     * Afterwards we verify if each element is valid according to {@link #validateTrytes(String, int, String)}.
     * 
     * @param request All request parameters
     * @param paramName The name of the parameter we want to turn into a list of Strings
     * @param size the length each String must have
     * @return the list of valid Tryte Strings.
     * @throws ValidationException If the requested parameter does not exist or 
     *                             the string is not exactly trytes of <tt>size</tt> length or
     *                             the amount of Strings in the list exceeds {@link APIConfig#getMaxRequestsList}
     */
    private List<String> getParameterAsList(Map<String, Object> request, String paramName, int size) throws ValidationException {
        validateParamExists(request, paramName);
        final List<String> paramList = (List<String>) request.get(paramName);
        if (paramList.size() > maxRequestList) {
            throw new ValidationException(overMaxErrorMessage);
        }

        if (size > 0) {
            //validate
            for (final String param : paramList) {
                validateTrytes(paramName, size, param);
            }
        }

        return paramList;

    }

    /**
     * Checks if a string is of a certain length, and contains exactly <tt>size</tt> amount of trytes.
     * Trytes are Strings containing only A-Z and the number 9.
     * 
     * @param trytes The String we validate.
     * @param length The amount of trytes it should contain.
     * @param zeroAllowed If set to '{@value #ZERO_LENGTH_ALLOWED}', an empty string is also valid.
     * @throws ValidationException If the string is not exactly trytes of <tt>size</tt> length
     * @return <tt>true</tt> if the string is valid, otherwise <tt>false</tt>
     */
    private boolean validTrytes(String trytes, int length, char zeroAllowed) {
        if (trytes.length() == 0 && zeroAllowed == ZERO_LENGTH_ALLOWED) {
            return true;
        }
        if (trytes.length() != length) {
            return false;
        }
        Matcher matcher = trytesPattern.matcher(trytes);
        return matcher.matches();
    }

    /**
     * Updates the {@link HttpServerExchange} {@link HeaderMap} with the proper response settings.
     * @param exchange Contains information about what the client has send to us 
     */
    private static void setupResponseHeaders(HttpServerExchange exchange) {
        final HeaderMap headerMap = exchange.getResponseHeaders();
        headerMap.add(new HttpString("Access-Control-Allow-Origin"),"*");
        headerMap.add(new HttpString("Keep-Alive"), "timeout=500, max=100");
    }

    /**
     * Sets up the {@link HttpHandler} to have correct security settings.
     * Remote authentication is blocked for anyone except 
     * those defined in {@link APIConfig#getRemoteAuth()} or localhost.
     * This is done with {@link BasicAuthenticationMechanism} in a {@link AuthenticationMode#PRO_ACTIVE} mode.
     * 
     * @param toWrap the path handler used in creating the server.
     * @return The updated handler
     */
    private HttpHandler addSecurity(HttpHandler toWrap) {
        String credentials = instance.configuration.getRemoteAuth();
        if (credentials == null || credentials.isEmpty()) {
            return toWrap;
        }

        final Map<String, char[]> users = new HashMap<>(2);
        users.put(credentials.split(":")[0], credentials.split(":")[1].toCharArray());

        IdentityManager identityManager = new MapIdentityManager(users);
        HttpHandler handler = toWrap;
        handler = new AuthenticationCallHandler(handler);
        handler = new AuthenticationConstraintHandler(handler);
        final List<AuthenticationMechanism> mechanisms = 
                Collections.singletonList(new BasicAuthenticationMechanism("Iota Realm"));
        
        handler = new AuthenticationMechanismsHandler(handler, mechanisms);
        handler = new SecurityInitialHandler(AuthenticationMode.PRO_ACTIVE, identityManager, handler);
        return handler;
    }

    /**
     * If a server is running, stops the server from accepting new incoming requests.
     * Does not remove the instance, so the server may be restarted without having to recreate it.
     */
    public void shutDown() {
        if (server != null) {
            server.stop();
        }
    }

   /**
     * <b>Only available on testnet.</b>
     * Creates, attaches, and broadcasts a transaction with this message
     *
     * @param address The address to add the message to
     * @param message The message to store
     **/
    private synchronized AbstractResponse storeMessageStatement(String address, String message) throws Exception {
        final List<Hash> txToApprove = getTransactionToApproveTips(3, Optional.empty());

        final int txMessageSize = TransactionViewModel.SIGNATURE_MESSAGE_FRAGMENT_TRINARY_SIZE / 3;

        final int txCount = (message.length() + txMessageSize - 1) / txMessageSize;

        final byte[] timestampTrits = new byte[TransactionViewModel.TIMESTAMP_TRINARY_SIZE];
        Converter.copyTrits(System.currentTimeMillis(), timestampTrits, 0, timestampTrits.length);
        final String timestampTrytes = StringUtils.rightPad(
                Converter.trytes(timestampTrits), 
                timestampTrits.length / 3, '9');

        final byte[] lastIndexTrits = new byte[TransactionViewModel.LAST_INDEX_TRINARY_SIZE];
        byte[] currentIndexTrits = new byte[TransactionViewModel.CURRENT_INDEX_TRINARY_SIZE];

        Converter.copyTrits(txCount - 1, lastIndexTrits, 0, lastIndexTrits.length);
        final String lastIndexTrytes = Converter.trytes(lastIndexTrits);

        List<String> transactions = new ArrayList<>();
        for (int i = 0; i < txCount; i++) {
            String tx;
            if (i != txCount - 1) {
                tx = message.substring(i * txMessageSize, (i + 1) * txMessageSize);
            } else {
                tx = message.substring(i * txMessageSize);
            }

            Converter.copyTrits(i, currentIndexTrits, 0, currentIndexTrits.length);

            tx = StringUtils.rightPad(tx, txMessageSize, '9');
            tx += address.substring(0, 81);
            // value
            tx += StringUtils.repeat('9', 27);
            // obsolete tag
            tx += StringUtils.repeat('9', 27);
            // timestamp
            tx += timestampTrytes;
            // current index
            tx += StringUtils.rightPad(Converter.trytes(currentIndexTrits), currentIndexTrits.length / 3, '9');
            // last index
            tx += StringUtils.rightPad(lastIndexTrytes, lastIndexTrits.length / 3, '9');
            transactions.add(tx);
        }

        // let's calculate the bundle essence :S
        int startIdx = TransactionViewModel.ESSENCE_TRINARY_OFFSET / 3;
        Sponge sponge = SpongeFactory.create(SpongeFactory.Mode.KERL);

        for (String tx : transactions) {
            String essence = tx.substring(startIdx);
            byte[] essenceTrits = new byte[essence.length() * Converter.NUMBER_OF_TRITS_IN_A_TRYTE];
            Converter.trits(essence, essenceTrits, 0);
            sponge.absorb(essenceTrits, 0, essenceTrits.length);
        }

        byte[] essenceTrits = new byte[243];
        sponge.squeeze(essenceTrits, 0, essenceTrits.length);
        final String bundleHash = Converter.trytes(essenceTrits, 0, essenceTrits.length);

        transactions = transactions.stream()
                .map(tx -> StringUtils.rightPad(tx + bundleHash, TRYTES_SIZE, '9'))
                .collect(Collectors.toList());

        // do pow
        List<String> powResult = attachToTangleStatement(txToApprove.get(0), txToApprove.get(1), 9, transactions);
        broadcastTransactionsStatement(powResult);
        return AbstractResponse.createEmptyResponse();
    }
}<|MERGE_RESOLUTION|>--- conflicted
+++ resolved
@@ -831,11 +831,7 @@
       * @param depth Number of bundles to go back to determine the transactions for approval.
       * @param reference Hash of transaction to start random-walk from, used to make sure the tips returned reference a given transaction in their past.
       * @return {@link com.iota.iri.service.dto.GetTransactionsToApproveResponse}
-<<<<<<< HEAD
-      * @throws Exception if DB fails to retrieve transaction to be approved.
-=======
       * @throws Exception When tip selection has failed. Currently caught and returned as an {@link ErrorResponse}.
->>>>>>> 94377986
       **/
     private synchronized AbstractResponse getTransactionsToApproveStatement(int depth, Optional<Hash> reference) throws Exception {
         if (depth < 0 || depth > instance.configuration.getMaxDepth()) {
@@ -914,13 +910,8 @@
       * The trytes to be used for this call should be valid, attached transaction trytes.
       * These trytes are returned by <tt>attachToTangle</tt>, or by doing proof of work somewhere else.
       *
-<<<<<<< HEAD
-      * @param trytes List of raw data of transactions to be rebroadcast.
-      * @throws Exception if transaction could not be stored.
-=======
       * @param trytes Transaction data to be stored.
-      * @throws Exception When storing or updating a transaction fails
->>>>>>> 94377986
+      * @throws Exception When storing or updating a transaction fails.
       **/
     public void storeTransactionsStatement(List<String> trytes) throws Exception {
         final List<TransactionViewModel> elements = new LinkedList<>();
