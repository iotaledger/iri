--- conflicted
+++ resolved
@@ -170,12 +170,8 @@
 
     private void processRequest(final HttpServerExchange exchange) throws IOException {
         final long beginningTime = System.currentTimeMillis();
-<<<<<<< HEAD
+
         final String body = getRequestBody(exchange);
-
-=======
-        final String body = IotaIOUtils.toString(cis, StandardCharsets.UTF_8);
->>>>>>> bc6b9433
         final AbstractResponse response;
 
         if (body.length() > maxBodyLength) {
