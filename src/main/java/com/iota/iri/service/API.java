package com.iota.iri.service;

import com.google.gson.Gson;
import com.google.gson.GsonBuilder;
import com.google.gson.JsonSyntaxException;
import com.iota.iri.IRI;
import com.iota.iri.IXI;
import com.iota.iri.TransactionValidator;
import com.iota.iri.conf.APIConfig;
import com.iota.iri.conf.IotaConfig;
import com.iota.iri.controllers.*;
import com.iota.iri.crypto.Curl;
import com.iota.iri.crypto.PearlDiver;
import com.iota.iri.crypto.Sponge;
import com.iota.iri.crypto.SpongeFactory;
import com.iota.iri.model.Hash;
import com.iota.iri.model.HashFactory;
import com.iota.iri.model.persistables.Transaction;
import com.iota.iri.network.Neighbor;
import com.iota.iri.network.Node;
import com.iota.iri.network.TransactionRequester;
import com.iota.iri.service.dto.*;
import com.iota.iri.service.ledger.LedgerService;
import com.iota.iri.service.milestone.LatestMilestoneTracker;
import com.iota.iri.service.restserver.RestConnector;
import com.iota.iri.service.snapshot.SnapshotProvider;
import com.iota.iri.service.spentaddresses.SpentAddressesService;
import com.iota.iri.service.tipselection.TipSelector;
import com.iota.iri.service.tipselection.impl.TipSelectionCancelledException;
import com.iota.iri.service.tipselection.impl.WalkValidatorImpl;
import com.iota.iri.storage.Tangle;
import com.iota.iri.utils.Converter;

import com.iota.iri.utils.IotaUtils;
import org.apache.commons.lang3.StringUtils;
import org.iota.mddoclet.Document;
import org.slf4j.Logger;
import org.slf4j.LoggerFactory;
import java.io.UnsupportedEncodingException;
import java.net.InetAddress;
import java.net.URI;
import java.net.URISyntaxException;
import java.util.*;
import java.util.concurrent.*;
import java.util.concurrent.atomic.AtomicInteger;
import java.util.function.Function;
import java.util.regex.Matcher;
import java.util.regex.Pattern;
import java.util.stream.Collectors;
import java.util.stream.IntStream;

/**
 * <p>
 *   The API makes it possible to interact with the node by requesting information or actions to be taken.
 *   You can interact with it by passing a JSON object which at least contains a <tt>command</tt>.
 *   Upon successful execution of the command, the API returns your requested information in an {@link AbstractResponse}.
 * </p>
 * <p>
 *   If the request is invalid, an {@link ErrorResponse} is returned.
 *   This, for example, happens when the command does not exist or there is no command section at all.
 *   If there is an error in the given data during the execution of a command, an {@link ErrorResponse} is also sent.
 * </p>
 * <p>
 *   If an Exception is thrown during the execution of a command, an {@link ExceptionResponse} is returned.
 * </p>
 */
@SuppressWarnings("unchecked")
public class API {

    private static final Logger log = LoggerFactory.getLogger(API.class);
    
    //region [CONSTANTS] ///////////////////////////////////////////////////////////////////////////////

    public static final String REFERENCE_TRANSACTION_NOT_FOUND = "reference transaction not found";
    public static final String REFERENCE_TRANSACTION_TOO_OLD = "reference transaction is too old";

    public static final String INVALID_SUBTANGLE = "This operation cannot be executed: "
                                                 + "The subtangle has not been updated yet.";
    
    private static final String OVER_MAX_ERROR_MESSAGE = "Could not complete request";
    private static final String INVALID_PARAMS = "Invalid parameters";

    private static final char ZERO_LENGTH_ALLOWED = 'Y';
    private static final char ZERO_LENGTH_NOT_ALLOWED = 'N';
    
    private static final int HASH_SIZE = 81;
    private static final int TRYTES_SIZE = 2673;

    private static final long MAX_TIMESTAMP_VALUE = (long) (Math.pow(3, 27) - 1) / 2; // max positive 27-trits value

    //endregion ////////////////////////////////////////////////////////////////////////////////////////////////////////
    
    private static int counterGetTxToApprove = 0;
    private static long ellapsedTime_getTxToApprove = 0L;
    private static int counter_PoW = 0;
    private static long ellapsedTime_PoW = 0L;
    
    //region [CONSTRUCTOR_FIELDS] ///////////////////////////////////////////////////////////////////////////////

    private final IotaConfig configuration;
    private final IXI ixi;
    private final TransactionRequester transactionRequester;
    private final SpentAddressesService spentAddressesService;
    private final Tangle tangle;
    private final BundleValidator bundleValidator;
    private final SnapshotProvider snapshotProvider;
    private final LedgerService ledgerService;
    private final Node node;
    private final TipSelector tipsSelector;
    private final TipsViewModel tipsViewModel;
    private final TransactionValidator transactionValidator;
    private final LatestMilestoneTracker latestMilestoneTracker;
    
    private final int maxFindTxs;
    private final int maxRequestList;
    private final int maxGetTrytes;

    private final String[] features;
    
    //endregion ////////////////////////////////////////////////////////////////////////////////////////////////////////

    private final Gson gson = new GsonBuilder().create();
    private volatile PearlDiver pearlDiver = new PearlDiver();

    private final AtomicInteger counter = new AtomicInteger(0);

    private Pattern trytesPattern = Pattern.compile("[9A-Z]*");

    //Package Private For Testing
    final Map<ApiCommand, Function<Map<String, Object>, AbstractResponse>> commandRoute;
    
    
    private RestConnector connector;

    private final ExecutorService tipSelExecService = Executors.newSingleThreadExecutor(r -> new Thread(r, "tip-selection"));

    /**
     * Starts loading the IOTA API, parameters do not have to be initialized.
     * 
     * @param configuration 
     * @param ixi If a command is not in the standard API, 
     *            we try to process it as a Nashorn JavaScript module through {@link IXI}
     * @param transactionRequester Service where transactions get requested
     * @param spentAddressesService Service to check if addresses are spent
     * @param tangle The transaction storage
     * @param bundleValidator Validates bundles
     * @param snapshotProvider Manager of our currently taken snapshots
     * @param ledgerService contains all the relevant business logic for modifying and calculating the ledger state.
     * @param node Handles and manages neighbors
     * @param tipsSelector Handles logic for selecting tips based on other transactions
     * @param tipsViewModel Contains the current tips of this node
     * @param transactionValidator Validates transactions
     * @param latestMilestoneTracker Service that tracks the latest milestone
     */
    public API(IotaConfig configuration, IXI ixi, TransactionRequester transactionRequester,
            SpentAddressesService spentAddressesService, Tangle tangle, BundleValidator bundleValidator,
            SnapshotProvider snapshotProvider, LedgerService ledgerService, Node node, TipSelector tipsSelector,
            TipsViewModel tipsViewModel, TransactionValidator transactionValidator,
            LatestMilestoneTracker latestMilestoneTracker) {
        this.configuration = configuration;
        this.ixi = ixi;
        
        this.transactionRequester = transactionRequester;
        this.spentAddressesService = spentAddressesService;
        this.tangle = tangle;
        this.bundleValidator = bundleValidator;
        this.snapshotProvider = snapshotProvider;
        this.ledgerService = ledgerService;
        this.node = node;
        this.tipsSelector = tipsSelector;
        this.tipsViewModel = tipsViewModel;
        this.transactionValidator = transactionValidator;
        this.latestMilestoneTracker = latestMilestoneTracker;
        
        maxFindTxs = configuration.getMaxFindTransactions();
        maxRequestList = configuration.getMaxRequestsList();
        maxGetTrytes = configuration.getMaxGetTrytes();

        features = Feature.calculateFeatureNames(configuration);
        
        commandRoute = new HashMap<>();
        commandRoute.put(ApiCommand.ADD_NEIGHBORS, addNeighbors());
        commandRoute.put(ApiCommand.ATTACH_TO_TANGLE, attachToTangle());
        commandRoute.put(ApiCommand.BROADCAST_TRANSACTIONs, broadcastTransactions());
        commandRoute.put(ApiCommand.FIND_TRANSACTIONS, findTransactions());
        commandRoute.put(ApiCommand.GET_BALANCES, getBalances());
        commandRoute.put(ApiCommand.GET_INCLUSION_STATES, getInclusionStates());
        commandRoute.put(ApiCommand.GET_NEIGHBORS, getNeighbors());
        commandRoute.put(ApiCommand.GET_NODE_INFO, getNodeInfo());
        commandRoute.put(ApiCommand.GET_NODE_API_CONFIG, getNodeAPIConfiguration());
        commandRoute.put(ApiCommand.GET_TIPS, getTips());
        commandRoute.put(ApiCommand.GET_TRANSACTIONS_TO_APPROVE, getTransactionsToApprove());
        commandRoute.put(ApiCommand.GET_TRYTES, getTrytes());
        commandRoute.put(ApiCommand.INTERRUPT_ATTACHING_TO_TANGLE, interruptAttachingToTangle());
        commandRoute.put(ApiCommand.REMOVE_NEIGHBORS, removeNeighbors());
        commandRoute.put(ApiCommand.STORE_TRANSACTIONS, storeTransactions());
        commandRoute.put(ApiCommand.GET_MISSING_TRANSACTIONS, getMissingTransactions());
        commandRoute.put(ApiCommand.CHECK_CONSISTENCY, checkConsistency());
        commandRoute.put(ApiCommand.WERE_ADDRESSES_SPENT_FROM, wereAddressesSpentFrom());
    }

    /**
     * Initializes the API for usage.
     * Will initialize and start the supplied {@link RestConnector}
     * 
     * @param connector THe connector we use to handle API requests
     */
    public void init(RestConnector connector){
        this.connector = connector;
        connector.init(this::process);
        connector.start();
    }
    
    /**
     * Handles an API request body.
     * Its returned {@link AbstractResponse} is created using the following logic
     * <ul>
     *     <li>
     *         {@link ExceptionResponse} if the body cannot be parsed.
     *     </li>
     *     <li>
     *         {@link ErrorResponse} if the body does not contain a '<tt>command</tt>' section.
     *     </li>
     *     <li>
     *         {@link AccessLimitedResponse} if the command is not allowed on this node.
     *     </li>
     *     <li>
     *         {@link ErrorResponse} if the command contains invalid parameters.
     *     </li>
     *     <li>
     *         {@link ExceptionResponse} if we encountered an unexpected exception during command processing.
     *     </li>
     *     <li>
     *         {@link AbstractResponse} when the command is successfully processed.
     *         The response class depends on the command executed.
     *     </li>
     * </ul>
     *
     * @param requestString The JSON encoded data of the request.
     *                      This String is attempted to be converted into a {@code Map<String, Object>}.
     * @param sourceAddress The address from the sender of this API request.
     * @return The result of this request.
     * @throws UnsupportedEncodingException If the requestString cannot be parsed into a Map.
                                            Currently caught and turned into a {@link ExceptionResponse}.
     */
    private AbstractResponse process(final String requestString, InetAddress netAddress){
        try {
            // Request JSON data into map
            Map<String, Object> request;
            try {
                request = gson.fromJson(requestString, Map.class);
            }
            catch(JsonSyntaxException jsonSyntaxException) {
                return ErrorResponse.create("Invalid JSON syntax: " + jsonSyntaxException.getMessage());
            }
            if (request == null) {
                return ErrorResponse.create("Invalid request payload: '" + requestString + "'");
            }

            // Did the requester ask for a command?
            final String command = (String) request.get("command");
            if (command == null) {
                return ErrorResponse.create("COMMAND parameter has not been specified in the request.");
            }

            // Is this command allowed to be run from this request address?
            // We check the remote limit API configuration.
            if (configuration.getRemoteLimitApi().contains(command) &&
                    !configuration.getRemoteTrustedApiHosts().contains(netAddress)) {
                return AccessLimitedResponse.create("COMMAND " + command + " is not available on this node");
            }

            log.debug("# {} -> Requesting command '{}'", counter.incrementAndGet(), command);

            ApiCommand apiCommand = ApiCommand.findByName(command);
            if (apiCommand != null) {
                return commandRoute.get(apiCommand).apply(request);
            } else {
                AbstractResponse response = ixi.processCommand(command, request);
                if (response == null) {
                    return ErrorResponse.create("Command [" + command + "] is unknown");
                } else {
                    return response;
                }
            }
        } catch (ValidationException e) {
            log.error("API Validation failed: " + e.getLocalizedMessage());
            return ExceptionResponse.create(e.getLocalizedMessage());
        } catch (IllegalStateException e) {
            log.error("API Exception: " + e.getLocalizedMessage());
            return ExceptionResponse.create(e.getLocalizedMessage());
        } catch (RuntimeException e) {
            log.error("Unexpected API Exception: " + e.getLocalizedMessage());
            return ExceptionResponse.create(e.getLocalizedMessage());
        }
    }

    /**
     * Check if a list of addresses was ever spent from, in the current epoch, or in previous epochs.
     * If an address has a pending transaction, it is also marked as spend.
     *
     * @param addresses List of addresses to check if they were ever spent from.
     * @return {@link com.iota.iri.service.dto.WereAddressesSpentFrom}
     **/
    @Document(name="wereAddressesSpentFrom")
    private AbstractResponse wereAddressesSpentFromStatement(List<String> addresses) throws Exception {
        final List<Hash> addressesHash = addresses.stream()
                .map(HashFactory.ADDRESS::create)
                .collect(Collectors.toList());

        final boolean[] states = new boolean[addressesHash.size()];
        int index = 0;

        for (Hash address : addressesHash) {
            states[index++] = spentAddressesService.wasAddressSpentFrom(address);
        }
        return WereAddressesSpentFrom.create(states);
    }

    /**
     * Walks back from the hash until a tail transaction has been found or transaction aprovee is not found.
     * A tail transaction is the first transaction in a bundle, thus with <code>index = 0</code>
     *
     * @param hash The transaction hash where we start the search from. If this is a tail, its hash is returned.
     * @return The transaction hash of the tail
     * @throws Exception When a model could not be loaded.
     */
    private Hash findTail(Hash hash) throws Exception {
        TransactionViewModel tx = TransactionViewModel.fromHash(tangle, hash);
        final Hash bundleHash = tx.getBundleHash();
        long index = tx.getCurrentIndex();
        boolean foundApprovee = false;

        // As long as the index is bigger than 0 and we are still traversing the same bundle
        // If the hash we asked about is already a tail, this loop never starts
        while (index-- > 0 && tx.getBundleHash().equals(bundleHash)) {
            Set<Hash> approvees = tx.getApprovers(tangle).getHashes();
            for (Hash approvee : approvees) {
                TransactionViewModel nextTx = TransactionViewModel.fromHash(tangle, approvee);
                if (nextTx.getBundleHash().equals(bundleHash)) {
                    tx = nextTx;
                    foundApprovee = true;
                    break;
                }
            }
            if (!foundApprovee) {
                break;
            }
        }

        if (tx.getCurrentIndex() == 0) {
            return tx.getHash();
        }
        return null;
    }


    /**
     *
     * Check the consistency of the transactions.
     * A consistent transaction is one where the following statements are true:
     * <ul>
     * <li>Valid bundle</li>
     * <li>The transaction is not missing a reference transaction</li>
     * <li>Tails of tails are valid</li>
     * </ul>
     *
     * If a transaction does not exist, or it is not a tail, an {@link ErrorResponse} is returned.
     *
     * @param transactionsList Transactions you want to check the consistency for
     * @return {@link CheckConsistency}
     **/
    @Document(name="checkConsistency")
    private AbstractResponse checkConsistencyStatement(List<String> transactionsList) throws Exception {
        final List<Hash> transactions = transactionsList.stream().map(HashFactory.TRANSACTION::create).collect(Collectors.toList());
        boolean state = true;
        String info = "";

        // Check if the transactions themselves are valid
        for (Hash transaction : transactions) {
            TransactionViewModel txVM = TransactionViewModel.fromHash(tangle, transaction);
            if (txVM.getType() == TransactionViewModel.PREFILLED_SLOT) {
                return ErrorResponse.create("Invalid transaction, missing: " + transaction);
            }
            if (txVM.getCurrentIndex() != 0) {
                return ErrorResponse.create("Invalid transaction, not a tail: " + transaction);
            }


            if (!txVM.isSolid()) {
                state = false;
                info = "tails are not solid (missing a referenced tx): " + transaction;
                break;
            } else if (bundleValidator.validate(tangle, snapshotProvider.getInitialSnapshot(), txVM.getHash()).size() == 0) {
                state = false;
                info = "tails are not consistent (bundle is invalid): " + transaction;
                break;
            }
        }

        // Transactions are valid, lets check ledger consistency
        if (state) {
            snapshotProvider.getLatestSnapshot().lockRead();
            try {
                WalkValidatorImpl walkValidator = new WalkValidatorImpl(tangle, snapshotProvider, ledgerService, configuration);
                for (Hash transaction : transactions) {
                    if (!walkValidator.isValid(transaction)) {
                        state = false;
                        info = "tails are not consistent (would lead to inconsistent ledger state or below max depth)";
                        break;
                    }
                }
            } finally {
                snapshotProvider.getLatestSnapshot().unlockRead();
            }
        }

        return CheckConsistency.create(state, info);
    }

    /**
     * Compares the last received confirmed milestone with the last global snapshot milestone.
     * If these are equal, it means the tangle is empty and therefore invalid.
     *
     * @return <tt>false</tt> if we received at least a solid milestone, otherwise <tt>true</tt>
     */
    public boolean invalidSubtangleStatus() {
        return (snapshotProvider.getLatestSnapshot().getIndex() == snapshotProvider.getInitialSnapshot().getIndex());
    }

    /**
     * Returns an IRI node's neighbors, as well as their activity.
     * <b>Note:</b> The activity counters are reset after restarting IRI.
     *
     * @return {@link com.iota.iri.service.dto.GetNeighborsResponse}
     **/
    @Document(name="getNeighbors")
    private AbstractResponse getNeighborsStatement() {
        return GetNeighborsResponse.create(node.getNeighbors());
    }

    /**
     * Temporarily add a list of neighbors to your node.
     * The added neighbors will not be available after restart.
     * Add the neighbors to your config file
     * or supply them in the <tt>-n</tt> command line option if you want to add them permanently.
     *
     * The URI (Unique Resource Identification) for adding neighbors is:
     * <b>udp://IPADDRESS:PORT</b>
     *
     * @param uris list of neighbors to add
     * @return {@link com.iota.iri.service.dto.AddedNeighborsResponse}
     **/
    @Document(name="addNeighbors")
    private AbstractResponse addNeighborsStatement(List<String> uris) {
        int numberOfAddedNeighbors = 0;
        try {
            for (final String uriString : uris) {
               log.info("Adding neighbor: " + uriString);
               final Neighbor neighbor = node.newNeighbor(new URI(uriString), true);
               if (!node.getNeighbors().contains(neighbor)) {
                   node.getNeighbors().add(neighbor);
                   numberOfAddedNeighbors++;
               }
           }
        } catch (URISyntaxException|RuntimeException e) {
           return ErrorResponse.create("Invalid uri scheme: " + e.getLocalizedMessage());
        }
        return AddedNeighborsResponse.create(numberOfAddedNeighbors);
    }
    
    /**
      * Temporarily removes a list of neighbors from your node.
      * The added neighbors will be added again after relaunching IRI.
      * Remove the neighbors from your config file or make sure you don't supply them in the -n command line option if you want to keep them removed after restart.
      *
      * The URI (Unique Resource Identification) for removing neighbors is:
      * <b>udp://IPADDRESS:PORT</b>
      *
      * Returns an {@link com.iota.iri.service.dto.ErrorResponse} if the URI scheme is wrong
      *
      * @param uris The URIs of the neighbors we want to remove.
      * @return {@link com.iota.iri.service.dto.RemoveNeighborsResponse}
      **/
    @Document(name="removeNeighbors")
    private AbstractResponse removeNeighborsStatement(List<String> uris) {
        int numberOfRemovedNeighbors = 0;
        try {
            for (final String uriString : uris) {
                log.info("Removing neighbor: " + uriString);
                if (node.removeNeighbor(new URI(uriString),true)) {
                    numberOfRemovedNeighbors++;
                }
            }
        } catch (URISyntaxException|RuntimeException e) {
            return ErrorResponse.create("Invalid uri scheme: " + e.getLocalizedMessage());
        }
        return RemoveNeighborsResponse.create(numberOfRemovedNeighbors);
    }

    /**
      * raw transaction data (trytes) of a specific transaction.
      * These trytes can then be converted into the actual transaction object.
      * See utility and {@link Transaction} functions in an IOTA library for more details.
      *
      * @param hashes The transaction hashes you want to get trytes from.
      * @return {@link com.iota.iri.service.dto.GetTrytesResponse}
      **/
    @Document(name="getTrytes")
    private synchronized AbstractResponse getTrytesStatement(List<String> hashes) throws Exception {
        final List<String> elements = new LinkedList<>();
        for (final String hash : hashes) {
            final TransactionViewModel transactionViewModel = TransactionViewModel.fromHash(tangle, HashFactory.TRANSACTION.create(hash));
            if (transactionViewModel != null) {
                elements.add(Converter.trytes(transactionViewModel.trits()));
            }
        }
        if (elements.size() > maxGetTrytes){
            return ErrorResponse.create(OVER_MAX_ERROR_MESSAGE);
        }
        return GetTrytesResponse.create(elements);
    }

    /**
     * Can be 0 or more, and is set to 0 every 100 requests.
     * Each increase indicates another 2 tips send.
     *
     * @return The current amount of times this node has returned transactions to approve
     */
    public static int getCounterGetTxToApprove() {
        return counterGetTxToApprove;
    }

    /**
     * Increases the amount of tips send for transactions to approve by one
     */
    private static void incCounterGetTxToApprove() {
        counterGetTxToApprove++;
    }

    /**
     * Can be 0 or more, and is set to 0 every 100 requests.
     *
     * @return The current amount of time spent on sending transactions to approve in milliseconds
     */
    private static long getEllapsedTimeGetTxToApprove() {
        return ellapsedTime_getTxToApprove;
    }

    /**
     * Increases the current amount of time spent on sending transactions to approve
     *
     * @param ellapsedTime the time to add, in milliseconds
     */
    private static void incEllapsedTimeGetTxToApprove(long ellapsedTime) {
        ellapsedTime_getTxToApprove += ellapsedTime;
    }

    /**
      * Tip selection which returns <tt>trunkTransaction</tt> and <tt>branchTransaction</tt>.
      * The input value <tt>depth</tt> determines how many milestones to go back for finding the transactions to approve.
      * The higher your <tt>depth</tt> value, the more work you have to do as you are confirming more transactions.
      * If the <tt>depth</tt> is too large (usually above 15, it depends on the node's configuration) an error will be returned.
      * The <tt>reference</tt> is an optional hash of a transaction you want to approve.
      * If it can't be found at the specified <tt>depth</tt> then an error will be returned.
      *
      * @param depth Number of bundles to go back to determine the transactions for approval.
      * @param reference Hash of transaction to start random-walk from, used to make sure the tips returned reference a given transaction in their past.
      * @return {@link com.iota.iri.service.dto.GetTransactionsToApproveResponse}
      **/
    @Document(name="getTransactionsToApprove")
    private synchronized AbstractResponse getTransactionsToApproveStatement(int depth, Optional<Hash> reference) {
        if (depth < 0 || depth > configuration.getMaxDepth()) {
            return ErrorResponse.create("Invalid depth input");
        }

        try {
            List<Hash> tips = getTransactionToApproveTips(depth, reference);
            return GetTransactionsToApproveResponse.create(tips.get(0), tips.get(1));

        } catch (Exception e) {
            log.info("Tip selection failed: " + e.getLocalizedMessage());
            return ErrorResponse.create(e.getLocalizedMessage());
        }
    }

    /**
     * Gets tips which can be used by new transactions to approve.
     * If debug is enabled, statistics on tip selection will be gathered.
     *
     * @param depth The milestone depth for finding the transactions to approve.
     * @param reference An optional transaction hash to be referenced by tips.
     * @return The tips which can be approved.
     * @throws Exception if the subtangle is out of date or if we fail to retrieve transaction tips.
     * @see TipSelector
     */
    List<Hash> getTransactionToApproveTips(int depth, Optional<Hash> reference) throws Exception {
        if (invalidSubtangleStatus()) {
            throw new IllegalStateException(INVALID_SUBTANGLE);
        }

        Future<List<Hash>> tipSelection = null;
        List<Hash> tips;
        try{
<<<<<<< HEAD
            tipSelection = tipSelExecService.submit(() -> tipsSelector.getTransactionsToApprove(depth, reference));
            tips = tipSelection.get(configuration.getTipSelectionTimeoutSec(), TimeUnit.SECONDS);
=======
            tipSelection = tipSelExecService.submit(() -> instance.tipsSelector.getTransactionsToApprove(depth, reference));
            tips = tipSelection.get(instance.configuration.getTipSelectionTimeoutSec(), TimeUnit.SECONDS);
>>>>>>> 69dc8d6d
        }catch(TimeoutException ex){
            // interrupt the tip-selection thread so that it aborts
            tipSelection.cancel(true);
            throw new TipSelectionCancelledException(
                    String.format("tip-selection exceeded timeout of %d seconds",
<<<<<<< HEAD
                            configuration.getTipSelectionTimeoutSec()));
=======
                            instance.configuration.getTipSelectionTimeoutSec()));
>>>>>>> 69dc8d6d
        }

        if (log.isDebugEnabled()) {
            gatherStatisticsOnTipSelection();
        }
        return tips;
    }

    /**
     * <p>
     * Handles statistics on tip selection. 
     * Increases the tip selection by one use.
     * </p> 
     * <p>
     * If the {@link #getCounterGetTxToApprove()} is a power of 100, a log is send and counters are reset.
     * </p>
     */
    private void gatherStatisticsOnTipSelection() {
        API.incCounterGetTxToApprove();
        if ((getCounterGetTxToApprove() % 100) == 0) {
            String sb = "Last 100 getTxToApprove consumed "
                    + API.getEllapsedTimeGetTxToApprove() / 1000000000L
                    + " seconds processing time.";

            log.debug(sb);
            counterGetTxToApprove = 0;
            ellapsedTime_getTxToApprove = 0L;
        }
    }

    /**
      * Returns all tips currently known by this node.
      *
      * @return {@link com.iota.iri.service.dto.GetTipsResponse}
      **/
    @Document(name="getTips")
    private synchronized AbstractResponse getTipsStatement() throws Exception {
        return GetTipsResponse.create(tipsViewModel.getTips()
                .stream()
                .map(Hash::toString)
                .collect(Collectors.toList()));
    }

    /**
      * Stores transactions in the local storage.
      * The trytes to be used for this call should be valid, attached transaction trytes.
      * These trytes are returned by <tt>attachToTangle</tt>, or by doing proof of work somewhere else.
      *
      * @param trytes Transaction data to be stored.
      * @return {@link com.iota.iri.service.dto.AbstractResponse.Emptyness}
      * @throws Exception When storing or updating a transaction fails.
      **/
    @Document(name="storeTransactions")
    public AbstractResponse storeTransactionsStatement(List<String> trytes) throws Exception {
        final List<TransactionViewModel> elements = new LinkedList<>();
        byte[] txTrits = Converter.allocateTritsForTrytes(TRYTES_SIZE);
        for (final String trytesPart : trytes) {
            //validate all trytes
            Converter.trits(trytesPart, txTrits, 0);
            final TransactionViewModel transactionViewModel = transactionValidator.validateTrits(txTrits,
                    transactionValidator.getMinWeightMagnitude());
            elements.add(transactionViewModel);
        }

        for (final TransactionViewModel transactionViewModel : elements) {
            //store transactions
            if(transactionViewModel.store(tangle, snapshotProvider.getInitialSnapshot())) {
                transactionViewModel.setArrivalTime(System.currentTimeMillis() / 1000L);
                transactionValidator.updateStatus(transactionViewModel);
                transactionViewModel.updateSender("local");
                transactionViewModel.update(tangle, snapshotProvider.getInitialSnapshot(), "sender");
            }
        }
        
        return AbstractResponse.createEmptyResponse();
    }

    /**
      * Interrupts and completely aborts the <tt>attachToTangle</tt> process.
      *
      * @return {@link com.iota.iri.service.dto.AbstractResponse.Emptyness}
      **/
    @Document(name="interruptAttachingToTangle")
    private AbstractResponse interruptAttachingToTangleStatement(){
        pearlDiver.cancel();
        return AbstractResponse.createEmptyResponse();
    }

    /**
      * Returns information about this node.
      *
      * @return {@link com.iota.iri.service.dto.GetNodeInfoResponse}
      * @throws Exception When we cant find the first milestone in the database
      **/
    @Document(name="getNodeInfo")
    private AbstractResponse getNodeInfoStatement() throws Exception{
        String name = configuration.isTestnet() ? IRI.TESTNET_NAME : IRI.MAINNET_NAME;
        MilestoneViewModel milestone = MilestoneViewModel.first(tangle);
        
        return GetNodeInfoResponse.create(
                name,
                IotaUtils.getIriVersion(),
                Runtime.getRuntime().availableProcessors(),
                Runtime.getRuntime().freeMemory(),
                System.getProperty("java.version"),
                
                Runtime.getRuntime().maxMemory(),
                Runtime.getRuntime().totalMemory(),
                latestMilestoneTracker.getLatestMilestoneHash(),
                latestMilestoneTracker.getLatestMilestoneIndex(),
                
                snapshotProvider.getLatestSnapshot().getHash(),
                snapshotProvider.getLatestSnapshot().getIndex(),
                
                milestone != null ? milestone.index() : -1,
                snapshotProvider.getLatestSnapshot().getInitialIndex(),
                
                node.howManyNeighbors(),
                node.queuedTransactionsSize(),
                System.currentTimeMillis(),
                tipsViewModel.size(),
                transactionRequester.numberOfTransactionsToRequest(),
                features,
                configuration.getCoordinator().toString());
    }

    /**
     *  Returns information about this node configuration.
     *
     * @return {@link GetNodeAPIConfigurationResponse}
     */
    private AbstractResponse getNodeAPIConfigurationStatement() {
        return GetNodeAPIConfigurationResponse.create(configuration);
    }

    /**
     * <p>
     * Get the inclusion states of a set of transactions.
     * This endpoint determines if a transaction is confirmed by the network (referenced by a valid milestone).
     * You can search for multiple tips (and thus, milestones) to get past inclusion states of transactions.
     * </p>
     * <p>
     * This API call returns a list of boolean values in the same order as the submitted transactions.
     * Boolean values will be <tt>true</tt> for confirmed transactions, otherwise <tt>false</tt>.
     * </p>
     * Returns an {@link com.iota.iri.service.dto.ErrorResponse} if a tip is missing or the subtangle is not solid
     *
     * @param transactions List of transactions you want to get the inclusion state for.
     * @param tips List of tip transaction hashes (including milestones) you want to search for
     * @return {@link com.iota.iri.service.dto.GetInclusionStatesResponse}
     * @throws Exception When a transaction cannot be loaded from hash
     **/
    @Document(name="getInclusionStates")
    private AbstractResponse getInclusionStatesStatement(
            final List<String> transactions,
            final List<String> tips) throws Exception {

        final List<Hash> trans = transactions.stream()
                .map(HashFactory.TRANSACTION::create)
                .collect(Collectors.toList());

        final List<Hash> tps = tips.stream().
                map(HashFactory.TRANSACTION::create)
                .collect(Collectors.toList());

        int numberOfNonMetTransactions = trans.size();
        final byte[] inclusionStates = new byte[numberOfNonMetTransactions];

        List<Integer> tipsIndex = new LinkedList<>();
        {
            for(Hash tip: tps) {
                TransactionViewModel tx = TransactionViewModel.fromHash(tangle, tip);
                if (tx.getType() != TransactionViewModel.PREFILLED_SLOT) {
                    tipsIndex.add(tx.snapshotIndex());
                }
            }
        }

        // Finds the lowest tips index, or 0
        int minTipsIndex = tipsIndex.stream().reduce((a,b) -> a < b ? a : b).orElse(0);

        // If the lowest tips index (minTipsIndex) is 0 (or lower),
        // we can't check transactions against snapshots because there were no tips,
        // or tips have not been confirmed by a snapshot yet
        if(minTipsIndex > 0) {
            // Finds the highest tips index, or 0
            int maxTipsIndex = tipsIndex.stream().reduce((a,b) -> a > b ? a : b).orElse(0);
            int count = 0;

            // Checks transactions with indexes of tips, and sets inclusionStates byte to 1 or -1 accordingly
            // Sets to -1 if the transaction is only known by hash,
            // or has no index, or index is above the max tip index (not included).

            // Sets to 1 if the transaction index is below the max index of tips (included).
            for(Hash hash: trans) {
                TransactionViewModel transaction = TransactionViewModel.fromHash(tangle, hash);
                if(transaction.getType() == TransactionViewModel.PREFILLED_SLOT || transaction.snapshotIndex() == 0) {
                    inclusionStates[count] = -1;
                } else if(transaction.snapshotIndex() > maxTipsIndex) {
                    inclusionStates[count] = -1;
                } else if(transaction.snapshotIndex() < maxTipsIndex) {
                    inclusionStates[count] = 1;
                }
                count++;
            }
        }

        Set<Hash> analyzedTips = new HashSet<>();
        Map<Integer, Integer> sameIndexTransactionCount = new HashMap<>();
        Map<Integer, Queue<Hash>> sameIndexTips = new HashMap<>();

        // Sorts all tips per snapshot index. Stops if a tip is not in our database, or just as a hash.
        for (final Hash tip : tps) {
            TransactionViewModel transactionViewModel = TransactionViewModel.fromHash(tangle, tip);
            if (transactionViewModel.getType() == TransactionViewModel.PREFILLED_SLOT){
                return ErrorResponse.create("One of the tips is absent");
            }
            int snapshotIndex = transactionViewModel.snapshotIndex();
            sameIndexTips.putIfAbsent(snapshotIndex, new LinkedList<>());
            sameIndexTips.get(snapshotIndex).add(tip);
        }

        // Loop over all transactions without a state, and counts the amount per snapshot index
        for(int i = 0; i < inclusionStates.length; i++) {
            if(inclusionStates[i] == 0) {
                TransactionViewModel transactionViewModel = TransactionViewModel.fromHash(tangle, trans.get(i));
                int snapshotIndex = transactionViewModel.snapshotIndex();
                sameIndexTransactionCount.putIfAbsent(snapshotIndex, 0);
                sameIndexTransactionCount.put(snapshotIndex, sameIndexTransactionCount.get(snapshotIndex) + 1);
            }
        }

        // Loop over all snapshot indexes of transactions that were not confirmed.
        // If we encounter an invalid tangle, stop this function completely.
        for(Integer index : sameIndexTransactionCount.keySet()) {
            // Get the tips from the snapshot indexes we are missing
            Queue<Hash> sameIndexTip = sameIndexTips.get(index);

            // We have tips on the same level as transactions, do a manual search.
            if (sameIndexTip != null && !exhaustiveSearchWithinIndex(
                        sameIndexTip, analyzedTips, trans,
                        inclusionStates, sameIndexTransactionCount.get(index), index)) {

                return ErrorResponse.create(INVALID_SUBTANGLE);
            }
        }
        final boolean[] inclusionStatesBoolean = new boolean[inclusionStates.length];
        for(int i = 0; i < inclusionStates.length; i++) {
            // If a state is 0 by now, we know nothing so assume not included
            inclusionStatesBoolean[i] = inclusionStates[i] == 1;
        }

        {
            return GetInclusionStatesResponse.create(inclusionStatesBoolean);
        }
    }

    /**
     * Traverses down the tips until all transactions we wish to validate have been found or transaction data is missing.
     *
     * @param nonAnalyzedTransactions Tips we will analyze.
     * @param analyzedTips The hashes of tips we have analyzed.
     *                     Hashes specified here won't be analyzed again.
     * @param transactions All transactions we are validating.
     * @param inclusionStates The state of each transaction.
     *                        1 means confirmed, -1 means unconfirmed, 0 is unknown confirmation.
     *                        Should be of equal length as <tt>transactions</tt>.
     * @param count The amount of transactions on the same index level as <tt>nonAnalyzedTransactions</tt>.
     * @param index The snapshot index of the tips in <tt>nonAnalyzedTransactions</tt>.
     * @return <tt>true</tt> if all <tt>transactions</tt> are directly or indirectly references by
     *         <tt>nonAnalyzedTransactions</tt>.
     *         If at some point we are missing transaction data <tt>false</tt> is returned immediately.
     * @throws Exception If a {@link TransactionViewModel} cannot be loaded.
     */
    private boolean exhaustiveSearchWithinIndex(
                Queue<Hash> nonAnalyzedTransactions,
                Set<Hash> analyzedTips,
                List<Hash> transactions,
                byte[] inclusionStates, int count, int index) throws Exception {

        Hash pointer;
        MAIN_LOOP:
        // While we have nonAnalyzedTransactions in the Queue
        while ((pointer = nonAnalyzedTransactions.poll()) != null) {
            // Only analyze tips we haven't analyzed yet
            if (analyzedTips.add(pointer)) {

                // Check if the transactions have indeed this index. Otherwise ignore.
                // Starts off with the tips in nonAnalyzedTransactions, but transaction trunk & branch gets added.
                final TransactionViewModel transactionViewModel = TransactionViewModel.fromHash(tangle, pointer);
                if (transactionViewModel.snapshotIndex() == index) {
                    // Do we have the complete transaction?
                    if (transactionViewModel.getType() == TransactionViewModel.PREFILLED_SLOT) {
                        // Incomplete transaction data, stop search.
                        return false;
                    } else {
                        // check all transactions we wish to verify confirmation for
                        for (int i = 0; i < inclusionStates.length; i++) {
                            if (inclusionStates[i] < 1 && pointer.equals(transactions.get(i))) {
                                // A tip, or its branch/trunk points to this transaction.
                                // That means this transaction is confirmed by this tip.
                                inclusionStates[i] = 1;

                                // Only stop search when we have found all transactions we were looking for
                                if (--count <= 0) {
                                    break MAIN_LOOP;
                                }
                            }
                        }

                        // Add trunk and branch to the queue for the transaction confirmation check
                        nonAnalyzedTransactions.offer(transactionViewModel.getTrunkTransactionHash());
                        nonAnalyzedTransactions.offer(transactionViewModel.getBranchTransactionHash());
                    }
                }
            }
        }
        return true;
    }

    /**
      * <p>
      * Find transactions that contain the given values in their transaction fields. 
      * All input values are lists, for which a list of return values (transaction hashes), in the same order, is returned for all individual elements.
      * The input fields can either be <tt>bundles</tt>, <tt>addresses</tt>, <tt>tags</tt> or <tt>approvees</tt>.
      * </p>
      *
      * <b>Using multiple transaction fields returns transactions hashes at the intersection of those values.</b>
      *
      * @param request The map with input fields
      *                Must contain at least one of 'bundles', 'addresses', 'tags' or 'approvees'.
      * @return {@link com.iota.iri.service.dto.FindTransactionsResponse}.
      * @throws Exception If a model cannot be loaded, no valid input fields were supplied
      *                   or the total transactions to find exceeds {@link APIConfig#getMaxFindTransactions()}.
      **/
    @Document(name="findTransactions")
    private synchronized AbstractResponse findTransactionsStatement(final Map<String, Object> request) throws Exception {

        final Set<Hash> foundTransactions =  new HashSet<>();
        boolean containsKey = false;

        final Set<Hash> bundlesTransactions = new HashSet<>();
        if (request.containsKey("bundles")) {
            final Set<String> bundles = getParameterAsSet(request,"bundles",HASH_SIZE);
            for (final String bundle : bundles) {
                bundlesTransactions.addAll(
                        BundleViewModel.load(tangle, HashFactory.BUNDLE.create(bundle))
                        .getHashes());
            }
            foundTransactions.addAll(bundlesTransactions);
            containsKey = true;
        }

        final Set<Hash> addressesTransactions = new HashSet<>();
        if (request.containsKey("addresses")) {
            final Set<String> addresses = getParameterAsSet(request,"addresses",HASH_SIZE);
            for (final String address : addresses) {
                addressesTransactions.addAll(
                        AddressViewModel.load(tangle, HashFactory.ADDRESS.create(address))
                        .getHashes());
            }
            foundTransactions.addAll(addressesTransactions);
            containsKey = true;
        }

        final Set<Hash> tagsTransactions = new HashSet<>();
        if (request.containsKey("tags")) {
            final Set<String> tags = getParameterAsSet(request,"tags",0);
            for (String tag : tags) {
                tag = padTag(tag);
                tagsTransactions.addAll(
                        TagViewModel.load(tangle, HashFactory.TAG.create(tag))
                        .getHashes());
            }
            if (tagsTransactions.isEmpty()) {
                for (String tag : tags) {
                    tag = padTag(tag);
                    tagsTransactions.addAll(
                            TagViewModel.loadObsolete(tangle, HashFactory.OBSOLETETAG.create(tag))
                            .getHashes());
                }
            }
            foundTransactions.addAll(tagsTransactions);
            containsKey = true;
        }

        final Set<Hash> approveeTransactions = new HashSet<>();

        if (request.containsKey("approvees")) {
            final Set<String> approvees = getParameterAsSet(request,"approvees",HASH_SIZE);
            for (final String approvee : approvees) {
                approveeTransactions.addAll(
                        TransactionViewModel.fromHash(tangle, HashFactory.TRANSACTION.create(approvee))
                        .getApprovers(tangle)
                        .getHashes());
            }
            foundTransactions.addAll(approveeTransactions);
            containsKey = true;
        }

        if (!containsKey) {
            throw new ValidationException(INVALID_PARAMS);
        }

        //Using multiple of these input fields returns the intersection of the values.
        if (request.containsKey("bundles")) {
            foundTransactions.retainAll(bundlesTransactions);
        }
        if (request.containsKey("addresses")) {
            foundTransactions.retainAll(addressesTransactions);
        }
        if (request.containsKey("tags")) {
            foundTransactions.retainAll(tagsTransactions);
        }
        if (request.containsKey("approvees")) {
            foundTransactions.retainAll(approveeTransactions);
        }
        if (foundTransactions.size() > maxFindTxs){
            return ErrorResponse.create(OVER_MAX_ERROR_MESSAGE);
        }

        final List<String> elements = foundTransactions.stream()
                .map(Hash::toString)
                .collect(Collectors.toCollection(LinkedList::new));

        return FindTransactionsResponse.create(elements);
    }

    /**
     * Adds '9' until the String is of {@link #HASH_SIZE} length.
     *
     * @param tag The String to fill.
     * @return The updated 
     * @throws ValidationException If the <tt>tag</tt> is a {@link Hash#NULL_HASH}.
     */
    private String padTag(String tag) throws ValidationException {
        while (tag.length() < HASH_SIZE) {
            tag += Converter.TRYTE_ALPHABET.charAt(0);
        }
        if (tag.equals(Hash.NULL_HASH.toString())) {
            throw new ValidationException("Invalid tag input");
        }
        return tag;
    }

    /**
     * Runs {@link #getParameterAsList(Map, String, int)} and transforms it into a {@link Set}.
     *
     * @param request All request parameters.
     * @param paramName The name of the parameter we want to turn into a list of Strings.
     * @param size the length each String must have.
     * @return the list of valid Tryte Strings.
     * @throws ValidationException If the requested parameter does not exist or
     *                             the string is not exactly trytes of <tt>size</tt> length or
     *                             the amount of Strings in the list exceeds {@link APIConfig#getMaxRequestsList}
     */
    private Set<String> getParameterAsSet(
            Map<String, Object> request,
            String paramName, int size) throws ValidationException {

        HashSet<String> result = getParameterAsList(request,paramName,size)
                .stream()
                .collect(Collectors.toCollection(HashSet::new));

        if (result.contains(Hash.NULL_HASH.toString())) {
            throw new ValidationException("Invalid " + paramName + " input");
        }
        return result;
    }

    /**
      * Broadcast a list of transactions to all neighbors.
      * The trytes to be used for this call should be valid, attached transaction trytes.
      * These trytes are returned by <tt>attachToTangle</tt>, or by doing proof of work somewhere else.
      * 
      * @param trytes the list of transaction trytes to broadcast
      * @return {@link com.iota.iri.service.dto.AbstractResponse.Emptyness}
      **/
    @Document(name="broadcastTransactions")
    public AbstractResponse broadcastTransactionsStatement(List<String> trytes) {
        final List<TransactionViewModel> elements = new LinkedList<>();
        byte[] txTrits = Converter.allocateTritsForTrytes(TRYTES_SIZE);
        for (final String tryte : trytes) {
            //validate all trytes
            Converter.trits(tryte, txTrits, 0);
            final TransactionViewModel transactionViewModel = transactionValidator.validateTrits(
                    txTrits, transactionValidator.getMinWeightMagnitude());

            elements.add(transactionViewModel);
        }
        for (final TransactionViewModel transactionViewModel : elements) {
            //push first in line to broadcast
            transactionViewModel.weightMagnitude = Curl.HASH_LENGTH;
            node.broadcast(transactionViewModel);
        }
        return AbstractResponse.createEmptyResponse();
    }


    /**
      * <p>
      * Calculates the confirmed balance, as viewed by the specified <tt>tips</tt>.
      * If the <tt>tips</tt> parameter is missing, the returned balance is correct as of the latest confirmed milestone.
      * In addition to the balances, it also returns the referencing <tt>tips</tt> (or milestone),
      * as well as the index with which the confirmed balance was determined.
      * The balances are returned as a list in the same order as the addresses were provided as input.
      * </p>
      *
      * @param addresses Address for which to get the balance (do not include the checksum)
      * @param tips The optional tips to find the balance through.
      * @param threshold The confirmation threshold between 0 and 100(inclusive).
      *                  Should be set to 100 for getting balance by counting only confirmed transactions.
      * @return {@link com.iota.iri.service.dto.GetBalancesResponse}
      * @throws Exception When the database has encountered an error
      **/
    @Document(name="getBalances")
    private AbstractResponse getBalancesStatement(List<String> addresses, 
                                                  List<String> tips, 
                                                  int threshold) throws Exception {

        if (threshold <= 0 || threshold > 100) {
            return ErrorResponse.create("Illegal 'threshold'");
        }

        final List<Hash> addressList = addresses.stream()
                .map(address -> (HashFactory.ADDRESS.create(address)))
                .collect(Collectors.toCollection(LinkedList::new));

        List<Hash> hashes;
        final Map<Hash, Long> balances = new HashMap<>();
        snapshotProvider.getLatestSnapshot().lockRead();
        final int index = snapshotProvider.getLatestSnapshot().getIndex();

        if (tips == null || tips.isEmpty()) {
            hashes = Collections.singletonList(snapshotProvider.getLatestSnapshot().getHash());
        } else {
            hashes = tips.stream()
                    .map(tip -> (HashFactory.TRANSACTION.create(tip)))
                    .collect(Collectors.toCollection(LinkedList::new));
        }

        try {
            // Get the balance for each address at the last snapshot
            for (final Hash address : addressList) {
                Long value = snapshotProvider.getLatestSnapshot().getBalance(address);
                if (value == null) {
                    value = 0L;
                }
                balances.put(address, value);
            }

            final Set<Hash> visitedHashes = new HashSet<>();
            final Map<Hash, Long> diff = new HashMap<>();

            // Calculate the difference created by the non-verified transactions which tips approve.
            // This difference is put in a map with address -> value changed
            for (Hash tip : hashes) {
                if (!TransactionViewModel.exists(tangle, tip)) {
                    return ErrorResponse.create("Tip not found: " + tip.toString());
                }
                if (!ledgerService.isBalanceDiffConsistent(visitedHashes, diff, tip)) {
                    return ErrorResponse.create("Tips are not consistent");
                }
            }

            // Update the found balance according to 'diffs' balance changes
            diff.forEach((key, value) -> balances.computeIfPresent(key, (hash, aLong) -> value + aLong));
        } finally {
            snapshotProvider.getLatestSnapshot().unlockRead();
        }

        final List<String> elements = addressList.stream()
                .map(address -> balances.get(address).toString())
                .collect(Collectors.toCollection(LinkedList::new));

        return GetBalancesResponse.create(elements, hashes.stream()
                .map(h -> h.toString())
                .collect(Collectors.toList()), index);
    }

    /**
     * Can be 0 or more, and is set to 0 every 100 requests.
     * Each increase indicates another 2 tips sent.
     *
     * @return The current amount of times this node has done proof of work.
     *         Doesn't distinguish between remote and local proof of work.
     */
    public static int getCounterPoW() {
        return counter_PoW;
    }

    /**
     * Increases the amount of times this node has done proof of work by one.
     */
    public static void incCounterPoW() {
        API.counter_PoW++;
    }

    /**
     * Can be 0 or more, and is set to 0 every 100 requests.
     *
     * @return The current amount of time spent on doing proof of work in milliseconds.
     *         Doesn't distinguish between remote and local proof of work.
     */
    public static long getEllapsedTimePoW() {
        return ellapsedTime_PoW;
    }

    /**
     * Increases the current amount of time spent on doing proof of work.
     *
     * @param ellapsedTime the time to add, in milliseconds.
     */
    public static void incEllapsedTimePoW(long ellapsedTime) {
        ellapsedTime_PoW += ellapsedTime;
    }

    /**
      * <p>
      * Prepares the specified transactions (trytes) for attachment to the Tangle by doing Proof of Work.
      * You need to supply <tt>branchTransaction</tt> as well as <tt>trunkTransaction</tt>.
      * These are the tips which you're going to validate and reference with this transaction. 
      * These are obtainable by the <tt>getTransactionsToApprove</tt> API call.
      * </p>
      * <p>
      * The returned value is a different set of tryte values which you can input into 
      * <tt>broadcastTransactions</tt> and <tt>storeTransactions</tt>.
      * The last 243 trytes of the return value consist of the following:
      * <ul>
      * <li><code>trunkTransaction</code></li>
      * <li><code>branchTransaction</code></li>
      * <li><code>nonce</code></li>
      * </ul>
      * </p>
      * These are valid trytes which are then accepted by the network.
      * @param trunkTransaction A reference to an external transaction (tip) used as trunk.
      *                         The transaction with index 0 will have this tip in its trunk.
      *                         All other transactions reference the previous transaction in the bundle (Their index-1).
      *
      * @param branchTransaction A reference to an external transaction (tip) used as branch.
      *                          Each Transaction in the bundle will have this tip as their branch, except the last.
      *                          The last one will have the branch in its trunk.
      * @param minWeightMagnitude The amount of work we should do to confirm this transaction.
      *                           Each 0-trit on the end of the transaction represents 1 magnitude.
      *                           A 9-tryte represents 3 magnitudes, since a 9 is represented by 3 0-trits.
      *                           Transactions with a different minWeightMagnitude are compatible.
      * @param trytes The list of trytes to prepare for network attachment, by doing proof of work.
      * @return The list of transactions in trytes, ready to be broadcast to the network.
      **/
    @Document(name="attachToTangle", returnParam="trytes")
    public synchronized List<String> attachToTangleStatement(Hash trunkTransaction, Hash branchTransaction,
                                                             int minWeightMagnitude, List<String> trytes) {

        final List<TransactionViewModel> transactionViewModels = new LinkedList<>();

        Hash prevTransaction = null;
        pearlDiver = new PearlDiver();

        byte[] transactionTrits = Converter.allocateTritsForTrytes(TRYTES_SIZE);

        for (final String tryte : trytes) {
            long startTime = System.nanoTime();
            long timestamp = System.currentTimeMillis();
            try {
                Converter.trits(tryte, transactionTrits, 0);
                //branch and trunk
                System.arraycopy((prevTransaction == null ? trunkTransaction : prevTransaction).trits(), 0,
                        transactionTrits, TransactionViewModel.TRUNK_TRANSACTION_TRINARY_OFFSET,
                        TransactionViewModel.TRUNK_TRANSACTION_TRINARY_SIZE);
                System.arraycopy((prevTransaction == null ? branchTransaction : trunkTransaction).trits(), 0,
                        transactionTrits, TransactionViewModel.BRANCH_TRANSACTION_TRINARY_OFFSET,
                        TransactionViewModel.BRANCH_TRANSACTION_TRINARY_SIZE);

                //attachment fields: tag and timestamps
                //tag - copy the obsolete tag to the attachment tag field only if tag isn't set.
                if(IntStream.range(TransactionViewModel.TAG_TRINARY_OFFSET,
                                   TransactionViewModel.TAG_TRINARY_OFFSET + TransactionViewModel.TAG_TRINARY_SIZE)
                        .allMatch(idx -> transactionTrits[idx]  == ((byte) 0))) {

                    System.arraycopy(transactionTrits, TransactionViewModel.OBSOLETE_TAG_TRINARY_OFFSET,
                    transactionTrits, TransactionViewModel.TAG_TRINARY_OFFSET,
                    TransactionViewModel.TAG_TRINARY_SIZE);
                }

                Converter.copyTrits(timestamp, transactionTrits,
                        TransactionViewModel.ATTACHMENT_TIMESTAMP_TRINARY_OFFSET,
                        TransactionViewModel.ATTACHMENT_TIMESTAMP_TRINARY_SIZE);
                Converter.copyTrits(0, transactionTrits,
                        TransactionViewModel.ATTACHMENT_TIMESTAMP_LOWER_BOUND_TRINARY_OFFSET,
                        TransactionViewModel.ATTACHMENT_TIMESTAMP_LOWER_BOUND_TRINARY_SIZE);
                Converter.copyTrits(MAX_TIMESTAMP_VALUE, transactionTrits,
                        TransactionViewModel.ATTACHMENT_TIMESTAMP_UPPER_BOUND_TRINARY_OFFSET,
                        TransactionViewModel.ATTACHMENT_TIMESTAMP_UPPER_BOUND_TRINARY_SIZE);

                if (!pearlDiver.search(transactionTrits, minWeightMagnitude, configuration.getPowThreads())) {
                    transactionViewModels.clear();
                    break;
                }
                //validate PoW - throws exception if invalid
                final TransactionViewModel transactionViewModel = transactionValidator.validateTrits(
                        transactionTrits, transactionValidator.getMinWeightMagnitude());

                transactionViewModels.add(transactionViewModel);
                prevTransaction = transactionViewModel.getHash();
            } finally {
                API.incEllapsedTimePoW(System.nanoTime() - startTime);
                API.incCounterPoW();
                if ( ( API.getCounterPoW() % 100) == 0 ) {
                    String sb = "Last 100 PoW consumed "
                                + API.getEllapsedTimePoW() / 1000000000L
                                + " seconds processing time.";
                    log.info(sb);
                    counter_PoW = 0;
                    ellapsedTime_PoW = 0L;
                }
            }
        }

        final List<String> elements = new LinkedList<>();
        for (int i = transactionViewModels.size(); i-- > 0; ) {
            elements.add(Converter.trytes(transactionViewModels.get(i).trits()));
        }
        return elements;
    }

    /**
     * Transforms an object parameter into an int.
     *
     * @param request A map of all request parameters
     * @param paramName The parameter we want to get as an int.
     * @return The integer value of this parameter
     * @throws ValidationException If the requested parameter does not exist or cannot be transformed into an int.
     */
    private int getParameterAsInt(Map<String, Object> request, String paramName) throws ValidationException {
        validateParamExists(request, paramName);
        int result;
        try {
            result = ((Double) request.get(paramName)).intValue();
        } catch (ClassCastException e) {
            throw new ValidationException("Invalid " + paramName + " input");
        }
        return result;
    }

    /**
     * Transforms an object parameter into a String.
     *
     * @param request A map of all request parameters
     * @param paramName The parameter we want to get as a String.
     * @param size The expected length of this String
     * @return The String value of this parameter
     * @throws ValidationException If the requested parameter does not exist or
     *                             the string is not exactly trytes of <tt>size</tt> length
     */
    private String getParameterAsStringAndValidate(Map<String, Object> request, String paramName, int size) throws ValidationException {
        validateParamExists(request, paramName);
        String result = (String) request.get(paramName);
        validateTrytes(paramName, size, result);
        return result;
    }

    /**
     * Checks if a string is non 0 length, and contains exactly <tt>size</tt> amount of trytes.
     * Trytes are Strings containing only A-Z and the number 9.
     *
     * @param paramName The name of the parameter this String came from.
     * @param size The amount of trytes it should contain.
     * @param result The String we validate.
     * @throws ValidationException If the string is not exactly trytes of <tt>size</tt> length
     */
    private void validateTrytes(String paramName, int size, String result) throws ValidationException {
        if (!validTrytes(result,size,ZERO_LENGTH_NOT_ALLOWED)) {
            throw new ValidationException("Invalid " + paramName + " input");
        }
    }

    /**
     * Checks if a parameter exists in the map
     * @param request All request parameters
     * @param paramName The name of the parameter we are looking for
     * @throws ValidationException if <tt>request</tt> does not contain <tt>paramName</tt>
     */
    private void validateParamExists(Map<String, Object> request, String paramName) throws ValidationException {
        if (!request.containsKey(paramName)) {
            throw new ValidationException(INVALID_PARAMS);
        }
    }

    /**
     * Translates the parameter into a {@link List}.
     * We then validate if the amount of elements does not exceed the maximum allowed.
     * Afterwards we verify if each element is valid according to {@link #validateTrytes(String, int, String)}.
     *
     * @param request All request parameters
     * @param paramName The name of the parameter we want to turn into a list of Strings
     * @param size the length each String must have
     * @return the list of valid Tryte Strings.
     * @throws ValidationException If the requested parameter does not exist or
     *                             the string is not exactly trytes of <tt>size</tt> length or
     *                             the amount of Strings in the list exceeds {@link APIConfig#getMaxRequestsList}
     */
    private List<String> getParameterAsList(Map<String, Object> request, String paramName, int size) throws ValidationException {
        validateParamExists(request, paramName);
        final List<String> paramList = (List<String>) request.get(paramName);
        if (paramList.size() > maxRequestList) {
            throw new ValidationException(OVER_MAX_ERROR_MESSAGE);
        }

        if (size > 0) {
            //validate
            for (final String param : paramList) {
                validateTrytes(paramName, size, param);
            }
        }

        return paramList;

    }

    /**
     * Checks if a string is of a certain length, and contains exactly <tt>size</tt> amount of trytes.
     * Trytes are Strings containing only A-Z and the number 9.
     *
     * @param trytes The String we validate.
     * @param length The amount of trytes it should contain.
     * @param zeroAllowed If set to '{@value #ZERO_LENGTH_ALLOWED}', an empty string is also valid.
     * @return <tt>true</tt> if the string is valid, otherwise <tt>false</tt>
     */
    private boolean validTrytes(String trytes, int length, char zeroAllowed) {
        if (trytes.length() == 0 && zeroAllowed == ZERO_LENGTH_ALLOWED) {
            return true;
        }
        if (trytes.length() != length) {
            return false;
        }
        Matcher matcher = trytesPattern.matcher(trytes);
        return matcher.matches();
    }

    /**
     * If a server is running, stops the server from accepting new incoming requests.
     * Does not remove the instance, so the server may be restarted without having to recreate it.
     */
    public void shutDown() {
        tipSelExecService.shutdownNow();
        if (connector != null) {
            connector.stop();
        }
    }

   /**
     *
     * <b>Only available on testnet.</b>
     * Creates, attaches, stores, and broadcasts a transaction with this message
     *
     * @param address The address to add the message to
     * @param message The message to store
     **/
    private synchronized AbstractResponse storeMessageStatement(String address, String message) throws Exception {
        final List<Hash> txToApprove = getTransactionToApproveTips(3, Optional.empty());

        final int txMessageSize = TransactionViewModel.SIGNATURE_MESSAGE_FRAGMENT_TRINARY_SIZE / 3;

        final int txCount = (message.length() + txMessageSize - 1) / txMessageSize;

        final byte[] timestampTrits = new byte[TransactionViewModel.TIMESTAMP_TRINARY_SIZE];
        Converter.copyTrits(System.currentTimeMillis(), timestampTrits, 0, timestampTrits.length);
        final String timestampTrytes = StringUtils.rightPad(
                Converter.trytes(timestampTrits),
                timestampTrits.length / 3, '9');

        final byte[] lastIndexTrits = new byte[TransactionViewModel.LAST_INDEX_TRINARY_SIZE];
        byte[] currentIndexTrits = new byte[TransactionViewModel.CURRENT_INDEX_TRINARY_SIZE];

        Converter.copyTrits(txCount - 1, lastIndexTrits, 0, lastIndexTrits.length);
        final String lastIndexTrytes = Converter.trytes(lastIndexTrits);

        List<String> transactions = new ArrayList<>();
        for (int i = 0; i < txCount; i++) {
            String tx;
            if (i != txCount - 1) {
                tx = message.substring(i * txMessageSize, (i + 1) * txMessageSize);
            } else {
                tx = message.substring(i * txMessageSize);
            }

            Converter.copyTrits(i, currentIndexTrits, 0, currentIndexTrits.length);

            tx = StringUtils.rightPad(tx, txMessageSize, '9');
            tx += address.substring(0, 81);
            // value
            tx += StringUtils.repeat('9', 27);
            // obsolete tag
            tx += StringUtils.repeat('9', 27);
            // timestamp
            tx += timestampTrytes;
            // current index
            tx += StringUtils.rightPad(Converter.trytes(currentIndexTrits), currentIndexTrits.length / 3, '9');
            // last index
            tx += StringUtils.rightPad(lastIndexTrytes, lastIndexTrits.length / 3, '9');
            transactions.add(tx);
        }

        // let's calculate the bundle essence :S
        int startIdx = TransactionViewModel.ESSENCE_TRINARY_OFFSET / 3;
        Sponge sponge = SpongeFactory.create(SpongeFactory.Mode.KERL);

        for (String tx : transactions) {
            String essence = tx.substring(startIdx);
            byte[] essenceTrits = new byte[essence.length() * Converter.NUMBER_OF_TRITS_IN_A_TRYTE];
            Converter.trits(essence, essenceTrits, 0);
            sponge.absorb(essenceTrits, 0, essenceTrits.length);
        }

        byte[] essenceTrits = new byte[243];
        sponge.squeeze(essenceTrits, 0, essenceTrits.length);
        final String bundleHash = Converter.trytes(essenceTrits, 0, essenceTrits.length);

        transactions = transactions.stream()
                .map(tx -> StringUtils.rightPad(tx + bundleHash, TRYTES_SIZE, '9'))
                .collect(Collectors.toList());

        // do pow
        List<String> powResult = attachToTangleStatement(txToApprove.get(0), txToApprove.get(1), 9, transactions);
        storeTransactionsStatement(powResult);
        broadcastTransactionsStatement(powResult);
        return AbstractResponse.createEmptyResponse();
    }
    
    //
    // FUNCTIONAL COMMAND ROUTES
    //
    private Function<Map<String, Object>, AbstractResponse> addNeighbors() {
        return request -> {
            List<String> uris = getParameterAsList(request,"uris",0);
            log.debug("Invoking 'addNeighbors' with {}", uris);
            return addNeighborsStatement(uris);
        };
    }

    private Function<Map<String, Object>, AbstractResponse> attachToTangle() {
        return request -> {
            final Hash trunkTransaction  = HashFactory.TRANSACTION.create(getParameterAsStringAndValidate(request,"trunkTransaction", HASH_SIZE));
            final Hash branchTransaction = HashFactory.TRANSACTION.create(getParameterAsStringAndValidate(request,"branchTransaction", HASH_SIZE));
            final int minWeightMagnitude = getParameterAsInt(request,"minWeightMagnitude");

            final List<String> trytes = getParameterAsList(request,"trytes", TRYTES_SIZE);

            List<String> elements = attachToTangleStatement(trunkTransaction, branchTransaction, minWeightMagnitude, trytes);
            return AttachToTangleResponse.create(elements);
        };
    }

    private Function<Map<String, Object>, AbstractResponse>  broadcastTransactions() {
        return request -> {
            final List<String> trytes = getParameterAsList(request,"trytes", TRYTES_SIZE);
            broadcastTransactionsStatement(trytes);
            return AbstractResponse.createEmptyResponse();
        };
    }

    private Function<Map<String, Object>, AbstractResponse> findTransactions() {
        return request -> {
            try {
                return findTransactionsStatement(request);
            } catch (Exception e) {
                throw new IllegalStateException(e);
            }
        };
    }

    private Function<Map<String, Object>, AbstractResponse> getBalances() {
        return request -> {
            final List<String> addresses = getParameterAsList(request,"addresses", HASH_SIZE);
            final List<String> tips = request.containsKey("tips") ?
                getParameterAsList(request,"tips", HASH_SIZE):
                null;
            final int threshold = getParameterAsInt(request, "threshold");
            
            try {
                return getBalancesStatement(addresses, tips, threshold);
            } catch (Exception e) {
                throw new IllegalStateException(e);
            }
        };
    }

    private Function<Map<String, Object>, AbstractResponse> getInclusionStates() {
        return request -> {
            if (invalidSubtangleStatus()) {
                return ErrorResponse.create(INVALID_SUBTANGLE);
            }
            final List<String> transactions = getParameterAsList(request, "transactions", HASH_SIZE);
            final List<String> tips = getParameterAsList(request, "tips", HASH_SIZE);

            try {
                return getInclusionStatesStatement(transactions, tips);
            } catch (Exception e) {
                throw new IllegalStateException(e);
            }
        };
    }

    private Function<Map<String, Object>, AbstractResponse> getNeighbors() {
        return request -> getNeighborsStatement();
    }

    private Function<Map<String, Object>, AbstractResponse> getNodeInfo() {
        return request -> {
            try {
                return getNodeInfoStatement();
            } catch (Exception e) {
                throw new IllegalStateException(e);
            }
        };
    }
    
    private Function<Map<String, Object>, AbstractResponse> getNodeAPIConfiguration() {
        return request -> getNodeAPIConfigurationStatement();
    }

    private Function<Map<String, Object>, AbstractResponse> getTips() {
        return request -> {
            try {
                return getTipsStatement();
            } catch (Exception e) {
                throw new IllegalStateException(e);
            }
        };
    }

    private Function<Map<String, Object>, AbstractResponse> getTransactionsToApprove() {
        return request -> {
            Optional<Hash> reference = request.containsKey("reference") ?
                Optional.of(HashFactory.TRANSACTION.create(getParameterAsStringAndValidate(request,"reference", HASH_SIZE)))
                : Optional.empty();
            int depth = getParameterAsInt(request, "depth");

            return getTransactionsToApproveStatement(depth, reference);
        };
    }

    private Function<Map<String, Object>, AbstractResponse> getTrytes() {
        return request -> {
            final List<String> hashes = getParameterAsList(request,"hashes", HASH_SIZE);
            try {
                return getTrytesStatement(hashes);
            } catch (Exception e) {
                throw new IllegalStateException(e);
            }
        };
    }

    private Function<Map<String, Object>, AbstractResponse> interruptAttachingToTangle() {
        return request -> interruptAttachingToTangleStatement();
    }

    private Function<Map<String, Object>, AbstractResponse> removeNeighbors() {
        return request -> {
            List<String> uris = getParameterAsList(request,"uris",0);
            log.debug("Invoking 'removeNeighbors' with {}", uris);
            return removeNeighborsStatement(uris);
        };
    }

    private Function<Map<String, Object>, AbstractResponse> storeTransactions() {
        return request -> {
            try {
                final List<String> trytes = getParameterAsList(request,"trytes", TRYTES_SIZE);
                storeTransactionsStatement(trytes);
            } catch (Exception e) {
                //transaction not valid
                return ErrorResponse.create("Invalid trytes input");
            }
            return AbstractResponse.createEmptyResponse();
        };
    }

    private Function<Map<String, Object>, AbstractResponse> getMissingTransactions() {
        return request -> {
            synchronized (transactionRequester) {
                List<String> missingTx = Arrays.stream(transactionRequester.getRequestedTransactions())
                        .map(Hash::toString)
                        .collect(Collectors.toList());
                return GetTipsResponse.create(missingTx);
            }
        };
    }
    
    private Function<Map<String, Object>, AbstractResponse> checkConsistency() {
        return request -> {
            if (invalidSubtangleStatus()) {
                return ErrorResponse.create(INVALID_SUBTANGLE);
            }
            final List<String> transactions = getParameterAsList(request,"tails", HASH_SIZE);
            try {
                return checkConsistencyStatement(transactions);
            } catch (Exception e) {
                throw new IllegalStateException(e);
            }
        };
    }                    
    private Function<Map<String, Object>, AbstractResponse> wereAddressesSpentFrom() {
        return request -> {
            final List<String> addresses = getParameterAsList(request,"addresses", HASH_SIZE);
            try {
                return wereAddressesSpentFromStatement(addresses);
            } catch (Exception e) {
                throw new IllegalStateException(e);
            }
        };
    }
}<|MERGE_RESOLUTION|>--- conflicted
+++ resolved
@@ -3,6 +3,7 @@
 import com.google.gson.Gson;
 import com.google.gson.GsonBuilder;
 import com.google.gson.JsonSyntaxException;
+import com.iota.iri.BundleValidator;
 import com.iota.iri.IRI;
 import com.iota.iri.IXI;
 import com.iota.iri.TransactionValidator;
@@ -602,23 +603,14 @@
         Future<List<Hash>> tipSelection = null;
         List<Hash> tips;
         try{
-<<<<<<< HEAD
             tipSelection = tipSelExecService.submit(() -> tipsSelector.getTransactionsToApprove(depth, reference));
             tips = tipSelection.get(configuration.getTipSelectionTimeoutSec(), TimeUnit.SECONDS);
-=======
-            tipSelection = tipSelExecService.submit(() -> instance.tipsSelector.getTransactionsToApprove(depth, reference));
-            tips = tipSelection.get(instance.configuration.getTipSelectionTimeoutSec(), TimeUnit.SECONDS);
->>>>>>> 69dc8d6d
         }catch(TimeoutException ex){
             // interrupt the tip-selection thread so that it aborts
             tipSelection.cancel(true);
             throw new TipSelectionCancelledException(
                     String.format("tip-selection exceeded timeout of %d seconds",
-<<<<<<< HEAD
                             configuration.getTipSelectionTimeoutSec()));
-=======
-                            instance.configuration.getTipSelectionTimeoutSec()));
->>>>>>> 69dc8d6d
         }
 
         if (log.isDebugEnabled()) {
