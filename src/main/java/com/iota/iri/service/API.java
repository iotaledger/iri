package com.iota.iri.service;

import com.google.gson.Gson;
import com.google.gson.GsonBuilder;
import com.iota.iri.*;
import com.iota.iri.conf.APIConfig;
import com.iota.iri.conf.ConsensusConfig;
import com.iota.iri.controllers.AddressViewModel;
import com.iota.iri.controllers.BundleViewModel;
import com.iota.iri.controllers.TagViewModel;
import com.iota.iri.controllers.TransactionViewModel;
import com.iota.iri.hash.Curl;
import com.iota.iri.hash.PearlDiver;
import com.iota.iri.hash.Sponge;
import com.iota.iri.hash.SpongeFactory;
import com.iota.iri.model.Hash;
import com.iota.iri.network.Neighbor;
import com.iota.iri.service.dto.*;
import com.iota.iri.service.tipselection.impl.WalkValidatorImpl;
import com.iota.iri.utils.Converter;
import com.iota.iri.utils.IotaIOUtils;
import com.iota.iri.utils.MapIdentityManager;
import io.undertow.Undertow;
import io.undertow.security.api.AuthenticationMechanism;
import io.undertow.security.api.AuthenticationMode;
import io.undertow.security.handlers.AuthenticationCallHandler;
import io.undertow.security.handlers.AuthenticationConstraintHandler;
import io.undertow.security.handlers.AuthenticationMechanismsHandler;
import io.undertow.security.handlers.SecurityInitialHandler;
import io.undertow.security.idm.IdentityManager;
import io.undertow.security.impl.BasicAuthenticationMechanism;
import io.undertow.server.HttpHandler;
import io.undertow.server.HttpServerExchange;
import io.undertow.util.*;
import org.apache.commons.lang3.StringUtils;
import org.slf4j.Logger;
import org.slf4j.LoggerFactory;
import org.xnio.channels.StreamSinkChannel;
import org.xnio.streams.ChannelInputStream;

import java.io.*;
import java.net.InetSocketAddress;
import java.net.URI;
import java.net.URISyntaxException;
import java.nio.ByteBuffer;
import java.nio.charset.StandardCharsets;
import java.util.*;
import java.util.concurrent.ConcurrentHashMap;
import java.util.concurrent.atomic.AtomicInteger;
import java.util.regex.Matcher;
import java.util.regex.Pattern;
import java.util.stream.Collectors;
import java.util.stream.IntStream;
import java.security.InvalidAlgorithmParameterException;

import static io.undertow.Handlers.path;

@SuppressWarnings("unchecked")
public class API {

    public static final String REFERENCE_TRANSACTION_NOT_FOUND = "reference transaction not found";
    public static final String REFERENCE_TRANSACTION_TOO_OLD = "reference transaction is too old";
    private static final Logger log = LoggerFactory.getLogger(API.class);
    private final IXI ixi;
    private final int milestoneStartIndex;

    private Undertow server;

    private final Gson gson = new GsonBuilder().create();
    private volatile PearlDiver pearlDiver = new PearlDiver();

    private final AtomicInteger counter = new AtomicInteger(0);

    private Pattern trytesPattern = Pattern.compile("[9A-Z]*");

    private final static int HASH_SIZE = 81;
    private final static int TRYTES_SIZE = 2673;

    private final static long MAX_TIMESTAMP_VALUE = (long) (Math.pow(3, 27) - 1) / 2; // max positive 27-trits value

    private final int maxFindTxs;
    private final int maxRequestList;
    private final int maxGetTrytes;
    private final int maxBodyLength;
    private final boolean testNet;

    private final static String overMaxErrorMessage = "Could not complete request";
    private final static String invalidParams = "Invalid parameters";

    private ConcurrentHashMap<Hash, Boolean> previousEpochsSpentAddresses;

    private final static char ZERO_LENGTH_ALLOWED = 'Y';
    private final static char ZERO_LENGTH_NOT_ALLOWED = 'N';
    private Iota instance;

    public API(Iota instance, IXI ixi) {
        this.instance = instance;
        this.ixi = ixi;
        APIConfig configuration = instance.configuration;
        maxFindTxs = configuration.getMaxFindTransactions();
        maxRequestList = configuration.getMaxRequestsList();
        maxGetTrytes = configuration.getMaxGetTrytes();
        maxBodyLength = configuration.getMaxBodyLength();
        testNet = configuration.isTestnet();
        milestoneStartIndex = ((ConsensusConfig) configuration).getMilestoneStartIndex();

        previousEpochsSpentAddresses = new ConcurrentHashMap<>();
    }

    public void init() throws IOException {
        readPreviousEpochsSpentAddresses(testNet);

        APIConfig configuration = instance.configuration;
        final int apiPort = configuration.getPort();
        final String apiHost = configuration.getApiHost();

        log.debug("Binding JSON-REST API Undertow server on {}:{}", apiHost, apiPort);

        server = Undertow.builder().addHttpListener(apiPort, apiHost)
                .setHandler(path().addPrefixPath("/", addSecurity(new HttpHandler() {
                    @Override
                    public void handleRequest(final HttpServerExchange exchange) throws Exception {
                        HttpString requestMethod = exchange.getRequestMethod();
                        if (Methods.OPTIONS.equals(requestMethod)) {
                            String allowedMethods = "GET,HEAD,POST,PUT,DELETE,TRACE,OPTIONS,CONNECT,PATCH";
                            //return list of allowed methods in response headers
                            exchange.setStatusCode(StatusCodes.OK);
                            exchange.getResponseHeaders().put(Headers.CONTENT_TYPE, MimeMappings.DEFAULT_MIME_MAPPINGS.get("txt"));
                            exchange.getResponseHeaders().put(Headers.CONTENT_LENGTH, 0);
                            exchange.getResponseHeaders().put(Headers.ALLOW, allowedMethods);
                            exchange.getResponseHeaders().put(new HttpString("Access-Control-Allow-Origin"), "*");
                            exchange.getResponseHeaders().put(new HttpString("Access-Control-Allow-Headers"), "Origin, X-Requested-With, Content-Type, Accept, X-IOTA-API-Version");
                            exchange.getResponseSender().close();
                            return;
                        }

                        if (exchange.isInIoThread()) {
                            exchange.dispatch(this);
                            return;
                        }
                        processRequest(exchange);
                    }
                }))).build();
        server.start();
    }

    private void readPreviousEpochsSpentAddresses(boolean isTestnet) throws IOException {
        if (isTestnet) {
            return;
        }
        String previousEpochSpentAddressesFile = instance.configuration.getPreviousEpochSpentAddressesFile();
        String previousEpochSpentAddressesSigFile = instance.configuration.getPreviousEpochSpentAddressesSigFile();

        if (!SignedFiles.isFileSignatureValid(previousEpochSpentAddressesFile,
                previousEpochSpentAddressesSigFile,
                Snapshot.SNAPSHOT_PUBKEY, Snapshot.SNAPSHOT_PUBKEY_DEPTH, Snapshot.SPENT_ADDRESSES_INDEX)) {
            throw new RuntimeException("Failed to load previousEpochsSpentAddresses - signature failed.");
        }

        InputStream in = Snapshot.class.getResourceAsStream(previousEpochSpentAddressesFile);
        BufferedReader reader = new BufferedReader(new InputStreamReader(in));
        String line;
        try {
            while((line = reader.readLine()) != null) {
                previousEpochsSpentAddresses.put(new Hash(line),true);
            }
        } catch (IOException e) {
            log.error("Failed to load previousEpochsSpentAddresses.");
        }
    }

    private void processRequest(final HttpServerExchange exchange) throws IOException {
        final ChannelInputStream cis = new ChannelInputStream(exchange.getRequestChannel());
        exchange.getResponseHeaders().put(Headers.CONTENT_TYPE, "application/json");

        final long beginningTime = System.currentTimeMillis();
        final String body = IotaIOUtils.toString(cis, StandardCharsets.UTF_8);
        final AbstractResponse response;

        if (!exchange.getRequestHeaders().contains("X-IOTA-API-Version")) {
            response = ErrorResponse.create("Invalid API Version");
        } else if (body.length() > maxBodyLength) {
            response = ErrorResponse.create("Request too long");
        } else {
            response = process(body, exchange.getSourceAddress());
        }
        sendResponse(exchange, response, beginningTime);
    }

    private AbstractResponse process(final String requestString, InetSocketAddress sourceAddress) throws UnsupportedEncodingException {

        try {

            final Map<String, Object> request = gson.fromJson(requestString, Map.class);
            if (request == null) {
                return ExceptionResponse.create("Invalid request payload: '" + requestString + "'");
            }

            final String command = (String) request.get("command");
            if (command == null) {
                return ErrorResponse.create("COMMAND parameter has not been specified in the request.");
            }

            if (instance.configuration.getRemoteLimitApi().contains(command) &&
                    !sourceAddress.getAddress().isLoopbackAddress()) {
                return AccessLimitedResponse.create("COMMAND " + command + " is not available on this node");
            }

            log.debug("# {} -> Requesting command '{}'", counter.incrementAndGet(), command);

            switch (command) {
                case "storeMessage": {
                    if (!testNet) {
                        return AccessLimitedResponse.create("COMMAND storeMessage is only available on testnet");
                    }

                    if (!request.containsKey("address") || !request.containsKey("message")) {
                        return ErrorResponse.create("Invalid params");
                    }

                    if (invalidSubtangleStatus()) {
                        return ErrorResponse
                                .create("This operation cannot be executed: The subtangle has not been updated yet.");
                    }

                    final String address = (String) request.get("address");
                    final String message = (String) request.get("message");

                    storeMessageStatement(address, message);
                    return AbstractResponse.createEmptyResponse();
                }

                case "addNeighbors": {
                    List<String> uris = getParameterAsList(request,"uris",0);
                    log.debug("Invoking 'addNeighbors' with {}", uris);
                    return addNeighborsStatement(uris);
                }
                case "attachToTangle": {
                    final Hash trunkTransaction  = new Hash(getParameterAsStringAndValidate(request,"trunkTransaction", HASH_SIZE));
                    final Hash branchTransaction = new Hash(getParameterAsStringAndValidate(request,"branchTransaction", HASH_SIZE));
                    final int minWeightMagnitude = getParameterAsInt(request,"minWeightMagnitude");

                    final List<String> trytes = getParameterAsList(request,"trytes", TRYTES_SIZE);

                    List<String> elements = attachToTangleStatement(trunkTransaction, branchTransaction, minWeightMagnitude, trytes);
                    return AttachToTangleResponse.create(elements);
                }
                case "broadcastTransactions": {
                    final List<String> trytes = getParameterAsList(request,"trytes", TRYTES_SIZE);
                    broadcastTransactionsStatement(trytes);
                    return AbstractResponse.createEmptyResponse();
                }
                case "findTransactions": {
                    return findTransactionsStatement(request);
                }
                case "getBalances": {
                    final List<String> addresses = getParameterAsList(request,"addresses", HASH_SIZE);
                    final List<String> tips = request.containsKey("tips") ?
                            getParameterAsList(request,"tips", HASH_SIZE):
                            null;
                    final int threshold = getParameterAsInt(request, "threshold");
                    return getBalancesStatement(addresses, tips, threshold);
                }
                case "getInclusionStates": {
                    if (invalidSubtangleStatus()) {
                        return ErrorResponse
                                .create("This operation cannot be executed: The subtangle has not been updated yet.");
                    }
                    final List<String> transactions = getParameterAsList(request,"transactions", HASH_SIZE);
                    final List<String> tips = getParameterAsList(request,"tips", HASH_SIZE);

                    return getInclusionStatesStatement(transactions, tips);
                }
                case "getNeighbors": {
                    return getNeighborsStatement();
                }
                case "getNodeInfo": {
                    return getNodeInfoStatement();
                }
                case "getTips": {
                    return getTipsStatement();
                }
                case "getTransactionsToApprove": {
                    final Optional<Hash> reference = request.containsKey("reference") ?
                            Optional.of(new Hash (getParameterAsStringAndValidate(request,"reference", HASH_SIZE)))
                            : Optional.empty();
                    final int depth = getParameterAsInt(request, "depth");
                    if (depth < 0 || depth > instance.configuration.getMaxDepth()) {
                        return ErrorResponse.create("Invalid depth input");
                    }

                    try {
                        List<Hash> tips = getTransactionsToApproveStatement(depth, reference);
                        return GetTransactionsToApproveResponse.create(tips.get(0), tips.get(1));

                    } catch (RuntimeException e) {
                        log.info("Tip selection failed: " + e.getLocalizedMessage());
                        return ErrorResponse.create(e.getLocalizedMessage());
                    }
                }
                case "getTrytes": {
                    final List<String> hashes = getParameterAsList(request,"hashes", HASH_SIZE);
                    return getTrytesStatement(hashes);
                }

                case "interruptAttachingToTangle": {
                    return interruptAttachingToTangleStatement();
                }
                case "removeNeighbors": {
                    List<String> uris = getParameterAsList(request,"uris",0);
                    log.debug("Invoking 'removeNeighbors' with {}", uris);
                    return removeNeighborsStatement(uris);
                }

                case "storeTransactions": {
                    try {
                        final List<String> trytes = getParameterAsList(request,"trytes", TRYTES_SIZE);
                        storeTransactionsStatement(trytes);
                        return AbstractResponse.createEmptyResponse();
                    } catch (RuntimeException e) {
                        //transaction not valid
                        return ErrorResponse.create("Invalid trytes input");
                    }
                }
                case "getMissingTransactions": {
                    //TransactionRequester.instance().rescanTransactionsToRequest();
                    synchronized (instance.transactionRequester) {
                        List<String> missingTx = Arrays.stream(instance.transactionRequester.getRequestedTransactions())
                                .map(Hash::toString)
                                .collect(Collectors.toList());
                        return GetTipsResponse.create(missingTx);
                    }
                }
                case "checkConsistency": {
                    if (invalidSubtangleStatus()) {
                        return ErrorResponse
                                .create("This operation cannot be executed: The subtangle has not been updated yet.");
                    }
                    final List<String> transactions = getParameterAsList(request,"tails", HASH_SIZE);
                    return checkConsistencyStatement(transactions);
                }
                case "WereAddressesSpentFrom": {
                    final List<String> addresses = getParameterAsList(request,"addresses", HASH_SIZE);
                    return wereAddressesSpentFromStatement(addresses);
                }
                default: {
                    AbstractResponse response = ixi.processCommand(command, request);
                    return response == null ?
                            ErrorResponse.create("Command [" + command + "] is unknown") :
                            response;
                }
            }

        } catch (final ValidationException e) {
            log.info("API Validation failed: " + e.getLocalizedMessage());
            return ErrorResponse.create(e.getLocalizedMessage());
        } catch (final InvalidAlgorithmParameterException e) {
             log.info("API InvalidAlgorithmParameter passed: " + e.getLocalizedMessage());
             return ErrorResponse.create(e.getLocalizedMessage());
        } catch (final Exception e) {
            log.error("API Exception: {}", e.getLocalizedMessage(), e);
            return ExceptionResponse.create(e.getLocalizedMessage());
        }
    }

    /**
      * Check if a list of addresses was ever spent from, in the current epoch, or in previous epochs.
      *
      * @param addresses List of addresses to check if they were ever spent from.
      * @return {@link com.iota.iri.service.dto.wereAddressesSpentFrom}
      **/
    private AbstractResponse wereAddressesSpentFromStatement(List<String> addresses) throws Exception {
        final List<Hash> addressesHash = addresses.stream().map(Hash::new).collect(Collectors.toList());
        final boolean[] states = new boolean[addressesHash.size()];
        int index = 0;

        for (Hash address : addressesHash) {
            states[index++] = wasAddressSpentFrom(address);
        }
        return WereAddressesSpentFrom.create(states);
    }

    private boolean wasAddressSpentFrom(Hash address) throws Exception {
        if (previousEpochsSpentAddresses.containsKey(address)) {
            return true;
        }
        Set<Hash> hashes = AddressViewModel.load(instance.tangle, address).getHashes();
        for (Hash hash : hashes) {
            final TransactionViewModel tx = TransactionViewModel.fromHash(instance.tangle, hash);
            //spend
            if (tx.value() < 0) {
                //confirmed
                if (tx.snapshotIndex() != 0) {
                    return true;
                }
                //pending
                Hash tail = findTail(hash);
                if (tail != null && BundleValidator.validate(instance.tangle, tail).size() != 0) {
                    return true;
                }
            }
        }
        return false;
    }

    private Hash findTail(Hash hash) throws Exception {
        TransactionViewModel tx = TransactionViewModel.fromHash(instance.tangle, hash);
        final Hash bundleHash = tx.getBundleHash();
        long index = tx.getCurrentIndex();
        boolean foundApprovee = false;
        while (index-- > 0 && tx.getBundleHash().equals(bundleHash)) {
            Set<Hash> approvees = tx.getApprovers(instance.tangle).getHashes();
            for (Hash approvee : approvees) {
                TransactionViewModel nextTx = TransactionViewModel.fromHash(instance.tangle, approvee);
                if (nextTx.getBundleHash().equals(bundleHash)) {
                    tx = nextTx;
                    foundApprovee = true;
                    break;
                }
            }
            if (!foundApprovee) {
                break;
            }
        }
        if (tx.getCurrentIndex() == 0) {
            return tx.getHash();
        }
        return null;
    }


    /**
      * Checks the consistency of the transactions. 
      * Marks state as false on the following checks<br/>
      * - Transaction does not exist<br/>
      * - Transaction is not a tail<br/>
      * - Missing a reference transaction<br/>
      * - Invalid bundle<br/>
      * - Tails of tails are invalid<br/>
      *
      * @param tails List of transactions you want to check the consistency for
      * @return {@link com.iota.iri.service.dto.CheckConsistency}
      **/
    private AbstractResponse checkConsistencyStatement(List<String> tails) throws Exception {
        final List<Hash> transactions = tails.stream().map(Hash::new).collect(Collectors.toList());
        boolean state = true;
        String info = "";

        //check transactions themselves are valid
        for (Hash transaction : transactions) {
            TransactionViewModel txVM = TransactionViewModel.fromHash(instance.tangle, transaction);
            if (txVM.getType() == TransactionViewModel.PREFILLED_SLOT) {
                return ErrorResponse.create("Invalid transaction, missing: " + transaction);
            }
            if (txVM.getCurrentIndex() != 0) {
                return ErrorResponse.create("Invalid transaction, not a tail: " + transaction);
            }


            if (!txVM.isSolid()) {
                state = false;
                info = "tails are not solid (missing a referenced tx): " + transaction;
                break;
            } else if (BundleValidator.validate(instance.tangle, txVM.getHash()).size() == 0) {
                state = false;
                info = "tails are not consistent (bundle is invalid): " + transaction;
                break;
            }
        }

        if (state) {
            instance.milestoneTracker.latestSnapshot.rwlock.readLock().lock();
            try {
                WalkValidatorImpl walkValidator = new WalkValidatorImpl(instance.tangle, instance.ledgerValidator,
                        instance.milestoneTracker, instance.configuration);
                for (Hash transaction : transactions) {
                    if (!walkValidator.isValid(transaction)) {
                        state = false;
                        info = "tails are not consistent (would lead to inconsistent ledger state or below max depth)";
                        break;
                    }
                }
            } finally {
                instance.milestoneTracker.latestSnapshot.rwlock.readLock().unlock();
            }
        }

        return CheckConsistency.create(state, info);
    }

    private double getParameterAsDouble(Map<String, Object> request, String paramName) throws ValidationException {
        validateParamExists(request, paramName);
        final double result;
        try {
                result = ((Double) request.get(paramName));
            } catch (ClassCastException e) {
                throw new ValidationException("Invalid " + paramName + " input");
            }
        return result;
    }


    private int getParameterAsInt(Map<String, Object> request, String paramName) throws ValidationException {
        validateParamExists(request, paramName);
        final int result;
        try {
            result = ((Double) request.get(paramName)).intValue();
        } catch (ClassCastException e) {
            throw new ValidationException("Invalid " + paramName + " input");
        }
        return result;
    }

    private String getParameterAsStringAndValidate(Map<String, Object> request, String paramName, int size) throws ValidationException {
        validateParamExists(request, paramName);
        String result = (String) request.get(paramName);
        validateTrytes(paramName, size, result);
        return result;
    }

    private void validateTrytes(String paramName, int size, String result) throws ValidationException {
        if (!validTrytes(result,size,ZERO_LENGTH_NOT_ALLOWED)) {
            throw new ValidationException("Invalid " + paramName + " input");
        }
    }

    private void validateParamExists(Map<String, Object> request, String paramName) throws ValidationException {
        if (!request.containsKey(paramName)) {
            throw new ValidationException(invalidParams);
        }
    }

    private List<String> getParameterAsList(Map<String, Object> request, String paramName, int size) throws ValidationException {
        validateParamExists(request, paramName);
        final List<String> paramList = (List<String>) request.get(paramName);
        if (paramList.size() > maxRequestList) {
            throw new ValidationException(overMaxErrorMessage);
        }

        if (size > 0) {
            //validate
            for (final String param : paramList) {
                validateTrytes(paramName, size, param);
            }
        }

        return paramList;

    }

    public boolean invalidSubtangleStatus() {
        return (instance.milestoneTracker.latestSolidSubtangleMilestoneIndex == milestoneStartIndex);
    }

    /**
      * Temporarily removes a list of neighbors from your node.
      * The added neighbors will be added again after relaunching IRI. 
      * Remove the neighbors from your config file or make sure you don't supply them in the -n command line option if you want to keep them removed after restart.
      *
      * The URI (Unique Resource Identification) for removing neighbors is:
      * <b>udp://IPADDRESS:PORT</b>
      * 
      * Returns an {@link com.iota.iri.service.dto.ErrorResponse} if the URI scheme is wrong
      *
      * @param uris List of URI elements.
      * @return {@link com.iota.iri.service.dto.RemoveNeighborsResponse}
      **/
    private AbstractResponse removeNeighborsStatement(List<String> uris) {
        int numberOfRemovedNeighbors = 0;
        try {
            for (final String uriString : uris) {
                log.info("Removing neighbor: " + uriString);
                if (instance.node.removeNeighbor(new URI(uriString),true)) {
                    numberOfRemovedNeighbors++;
                }
            }
        } catch (URISyntaxException|RuntimeException e) {
            return ErrorResponse.create("Invalid uri scheme: " + e.getLocalizedMessage());
        }
        return RemoveNeighborsResponse.create(numberOfRemovedNeighbors);
    }

    /**
      * Returns the raw transaction data (trytes) of a specific transaction. 
      * These trytes can then be easily converted into the actual transaction object. 
      * See utility functions for more details.
      *
      * @param hashes List of transaction hashes you want to get trytes from.
      * @return {@link com.iota.iri.service.dto.GetTrytesResponse}
      **/
    private synchronized AbstractResponse getTrytesStatement(List<String> hashes) throws Exception {
        final List<String> elements = new LinkedList<>();
        for (final String hash : hashes) {
            final TransactionViewModel transactionViewModel = TransactionViewModel.fromHash(instance.tangle, new Hash(hash));
            if (transactionViewModel != null) {
                elements.add(Converter.trytes(transactionViewModel.trits()));
            }
        }
        if (elements.size() > maxGetTrytes){
            return ErrorResponse.create(overMaxErrorMessage);
        }
        return GetTrytesResponse.create(elements);
    }

    private static int counterGetTxToApprove = 0;
    public static int getTxToApproveCount() {
        return counterGetTxToApprove;
    }
    public static void incCounterGetTxToApprove() {
        counterGetTxToApprove++;
    }

    private static long ellapsedTimeGetTxToApprove = 0L;
    public static long getEllapsedTimeGetTxToApprove() {
        return ellapsedTimeGetTxToApprove;
    }
    public static void incEllapsedTimeGetTxToApprove(long ellapsedTime) {
        ellapsedTimeGetTxToApprove += ellapsedTime;
    }

    /**
      * Tip selection which returns <code>trunkTransaction</code> and <code>branchTransaction</code>. 
      * The input value <code>depth</code> determines how many milestones to go back for finding the transactions to approve. 
      * The higher your <code>depth</code> value, the more work you have to do as you are confirming more transactions. 
      * If the <code>depth</code> is too large (usually above 15, it depends on the node's configuration) an error will be returned. 
      * The <code>reference</code> is an optional hash of a transaction you want to approve. 
      * If it can't be found at the specified <code>depth</code> then an error will be returned.
      *
      * @param depth Number of bundles to go back to determine the transactions for approval.
      * @param reference Hash of transaction to start random-walk from, used to make sure the tips returned reference a given transaction in their past.
      * @return {@link com.iota.iri.service.dto.GetTransactionsToApproveResponse}
      **/
    public synchronized List<Hash> getTransactionsToApproveStatement(int depth, Optional<Hash> reference) throws Exception {

        if (invalidSubtangleStatus()) {
            throw new IllegalStateException("This operations cannot be executed: The subtangle has not been updated yet.");
        }

        List<Hash> tips = instance.tipsSelector.getTransactionsToApprove(depth, reference);

        if (log.isDebugEnabled()) {
            gatherStatisticsOnTipSelection();
        }

<<<<<<< HEAD
        instance.milestone.latestSnapshot.rwlock.readLock().lock();
        try {
            Set<Hash> visitedHashes = new HashSet<>();
            Map<Hash, Long> diff = new HashMap<>();
            for (int i = 0; i < tipsToApprove; i++) {
                tips[i] = instance.tipsManager.transactionToApprove(visitedHashes, diff, referenceHash, tips[0], depth, randomWalkCount, random);
                //update world view, so next tips selected will be inter-consistent
                if (tips[i] == null || !instance.ledgerValidator.updateDiff(visitedHashes, diff, tips[i])) {
                    return null;
                }
            }
            API.incCounterGetTxToApprove();
            if ((getTxToApproveCount() % 100) == 0) {
                String sb = "Last 100 getTxToApprove consumed " +
                        API.getEllapsedTimeGetTxToApprove() / 1000000000L +
                        " seconds processing time.";
                log.info(sb);
                counterGetTxToApprove = 0;
                ellapsedTimeGetTxToApprove = 0L;
            }
=======
        return tips;
    }
>>>>>>> a454d8c0

    private void gatherStatisticsOnTipSelection() {
        API.incCounter_getTxToApprove();
        if ((getCounter_getTxToApprove() % 100) == 0) {
            String sb = "Last 100 getTxToApprove consumed " + API.getEllapsedTime_getTxToApprove() / 1000000000L + " seconds processing time.";
            log.debug(sb);
            counter_getTxToApprove = 0;
            ellapsedTime_getTxToApprove = 0L;
        }
    }

    /**
      * Returns the list of tips.
      * 
      * @return {@link com.iota.iri.service.dto.GetTipsResponse}
      **/
    private synchronized AbstractResponse getTipsStatement() throws Exception {
        return GetTipsResponse.create(instance.tipsViewModel.getTips().stream().map(Hash::toString).collect(Collectors.toList()));
    }

    /**
      * Store transactions into the local storage. 
      * The trytes to be used for this call are returned by <code>attachToTangle</code>.
      *
      * @param trytes List of raw data of transactions to be rebroadcast.
      **/
    public void storeTransactionsStatement(final List<String> trytes) throws Exception {
        final List<TransactionViewModel> elements = new LinkedList<>();
        byte[] txTrits = Converter.allocateTritsForTrytes(TRYTES_SIZE);
        for (final String trytesPart : trytes) {
            //validate all trytes
            Converter.trits(trytesPart, txTrits, 0);
            final TransactionViewModel transactionViewModel = instance.transactionValidator.validateTrits(txTrits,
                    instance.transactionValidator.getMinWeightMagnitude());
            elements.add(transactionViewModel);
        }
        for (final TransactionViewModel transactionViewModel : elements) {
            //store transactions
            if(transactionViewModel.store(instance.tangle)) {
                transactionViewModel.setArrivalTime(System.currentTimeMillis() / 1000L);
                instance.transactionValidator.updateStatus(transactionViewModel);
                transactionViewModel.updateSender("local");
                transactionViewModel.update(instance.tangle, "sender");
            }
        }
    }

    /**
      * Returns the set of neighbors you are connected with, as well as their activity statistics (or counters). 
      * The activity counters are reset after restarting IRI.
      *
      * @return {@link com.iota.iri.service.dto.GetNeighborsResponse}
      **/
    private AbstractResponse getNeighborsStatement() {
        return GetNeighborsResponse.create(instance.node.getNeighbors());
    }
    
    /**
      * Interrupts and completely aborts the <code>attachToTangle</code> process.
      *
      * @return {@link com.iota.iri.service.dto.AbstractResponse}
      **/
    private AbstractResponse interruptAttachingToTangleStatement(){
        pearlDiver.cancel();
        return AbstractResponse.createEmptyResponse();
    }
    
    /**
      * Returns information about your node.
      * 
      * @return {@link com.iota.iri.service.dto.GetNodeInfoResponse}
      **/
    private AbstractResponse getNodeInfoStatement(){
        String name = instance.configuration.isTestnet() ? IRI.TESTNET_NAME : IRI.MAINNET_NAME;
        return GetNodeInfoResponse.create(name, IRI.VERSION, Runtime.getRuntime().availableProcessors(),
                Runtime.getRuntime().freeMemory(), System.getProperty("java.version"), Runtime.getRuntime().maxMemory(),
                Runtime.getRuntime().totalMemory(), instance.milestoneTracker.latestMilestone, instance.milestoneTracker.latestMilestoneIndex,
                instance.milestoneTracker.latestSolidSubtangleMilestone, instance.milestoneTracker.latestSolidSubtangleMilestoneIndex, instance.milestoneTracker.milestoneStartIndex,
                instance.node.howManyNeighbors(), instance.node.queuedTransactionsSize(),
                System.currentTimeMillis(), instance.tipsViewModel.size(),
                instance.transactionRequester.numberOfTransactionsToRequest());
    }

    /**
      * Get the inclusion states of a set of transactions. 
      * This is for determining if a transaction was accepted and confirmed by the network or not. 
      * You can search for multiple tips (and thus, milestones) to get past inclusion states of transactions.
      *
      * This API call simply returns a list of boolean values in the same order as the transaction list you submitted, thus you get a true/false whether a transaction is confirmed or not.
      * Returns an {@link com.iota.iri.service.dto.ErrorResponse} if a tip is missing or the subtangle is not solid
      * 
      * @param transactions List of transactions you want to get the inclusion state for.
      * @param tips List of tips (including milestones) you want to search for the inclusion state.
      * @return {@link com.iota.iri.service.dto.GetInclusionStatesResponse} 
      **/
    private AbstractResponse getInclusionStatesStatement(final List<String> transactions, final List<String> tips) throws Exception {
        final List<Hash> trans = transactions.stream().map(Hash::new).collect(Collectors.toList());
        final List<Hash> tps = tips.stream().map(Hash::new).collect(Collectors.toList());
        int numberOfNonMetTransactions = transactions.size();
        final byte[] inclusionStates = new byte[numberOfNonMetTransactions];

        List<Integer> tipsIndex = new LinkedList<>();
        {
            for(Hash tip: tps) {
                TransactionViewModel tx = TransactionViewModel.fromHash(instance.tangle, tip);
                if (tx.getType() != TransactionViewModel.PREFILLED_SLOT) {
                    tipsIndex.add(tx.snapshotIndex());
                }
            }
        }
        int minTipsIndex = tipsIndex.stream().reduce((a,b) -> a < b ? a : b).orElse(0);
        if(minTipsIndex > 0) {
            int maxTipsIndex = tipsIndex.stream().reduce((a,b) -> a > b ? a : b).orElse(0);
            int count = 0;
            for(Hash hash: trans) {
                TransactionViewModel transaction = TransactionViewModel.fromHash(instance.tangle, hash);
                if(transaction.getType() == TransactionViewModel.PREFILLED_SLOT || transaction.snapshotIndex() == 0) {
                    inclusionStates[count] = -1;
                } else if(transaction.snapshotIndex() > maxTipsIndex) {
                    inclusionStates[count] = -1;
                } else if(transaction.snapshotIndex() < maxTipsIndex) {
                    inclusionStates[count] = 1;
                }
                count++;
            }
        }

        Set<Hash> analyzedTips = new HashSet<>();
        Map<Integer, Integer> sameIndexTransactionCount = new HashMap<>();
        Map<Integer, Queue<Hash>> sameIndexTips = new HashMap<>();
        for (final Hash tip : tps) {
            TransactionViewModel transactionViewModel = TransactionViewModel.fromHash(instance.tangle, tip);
            if (transactionViewModel.getType() == TransactionViewModel.PREFILLED_SLOT){
                return ErrorResponse.create("One of the tips is absent");
            }
            int snapshotIndex = transactionViewModel.snapshotIndex();
            sameIndexTips.putIfAbsent(snapshotIndex, new LinkedList<>());
            sameIndexTips.get(snapshotIndex).add(tip);
        }
        for(int i = 0; i < inclusionStates.length; i++) {
            if(inclusionStates[i] == 0) {
                TransactionViewModel transactionViewModel = TransactionViewModel.fromHash(instance.tangle, trans.get(i));
                int snapshotIndex = transactionViewModel.snapshotIndex();
                sameIndexTransactionCount.putIfAbsent(snapshotIndex, 0);
                sameIndexTransactionCount.put(snapshotIndex, sameIndexTransactionCount.get(snapshotIndex) + 1);
            }
        }
        for(Integer index : sameIndexTransactionCount.keySet()) {
            Queue<Hash> sameIndexTip = sameIndexTips.get(index);
            if (sameIndexTip != null) {
                //has tips in the same index level
                if (!exhaustiveSearchWithinIndex(sameIndexTip, analyzedTips, trans, inclusionStates, sameIndexTransactionCount.get(index), index)) {
                    return ErrorResponse.create("The subtangle is not solid");
                }
            }
        }
        final boolean[] inclusionStatesBoolean = new boolean[inclusionStates.length];
        for(int i = 0; i < inclusionStates.length; i++) {
            inclusionStatesBoolean[i] = inclusionStates[i] == 1;
        }
        {
            return GetInclusionStatesResponse.create(inclusionStatesBoolean);
        }
    }
    private boolean exhaustiveSearchWithinIndex(Queue<Hash> nonAnalyzedTransactions, Set<Hash> analyzedTips, List<Hash> transactions, byte[] inclusionStates, int count, int index) throws Exception {
        Hash pointer;
        MAIN_LOOP:
        while ((pointer = nonAnalyzedTransactions.poll()) != null) {
            if (analyzedTips.add(pointer)) {
                final TransactionViewModel transactionViewModel = TransactionViewModel.fromHash(instance.tangle, pointer);
                if (transactionViewModel.snapshotIndex() == index) {
                    if (transactionViewModel.getType() == TransactionViewModel.PREFILLED_SLOT) {
                        return false;
                    } else {
                        for (int i = 0; i < inclusionStates.length; i++) {
                            if (inclusionStates[i] < 1 && pointer.equals(transactions.get(i))) {
                                inclusionStates[i] = 1;
                                if (--count <= 0) {
                                    break MAIN_LOOP;
                                }
                            }
                        }
                        nonAnalyzedTransactions.offer(transactionViewModel.getTrunkTransactionHash());
                        nonAnalyzedTransactions.offer(transactionViewModel.getBranchTransactionHash());
                    }
                }
            }
        }
        return true;
    }

    /**
      * Find the transactions which match the specified input and return. 
      * All input values are lists, for which a list of return values (transaction hashes), in the same order, is returned for all individual elements. 
      * The input fields can either be <code>bundles<code>, <code>addresses</code>, <code>tags</code> or <code>approvees</code>. 
      * <b>Using multiple of these input fields returns the intersection of the values.</b>
      * 
      * Returns an {@link com.iota.iri.service.dto.ErrorResponse} if more than maxFindTxs was found
      *
      * @param request the map with input fields
      * @return {@link com.iota.iri.service.dto.FindTransactionsResponse}
      **/
    private synchronized AbstractResponse findTransactionsStatement(final Map<String, Object> request) throws Exception {

        final Set<Hash> foundTransactions =  new HashSet<>();
        boolean containsKey = false;

        final Set<Hash> bundlesTransactions = new HashSet<>();
        if (request.containsKey("bundles")) {
            final HashSet<String> bundles = getParameterAsSet(request,"bundles",HASH_SIZE);
            for (final String bundle : bundles) {
                bundlesTransactions.addAll(BundleViewModel.load(instance.tangle, new Hash(bundle)).getHashes());
            }
            foundTransactions.addAll(bundlesTransactions);
            containsKey = true;
        }

        final Set<Hash> addressesTransactions = new HashSet<>();
        if (request.containsKey("addresses")) {
            final HashSet<String> addresses = getParameterAsSet(request,"addresses",HASH_SIZE);
            for (final String address : addresses) {
                addressesTransactions.addAll(AddressViewModel.load(instance.tangle, new Hash(address)).getHashes());
            }
            foundTransactions.addAll(addressesTransactions);
            containsKey = true;
        }

        final Set<Hash> tagsTransactions = new HashSet<>();
        if (request.containsKey("tags")) {
            final HashSet<String> tags = getParameterAsSet(request,"tags",0);
            for (String tag : tags) {
                tag = padTag(tag);
                tagsTransactions.addAll(TagViewModel.load(instance.tangle, new Hash(tag)).getHashes());
            }
            if (tagsTransactions.isEmpty()) {
                for (String tag : tags) {
                    tag = padTag(tag);
                    tagsTransactions.addAll(TagViewModel.loadObsolete(instance.tangle, new Hash(tag)).getHashes());
                }
            }
            foundTransactions.addAll(tagsTransactions);
            containsKey = true;
        }

        final Set<Hash> approveeTransactions = new HashSet<>();

        if (request.containsKey("approvees")) {
            final HashSet<String> approvees = getParameterAsSet(request,"approvees",HASH_SIZE);
            for (final String approvee : approvees) {
                approveeTransactions.addAll(TransactionViewModel.fromHash(instance.tangle, new Hash(approvee)).getApprovers(instance.tangle).getHashes());
            }
            foundTransactions.addAll(approveeTransactions);
            containsKey = true;
        }

        if (!containsKey) {
            throw new ValidationException(invalidParams);
        }

        //Using multiple of these input fields returns the intersection of the values.
        if (request.containsKey("bundles")) {
            foundTransactions.retainAll(bundlesTransactions);
        }
        if (request.containsKey("addresses")) {
            foundTransactions.retainAll(addressesTransactions);
        }
        if (request.containsKey("tags")) {
            foundTransactions.retainAll(tagsTransactions);
        }
        if (request.containsKey("approvees")) {
            foundTransactions.retainAll(approveeTransactions);
        }
        if (foundTransactions.size() > maxFindTxs){
            return ErrorResponse.create(overMaxErrorMessage);
        }

        final List<String> elements = foundTransactions.stream()
                .map(Hash::toString)
                .collect(Collectors.toCollection(LinkedList::new));

        return FindTransactionsResponse.create(elements);
    }

    private String padTag(String tag) throws ValidationException {
        while (tag.length() < HASH_SIZE) {
            tag += Converter.TRYTE_ALPHABET.charAt(0);
        }
        if (tag.equals(Hash.NULL_HASH.toString())) {
            throw new ValidationException("Invalid tag input");
        }
        return tag;
    }

    private HashSet<String> getParameterAsSet(Map<String, Object> request, String paramName, int size) throws ValidationException {

        HashSet<String> result = getParameterAsList(request,paramName,size).stream().collect(Collectors.toCollection(HashSet::new));
        if (result.contains(Hash.NULL_HASH.toString())) {
            throw new ValidationException("Invalid " + paramName + " input");
        }
        return result;
    }

    /**
      * Broadcast a list of transactions to all neighbors. 
      * The input trytes for this call are provided by <code>attachToTangle</code>.
      *
      * @param trytes the list of transaction
      **/
    public void broadcastTransactionsStatement(final List<String> trytes) {
        final List<TransactionViewModel> elements = new LinkedList<>();
        byte[] txTrits = Converter.allocateTritsForTrytes(TRYTES_SIZE);
        for (final String tryte : trytes) {
            //validate all trytes
            Converter.trits(tryte, txTrits, 0);
            final TransactionViewModel transactionViewModel = instance.transactionValidator.validateTrits(txTrits, instance.transactionValidator.getMinWeightMagnitude());
            elements.add(transactionViewModel);
        }
        for (final TransactionViewModel transactionViewModel : elements) {
            //push first in line to broadcast
            transactionViewModel.weightMagnitude = Curl.HASH_LENGTH;
            instance.node.broadcast(transactionViewModel);
        }
    }
    

    /**
      * Returns the confirmed balance, as viewed by the specified <code>tips</code>. If you do not specify the referencing <code>tips</code>, the returned balance is based on the latest confirmed milestone.
      * In addition to the balances, it also returns the referencing <code>tips</code> (or milestone), as well as the index with which the confirmed balance was determined. 
      * The balances are returned as a list in the same order as the addresses were provided as input.
      * 
      * Returns an {@link com.iota.iri.service.dto.ErrorResponse} if tips are not found or inconsistent, or the treshold is invalid
      *
      * @param addresses the address to get the balance for
      * @param tips the tips to find the balance through
      * @param threshold the confirmation threshold between 0 and 100(incl)
      * @return {@link com.iota.iri.service.dto.GetBalancesResponse}
      **/	
    private AbstractResponse getBalancesStatement(final List<String> addresses, final List<String> tips, final int threshold) throws Exception {

        if (threshold <= 0 || threshold > 100) {
            return ErrorResponse.create("Illegal 'threshold'");
        }

        final List<Hash> addressList = addresses.stream().map(address -> (new Hash(address)))
                .collect(Collectors.toCollection(LinkedList::new));
        final List<Hash> hashes;
        final Map<Hash, Long> balances = new HashMap<>();
        instance.milestoneTracker.latestSnapshot.rwlock.readLock().lock();
        final int index = instance.milestoneTracker.latestSnapshot.index();
        if (tips == null || tips.size() == 0) {
            hashes = Collections.singletonList(instance.milestoneTracker.latestSolidSubtangleMilestone);
        } else {
            hashes = tips.stream().map(address -> (new Hash(address)))
                    .collect(Collectors.toCollection(LinkedList::new));
        }
        try {
            for (final Hash address : addressList) {
                Long value = instance.milestoneTracker.latestSnapshot.getBalance(address);
                if (value == null) {
                    value = 0L;
                }
                balances.put(address, value);
            }

            final Set<Hash> visitedHashes;
            final Map<Hash, Long> diff;

            visitedHashes = new HashSet<>();
            diff = new HashMap<>();
            for (Hash tip : hashes) {
                if (!TransactionViewModel.exists(instance.tangle, tip)) {
                    return ErrorResponse.create("Tip not found: " + tip.toString());
                }
                if (!instance.ledgerValidator.updateDiff(visitedHashes, diff, tip)) {
                    return ErrorResponse.create("Tips are not consistent");
                }
            }
            diff.forEach((key, value) -> balances.computeIfPresent(key, (hash, aLong) -> value + aLong));
        } finally {
            instance.milestoneTracker.latestSnapshot.rwlock.readLock().unlock();
        }

        final List<String> elements = addresses.stream().map(address -> balances.get(address).toString())
                .collect(Collectors.toCollection(LinkedList::new));

        return GetBalancesResponse.create(elements, hashes.stream().map(h -> h.toString()).collect(Collectors.toList()), index);
    }

    private static int counterPow = 0;
    public static int getCounterPow() {
        return counterPow;
    }
    public static void incCounterPow() {
        API.counterPow++;
    }

    private static long ellapsedTimePow = 0L;
    public static long getEllapsedTimePow() {
        return ellapsedTimePow;
    }
    public static void incEllapsedTimePow(long ellapsedTime) {
        ellapsedTimePow += ellapsedTime;
    }

    /**
      * Attaches the specified transactions (trytes) to the Tangle by doing Proof of Work. 
      * You need to supply <code>branchTransaction</code> as well as <code>trunkTransaction</code> (the tips which you're going to validate and reference with this transaction) - both of which you'll get through the <code>getTransactionsToApprove</code> API call.
      *
      * The returned value is a different set of tryte values which you can input into <code>broadcastTransactions</code> and <code>storeTransactions</code>.
      * The last 243 trytes of the return value consist of the: <code>trunkTransaction</code> + <code>branchTransaction</code> + <code>nonce</code>. 
      * These are valid trytes which are then accepted by the network.
      * 
      * @param trunkTransaction the trunk transaction
      * @param branchTransaction the branch transaction
      * @param minWeightMagnitude the minimum weight magnitute
      * @param trytes the list of trytes to attach
      * @return trytes the list of transactions in trytes
      **/
    public synchronized List<String> attachToTangleStatement(final Hash trunkTransaction, final Hash branchTransaction,
                                                                  final int minWeightMagnitude, final List<String> trytes) {
        final List<TransactionViewModel> transactionViewModels = new LinkedList<>();

        Hash prevTransaction = null;
        pearlDiver = new PearlDiver();

        byte[] transactionTrits = Converter.allocateTritsForTrytes(TRYTES_SIZE);

        for (final String tryte : trytes) {
            long startTime = System.nanoTime();
            long timestamp = System.currentTimeMillis();
            try {
                Converter.trits(tryte, transactionTrits, 0);
                //branch and trunk
                System.arraycopy((prevTransaction == null ? trunkTransaction : prevTransaction).trits(), 0,
                        transactionTrits, TransactionViewModel.TRUNK_TRANSACTION_TRINARY_OFFSET,
                        TransactionViewModel.TRUNK_TRANSACTION_TRINARY_SIZE);
                System.arraycopy((prevTransaction == null ? branchTransaction : trunkTransaction).trits(), 0,
                        transactionTrits, TransactionViewModel.BRANCH_TRANSACTION_TRINARY_OFFSET,
                        TransactionViewModel.BRANCH_TRANSACTION_TRINARY_SIZE);

                //attachment fields: tag and timestamps
                //tag - copy the obsolete tag to the attachment tag field only if tag isn't set.
                if(IntStream.range(TransactionViewModel.TAG_TRINARY_OFFSET, TransactionViewModel.TAG_TRINARY_OFFSET + TransactionViewModel.TAG_TRINARY_SIZE).allMatch(idx -> transactionTrits[idx]  == ((byte) 0))) {
                    System.arraycopy(transactionTrits, TransactionViewModel.OBSOLETE_TAG_TRINARY_OFFSET,
                    transactionTrits, TransactionViewModel.TAG_TRINARY_OFFSET,
                    TransactionViewModel.TAG_TRINARY_SIZE);
                }

                Converter.copyTrits(timestamp,transactionTrits,TransactionViewModel.ATTACHMENT_TIMESTAMP_TRINARY_OFFSET,
                        TransactionViewModel.ATTACHMENT_TIMESTAMP_TRINARY_SIZE);
                Converter.copyTrits(0,transactionTrits,TransactionViewModel.ATTACHMENT_TIMESTAMP_LOWER_BOUND_TRINARY_OFFSET,
                        TransactionViewModel.ATTACHMENT_TIMESTAMP_LOWER_BOUND_TRINARY_SIZE);
                Converter.copyTrits(MAX_TIMESTAMP_VALUE,transactionTrits,TransactionViewModel.ATTACHMENT_TIMESTAMP_UPPER_BOUND_TRINARY_OFFSET,
                        TransactionViewModel.ATTACHMENT_TIMESTAMP_UPPER_BOUND_TRINARY_SIZE);

                if (!pearlDiver.search(transactionTrits, minWeightMagnitude, 0)) {
                    transactionViewModels.clear();
                    break;
                }
                //validate PoW - throws exception if invalid
                final TransactionViewModel transactionViewModel = instance.transactionValidator.validateTrits(transactionTrits, instance.transactionValidator.getMinWeightMagnitude());

                transactionViewModels.add(transactionViewModel);
                prevTransaction = transactionViewModel.getHash();
            } finally {
                API.incEllapsedTimePow(System.nanoTime() - startTime);
                API.incCounterPow();
                if ( ( API.getCounterPow() % 100) == 0 ) {
                    String sb = "Last 100 PoW consumed " +
                            API.getEllapsedTimePow() / 1000000000L +
                            " seconds processing time.";
                    log.info(sb);
                    counterPow = 0;
                    ellapsedTimePow = 0L;
                }
            }
        }

        final List<String> elements = new LinkedList<>();
        for (int i = transactionViewModels.size(); i-- > 0; ) {
            elements.add(Converter.trytes(transactionViewModels.get(i).trits()));
        }
        return elements;
    }

    /**
      * Temporarily add a list of neighbors to your node. 
      * The added neighbors will be removed after relaunching IRI. 
      * Add the neighbors to your config file or supply them in the -n command line option if you want to keep them after restart.
      *
      * The URI (Unique Resource Identification) for adding neighbors is:
      * <b>udp://IPADDRESS:PORT</b>
      *
      * @param uris list of neighbors to add
      * @return {@link com.iota.iri.service.dto.AddedNeighborsResponse}
      **/
    private AbstractResponse addNeighborsStatement(final List<String> uris) {
        int numberOfAddedNeighbors = 0;
        try {
            for (final String uriString : uris) {
                log.info("Adding neighbor: " + uriString);
                final Neighbor neighbor = instance.node.newNeighbor(new URI(uriString), true);
                if (!instance.node.getNeighbors().contains(neighbor)) {
                    instance.node.getNeighbors().add(neighbor);
                    numberOfAddedNeighbors++;
                }
            }
        } catch (URISyntaxException|RuntimeException e) {
            return ErrorResponse.create("Invalid uri scheme: " + e.getLocalizedMessage());
        }
        return AddedNeighborsResponse.create(numberOfAddedNeighbors);
    }

    private void sendResponse(final HttpServerExchange exchange, final AbstractResponse res, final long beginningTime)
            throws IOException {
        res.setDuration((int) (System.currentTimeMillis() - beginningTime));
        final String response = gson.toJson(res);

        if (res instanceof ErrorResponse) {
            exchange.setStatusCode(400); // bad request
        } else if (res instanceof AccessLimitedResponse) {
            exchange.setStatusCode(401); // api method not allowed
        } else if (res instanceof ExceptionResponse) {
            exchange.setStatusCode(500); // internal error
        }

        setupResponseHeaders(exchange);

        ByteBuffer responseBuf = ByteBuffer.wrap(response.getBytes(StandardCharsets.UTF_8));
        exchange.setResponseContentLength(responseBuf.array().length);
        StreamSinkChannel sinkChannel = exchange.getResponseChannel();
        sinkChannel.getWriteSetter().set( channel -> {
            if (responseBuf.remaining() > 0) {
                try {
                    sinkChannel.write(responseBuf);
                    if (responseBuf.remaining() == 0) {
                        exchange.endExchange();
                    }
                } catch (IOException e) {
                    log.error("Lost connection to client - cannot send response");
                    exchange.endExchange();
                    sinkChannel.getWriteSetter().set(null);
                }
            }
            else {
                exchange.endExchange();
            }
        });
        sinkChannel.resumeWrites();
    }

    private boolean validTrytes(String trytes, int length, char zeroAllowed) {
        if (trytes.length() == 0 && zeroAllowed == ZERO_LENGTH_ALLOWED) {
            return true;
        }
        if (trytes.length() != length) {
            return false;
        }
        Matcher matcher = trytesPattern.matcher(trytes);
        return matcher.matches();
    }

    private static void setupResponseHeaders(final HttpServerExchange exchange) {
        final HeaderMap headerMap = exchange.getResponseHeaders();
        headerMap.add(new HttpString("Access-Control-Allow-Origin"),"*");
        headerMap.add(new HttpString("Keep-Alive"), "timeout=500, max=100");
    }

    private HttpHandler addSecurity(final HttpHandler toWrap) {
        String credentials = instance.configuration.getRemoteAuth();
        if (credentials == null || credentials.isEmpty()) {
            return toWrap;
        }

        final Map<String, char[]> users = new HashMap<>(2);
        users.put(credentials.split(":")[0], credentials.split(":")[1].toCharArray());

        IdentityManager identityManager = new MapIdentityManager(users);
        HttpHandler handler = toWrap;
        handler = new AuthenticationCallHandler(handler);
        handler = new AuthenticationConstraintHandler(handler);
        final List<AuthenticationMechanism> mechanisms = Collections.singletonList(new BasicAuthenticationMechanism("Iota Realm"));
        handler = new AuthenticationMechanismsHandler(handler, mechanisms);
        handler = new SecurityInitialHandler(AuthenticationMode.PRO_ACTIVE, identityManager, handler);
        return handler;
    }

    public void shutDown() {
        if (server != null) {
            server.stop();
        }
    }

    /**
      * <b>Only available on testnet.</b>
      * Creates, attaches, and broadcasts a transaction with this message
      *
      * @param address The address to add the message to 
      * @param message The message to store
      **/
    private synchronized void storeMessageStatement(final String address, final String message) throws Exception {
        final List<Hash> txToApprove = getTransactionsToApproveStatement(3, Optional.empty());

        final int txMessageSize = TransactionViewModel.SIGNATURE_MESSAGE_FRAGMENT_TRINARY_SIZE / 3;

        final int txCount = (message.length() + txMessageSize - 1) / txMessageSize;

        final byte[] timestampTrits = new byte[TransactionViewModel.TIMESTAMP_TRINARY_SIZE];
        Converter.copyTrits(System.currentTimeMillis(), timestampTrits, 0, timestampTrits.length);
        final String timestampTrytes = StringUtils.rightPad(Converter.trytes(timestampTrits), timestampTrits.length / 3, '9');

        final byte[] lastIndexTrits = new byte[TransactionViewModel.LAST_INDEX_TRINARY_SIZE];
        byte[] currentIndexTrits = new byte[TransactionViewModel.CURRENT_INDEX_TRINARY_SIZE];

        Converter.copyTrits(txCount - 1, lastIndexTrits, 0, lastIndexTrits.length);
        final String lastIndexTrytes = Converter.trytes(lastIndexTrits);

        List<String> transactions = new ArrayList<>();
        for (int i = 0; i < txCount; i++) {
            String tx;
            if (i != txCount - 1) {
                tx = message.substring(i * txMessageSize, (i + 1) * txMessageSize);
            } else {
                tx = message.substring(i * txMessageSize);
            }

            Converter.copyTrits(i, currentIndexTrits, 0, currentIndexTrits.length);

            tx = StringUtils.rightPad(tx, txMessageSize, '9');
            tx += address.substring(0, 81);
// value
            tx += StringUtils.repeat('9', 27);
// obsolete tag
            tx += StringUtils.repeat('9', 27);
// timestamp
            tx += timestampTrytes;
// current index
            tx += StringUtils.rightPad(Converter.trytes(currentIndexTrits), currentIndexTrits.length / 3, '9');
// last index
            tx += StringUtils.rightPad(lastIndexTrytes, lastIndexTrits.length / 3, '9');
            transactions.add(tx);
        }

// let's calculate the bundle essence :S
        int startIdx = TransactionViewModel.ESSENCE_TRINARY_OFFSET / 3;
        Sponge sponge = SpongeFactory.create(SpongeFactory.Mode.KERL);

        for (String tx : transactions) {
            String essence = tx.substring(startIdx);
            byte[] essenceTrits = new byte[essence.length() * Converter.NUMBER_OF_TRITS_IN_A_TRYTE];
            Converter.trits(essence, essenceTrits, 0);
            sponge.absorb(essenceTrits, 0, essenceTrits.length);
        }

        byte[] essenceTrits = new byte[243];
        sponge.squeeze(essenceTrits, 0, essenceTrits.length);
        final String bundleHash = Converter.trytes(essenceTrits, 0, essenceTrits.length);

        transactions = transactions.stream().map(tx -> StringUtils.rightPad(tx + bundleHash, TRYTES_SIZE, '9')).collect(Collectors.toList());

// do pow
        List<String> powResult = attachToTangleStatement(txToApprove.get(0), txToApprove.get(1), 9, transactions);
        broadcastTransactionsStatement(powResult);
    }
}<|MERGE_RESOLUTION|>--- conflicted
+++ resolved
@@ -339,7 +339,7 @@
                     final List<String> transactions = getParameterAsList(request,"tails", HASH_SIZE);
                     return checkConsistencyStatement(transactions);
                 }
-                case "WereAddressesSpentFrom": {
+                case "wereAddressesSpentFrom": {
                     final List<String> addresses = getParameterAsList(request,"addresses", HASH_SIZE);
                     return wereAddressesSpentFromStatement(addresses);
                 }
@@ -377,7 +377,7 @@
         for (Hash address : addressesHash) {
             states[index++] = wasAddressSpentFrom(address);
         }
-        return WereAddressesSpentFrom.create(states);
+        return wereAddressesSpentFrom.create(states);
     }
 
     private boolean wasAddressSpentFrom(Hash address) throws Exception {
@@ -602,20 +602,20 @@
         return GetTrytesResponse.create(elements);
     }
 
-    private static int counterGetTxToApprove = 0;
-    public static int getTxToApproveCount() {
-        return counterGetTxToApprove;
-    }
-    public static void incCounterGetTxToApprove() {
-        counterGetTxToApprove++;
-    }
-
-    private static long ellapsedTimeGetTxToApprove = 0L;
-    public static long getEllapsedTimeGetTxToApprove() {
-        return ellapsedTimeGetTxToApprove;
-    }
-    public static void incEllapsedTimeGetTxToApprove(long ellapsedTime) {
-        ellapsedTimeGetTxToApprove += ellapsedTime;
+    private static int counter_getTxToApprove = 0;
+    public static int getCounter_getTxToApprove() {
+        return counter_getTxToApprove;
+    }
+    public static void incCounter_getTxToApprove() {
+        counter_getTxToApprove++;
+    }
+
+    private static long ellapsedTime_getTxToApprove = 0L;
+    public static long getEllapsedTime_getTxToApprove() {
+        return ellapsedTime_getTxToApprove;
+    }
+    public static void incEllapsedTime_getTxToApprove(long ellapsedTime) {
+        ellapsedTime_getTxToApprove += ellapsedTime;
     }
 
     /**
@@ -642,31 +642,8 @@
             gatherStatisticsOnTipSelection();
         }
 
-<<<<<<< HEAD
-        instance.milestone.latestSnapshot.rwlock.readLock().lock();
-        try {
-            Set<Hash> visitedHashes = new HashSet<>();
-            Map<Hash, Long> diff = new HashMap<>();
-            for (int i = 0; i < tipsToApprove; i++) {
-                tips[i] = instance.tipsManager.transactionToApprove(visitedHashes, diff, referenceHash, tips[0], depth, randomWalkCount, random);
-                //update world view, so next tips selected will be inter-consistent
-                if (tips[i] == null || !instance.ledgerValidator.updateDiff(visitedHashes, diff, tips[i])) {
-                    return null;
-                }
-            }
-            API.incCounterGetTxToApprove();
-            if ((getTxToApproveCount() % 100) == 0) {
-                String sb = "Last 100 getTxToApprove consumed " +
-                        API.getEllapsedTimeGetTxToApprove() / 1000000000L +
-                        " seconds processing time.";
-                log.info(sb);
-                counterGetTxToApprove = 0;
-                ellapsedTimeGetTxToApprove = 0L;
-            }
-=======
         return tips;
     }
->>>>>>> a454d8c0
 
     private void gatherStatisticsOnTipSelection() {
         API.incCounter_getTxToApprove();
@@ -1055,20 +1032,20 @@
         return GetBalancesResponse.create(elements, hashes.stream().map(h -> h.toString()).collect(Collectors.toList()), index);
     }
 
-    private static int counterPow = 0;
-    public static int getCounterPow() {
-        return counterPow;
-    }
-    public static void incCounterPow() {
-        API.counterPow++;
-    }
-
-    private static long ellapsedTimePow = 0L;
-    public static long getEllapsedTimePow() {
-        return ellapsedTimePow;
-    }
-    public static void incEllapsedTimePow(long ellapsedTime) {
-        ellapsedTimePow += ellapsedTime;
+    private static int counter_PoW = 0;
+    public static int getCounter_PoW() {
+        return counter_PoW;
+    }
+    public static void incCounter_PoW() {
+        API.counter_PoW++;
+    }
+
+    private static long ellapsedTime_PoW = 0L;
+    public static long getEllapsedTime_PoW() {
+        return ellapsedTime_PoW;
+    }
+    public static void incEllapsedTime_PoW(long ellapsedTime) {
+        ellapsedTime_PoW += ellapsedTime;
     }
 
     /**
@@ -1132,15 +1109,15 @@
                 transactionViewModels.add(transactionViewModel);
                 prevTransaction = transactionViewModel.getHash();
             } finally {
-                API.incEllapsedTimePow(System.nanoTime() - startTime);
-                API.incCounterPow();
-                if ( ( API.getCounterPow() % 100) == 0 ) {
+                API.incEllapsedTime_PoW(System.nanoTime() - startTime);
+                API.incCounter_PoW();
+                if ( ( API.getCounter_PoW() % 100) == 0 ) {
                     String sb = "Last 100 PoW consumed " +
-                            API.getEllapsedTimePow() / 1000000000L +
+                            API.getEllapsedTime_PoW() / 1000000000L +
                             " seconds processing time.";
                     log.info(sb);
-                    counterPow = 0;
-                    ellapsedTimePow = 0L;
+                    counter_PoW = 0;
+                    ellapsedTime_PoW = 0L;
                 }
             }
         }
