package com.iota.iri.service;

import com.google.gson.Gson;
import com.google.gson.GsonBuilder;
import com.iota.iri.*;
import com.iota.iri.conf.APIConfig;
import com.iota.iri.conf.ConsensusConfig;
import com.iota.iri.controllers.AddressViewModel;
import com.iota.iri.controllers.BundleViewModel;
import com.iota.iri.controllers.TagViewModel;
import com.iota.iri.controllers.TransactionViewModel;
import com.iota.iri.hash.Curl;
import com.iota.iri.hash.PearlDiver;
import com.iota.iri.hash.Sponge;
import com.iota.iri.hash.SpongeFactory;
import com.iota.iri.model.Hash;
import com.iota.iri.network.Neighbor;
import com.iota.iri.service.dto.*;
import com.iota.iri.service.tipselection.impl.WalkValidatorImpl;
import com.iota.iri.utils.Converter;
import com.iota.iri.utils.IotaIOUtils;
import com.iota.iri.utils.MapIdentityManager;
import io.undertow.Undertow;
import io.undertow.security.api.AuthenticationMechanism;
import io.undertow.security.api.AuthenticationMode;
import io.undertow.security.handlers.AuthenticationCallHandler;
import io.undertow.security.handlers.AuthenticationConstraintHandler;
import io.undertow.security.handlers.AuthenticationMechanismsHandler;
import io.undertow.security.handlers.SecurityInitialHandler;
import io.undertow.security.idm.IdentityManager;
import io.undertow.security.impl.BasicAuthenticationMechanism;
import io.undertow.server.HttpHandler;
import io.undertow.server.HttpServerExchange;
import io.undertow.util.*;
import org.apache.commons.lang3.StringUtils;
import org.slf4j.Logger;
import org.slf4j.LoggerFactory;
import org.xnio.channels.StreamSinkChannel;
import org.xnio.streams.ChannelInputStream;

import java.io.*;
import java.net.InetSocketAddress;
import java.net.URI;
import java.net.URISyntaxException;
import java.nio.ByteBuffer;
import java.nio.charset.StandardCharsets;
import java.util.*;
import java.util.concurrent.ConcurrentHashMap;
import java.util.concurrent.atomic.AtomicInteger;
import java.util.regex.Matcher;
import java.util.regex.Pattern;
import java.util.stream.Collectors;
import java.util.stream.IntStream;
import java.security.InvalidAlgorithmParameterException;

import static io.undertow.Handlers.path;

@SuppressWarnings("unchecked")
public class API {

    public static final String REFERENCE_TRANSACTION_NOT_FOUND = "reference transaction not found";
    public static final String REFERENCE_TRANSACTION_TOO_OLD = "reference transaction is too old";
    private static final Logger log = LoggerFactory.getLogger(API.class);
    private final IXI ixi;
    private final int milestoneStartIndex;

    private Undertow server;

    private final Gson gson = new GsonBuilder().create();
    private volatile PearlDiver pearlDiver = new PearlDiver();

    private final AtomicInteger counter = new AtomicInteger(0);

    private Pattern trytesPattern = Pattern.compile("[9A-Z]*");

    private final static int HASH_SIZE = 81;
    private final static int TRYTES_SIZE = 2673;

    private final static long MAX_TIMESTAMP_VALUE = (long) (Math.pow(3, 27) - 1) / 2; // max positive 27-trits value

    private final int maxFindTxs;
    private final int maxRequestList;
    private final int maxGetTrytes;
    private final int maxBodyLength;
    private final boolean testNet;

    private final static String overMaxErrorMessage = "Could not complete request";
    private final static String invalidParams = "Invalid parameters";

    private ConcurrentHashMap<Hash, Boolean> previousEpochsSpentAddresses;

    private final static char ZERO_LENGTH_ALLOWED = 'Y';
    private final static char ZERO_LENGTH_NOT_ALLOWED = 'N';
    private Iota instance;

    public API(Iota instance, IXI ixi) {
        this.instance = instance;
        this.ixi = ixi;
        APIConfig configuration = instance.configuration;
        maxFindTxs = configuration.getMaxFindTransactions();
        maxRequestList = configuration.getMaxRequestsList();
        maxGetTrytes = configuration.getMaxGetTrytes();
        maxBodyLength = configuration.getMaxBodyLength();
        testNet = configuration.isTestnet();
        milestoneStartIndex = ((ConsensusConfig) configuration).getMilestoneStartIndex();

        previousEpochsSpentAddresses = new ConcurrentHashMap<>();
    }

    public void init() throws IOException {
        readPreviousEpochsSpentAddresses(testNet);

        APIConfig configuration = instance.configuration;
        final int apiPort = configuration.getPort();
        final String apiHost = configuration.getApiHost();

        log.debug("Binding JSON-REST API Undertow server on {}:{}", apiHost, apiPort);

        server = Undertow.builder().addHttpListener(apiPort, apiHost)
                .setHandler(path().addPrefixPath("/", addSecurity(new HttpHandler() {
                    @Override
                    public void handleRequest(final HttpServerExchange exchange) throws Exception {
                        HttpString requestMethod = exchange.getRequestMethod();
                        if (Methods.OPTIONS.equals(requestMethod)) {
                            String allowedMethods = "GET,HEAD,POST,PUT,DELETE,TRACE,OPTIONS,CONNECT,PATCH";
                            //return list of allowed methods in response headers
                            exchange.setStatusCode(StatusCodes.OK);
                            exchange.getResponseHeaders().put(Headers.CONTENT_TYPE, MimeMappings.DEFAULT_MIME_MAPPINGS.get("txt"));
                            exchange.getResponseHeaders().put(Headers.CONTENT_LENGTH, 0);
                            exchange.getResponseHeaders().put(Headers.ALLOW, allowedMethods);
                            exchange.getResponseHeaders().put(new HttpString("Access-Control-Allow-Origin"), "*");
                            exchange.getResponseHeaders().put(new HttpString("Access-Control-Allow-Headers"), "Origin, X-Requested-With, Content-Type, Accept, X-IOTA-API-Version");
                            exchange.getResponseSender().close();
                            return;
                        }

                        if (exchange.isInIoThread()) {
                            exchange.dispatch(this);
                            return;
                        }
                        processRequest(exchange);
                    }
                }))).build();
        server.start();
    }

    private void readPreviousEpochsSpentAddresses(boolean isTestnet) throws IOException {
        if (isTestnet) {
            return;
        }
        String previousEpochSpentAddressesFile = instance.configuration.getPreviousEpochSpentAddressesFile();
        String previousEpochSpentAddressesSigFile = instance.configuration.getPreviousEpochSpentAddressesSigFile();

        if (!SignedFiles.isFileSignatureValid(previousEpochSpentAddressesFile,
                previousEpochSpentAddressesSigFile,
                Snapshot.SNAPSHOT_PUBKEY, Snapshot.SNAPSHOT_PUBKEY_DEPTH, Snapshot.SPENT_ADDRESSES_INDEX)) {
            throw new RuntimeException("Failed to load previousEpochsSpentAddresses - signature failed.");
        }

        InputStream in = Snapshot.class.getResourceAsStream(previousEpochSpentAddressesFile);
        BufferedReader reader = new BufferedReader(new InputStreamReader(in));
        String line;
        try {
            while((line = reader.readLine()) != null) {
                previousEpochsSpentAddresses.put(new Hash(line),true);
            }
        } catch (IOException e) {
            log.error("Failed to load previousEpochsSpentAddresses.");
        }
    }

    private void processRequest(final HttpServerExchange exchange) throws IOException {
        final ChannelInputStream cis = new ChannelInputStream(exchange.getRequestChannel());
        exchange.getResponseHeaders().put(Headers.CONTENT_TYPE, "application/json");

        final long beginningTime = System.currentTimeMillis();
        final String body = IotaIOUtils.toString(cis, StandardCharsets.UTF_8);
        final AbstractResponse response;

        if (!exchange.getRequestHeaders().contains("X-IOTA-API-Version")) {
            response = ErrorResponse.create("Invalid API Version");
        } else if (body.length() > maxBodyLength) {
            response = ErrorResponse.create("Request too long");
        } else {
            response = process(body, exchange.getSourceAddress());
        }
        sendResponse(exchange, response, beginningTime);
    }

    private AbstractResponse process(final String requestString, InetSocketAddress sourceAddress) throws UnsupportedEncodingException {

        try {

            final Map<String, Object> request = gson.fromJson(requestString, Map.class);
            if (request == null) {
                return ExceptionResponse.create("Invalid request payload: '" + requestString + "'");
            }

            final String command = (String) request.get("command");
            if (command == null) {
                return ErrorResponse.create("COMMAND parameter has not been specified in the request.");
            }

            if (instance.configuration.getRemoteLimitApi().contains(command) &&
                    !sourceAddress.getAddress().isLoopbackAddress()) {
                return AccessLimitedResponse.create("COMMAND " + command + " is not available on this node");
            }

            log.debug("# {} -> Requesting command '{}'", counter.incrementAndGet(), command);

            switch (command) {
                case "storeMessage": {
                    if (!testNet) {
                        return AccessLimitedResponse.create("COMMAND storeMessage is only available on testnet");
                    }

                    if (!request.containsKey("address") || !request.containsKey("message")) {
                        return ErrorResponse.create("Invalid params");
                    }

                    if (invalidSubtangleStatus()) {
                        return ErrorResponse
                                .create("This operation cannot be executed: The subtangle has not been updated yet.");
                    }

                    final String address = (String) request.get("address");
                    final String message = (String) request.get("message");

                    storeMessageStatement(address, message);
                    return AbstractResponse.createEmptyResponse();
                }

                case "addNeighbors": {
                    List<String> uris = getParameterAsList(request,"uris",0);
                    log.debug("Invoking 'addNeighbors' with {}", uris);
                    return addNeighborsStatement(uris);
                }
                case "attachToTangle": {
                    final Hash trunkTransaction  = new Hash(getParameterAsStringAndValidate(request,"trunkTransaction", HASH_SIZE));
                    final Hash branchTransaction = new Hash(getParameterAsStringAndValidate(request,"branchTransaction", HASH_SIZE));
                    final int minWeightMagnitude = getParameterAsInt(request,"minWeightMagnitude");

                    final List<String> trytes = getParameterAsList(request,"trytes", TRYTES_SIZE);

                    List<String> elements = attachToTangleStatement(trunkTransaction, branchTransaction, minWeightMagnitude, trytes);
                    return AttachToTangleResponse.create(elements);
                }
                case "broadcastTransactions": {
                    final List<String> trytes = getParameterAsList(request,"trytes", TRYTES_SIZE);
                    broadcastTransactionsStatement(trytes);
                    return AbstractResponse.createEmptyResponse();
                }
                case "findTransactions": {
                    return findTransactionsStatement(request);
                }
                case "getBalances": {
                    final List<String> addresses = getParameterAsList(request,"addresses", HASH_SIZE);
                    final List<String> tips = request.containsKey("tips") ?
                            getParameterAsList(request,"tips", HASH_SIZE):
                            null;
                    final int threshold = getParameterAsInt(request, "threshold");
                    return getBalancesStatement(addresses, tips, threshold);
                }
                case "getInclusionStates": {
                    if (invalidSubtangleStatus()) {
                        return ErrorResponse
                                .create("This operation cannot be executed: The subtangle has not been updated yet.");
                    }
                    final List<String> transactions = getParameterAsList(request,"transactions", HASH_SIZE);
                    final List<String> tips = getParameterAsList(request,"tips", HASH_SIZE);

                    return getInclusionStatesStatement(transactions, tips);
                }
                case "getNeighbors": {
                    return getNeighborsStatement();
                }
                case "getNodeInfo": {
<<<<<<< HEAD
                    return getNodeInfoStatement();
                    
=======
                    String name = instance.configuration.isTestnet() ? IRI.TESTNET_NAME : IRI.MAINNET_NAME;
                    return GetNodeInfoResponse.create(name, IRI.VERSION, Runtime.getRuntime().availableProcessors(),
                            Runtime.getRuntime().freeMemory(), System.getProperty("java.version"), Runtime.getRuntime().maxMemory(),
                            Runtime.getRuntime().totalMemory(), instance.milestone.latestMilestone, instance.milestone.latestMilestoneIndex,
                            instance.milestone.latestSolidSubtangleMilestone, instance.milestone.latestSolidSubtangleMilestoneIndex, instance.milestone.milestoneStartIndex,
                            instance.node.howManyNeighbors(), instance.node.queuedTransactionsSize(),
                            System.currentTimeMillis(), instance.tipsViewModel.size(),
                            instance.transactionRequester.numberOfTransactionsToRequest());
>>>>>>> 8d32b7c7
                }
                case "getTips": {
                    return getTipsStatement();
                }
                case "getTransactionsToApprove": {
                    //TODO: Make this equal to the rest: abcStatement(param) -> abcResponse
                    /*
                    final Optional<Hash> reference = request.containsKey("reference") ?
                            Optional.of(new Hash (getParameterAsStringAndValidate(request,"reference", HASH_SIZE)))
                            : Optional.empty();
                    final int depth = getParameterAsInt(request, "depth");
                    return getTransactionToApproveStatement(depth, reference)*/
                    
                    final Optional<Hash> reference = request.containsKey("reference") ?
                            Optional.of(new Hash (getParameterAsStringAndValidate(request,"reference", HASH_SIZE)))
                            : Optional.empty();
                    final int depth = getParameterAsInt(request, "depth");
                    if (depth < 0 || depth > instance.configuration.getMaxDepth()) {
                        return ErrorResponse.create("Invalid depth input");
                    }

                    try {
                        List<Hash> tips = getTransactionsToApproveStatement(depth, reference);
                        return GetTransactionsToApproveResponse.create(tips.get(0), tips.get(1));

                    } catch (RuntimeException e) {
                        log.info("Tip selection failed: " + e.getLocalizedMessage());
                        return ErrorResponse.create(e.getLocalizedMessage());
                    }
                }
                case "getTrytes": {
                    final List<String> hashes = getParameterAsList(request,"hashes", HASH_SIZE);
                    return getTrytesStatement(hashes);
                }

                case "interruptAttachingToTangle": {
                    return interruptAttachingToTangleStatement();
                }
                case "removeNeighbors": {
                    List<String> uris = getParameterAsList(request,"uris",0);
                    log.debug("Invoking 'removeNeighbors' with {}", uris);
                    return removeNeighborsStatement(uris);
                }

                case "storeTransactions": {
                    try {
                        final List<String> trytes = getParameterAsList(request,"trytes", TRYTES_SIZE);
                        storeTransactionsStatement(trytes);
                        return AbstractResponse.createEmptyResponse();
                    } catch (RuntimeException e) {
                        //transaction not valid
                        return ErrorResponse.create("Invalid trytes input");
                    }
                }
                //TODO: This one is not documented anywhere
                case "getMissingTransactions": {
                    //TransactionRequester.instance().rescanTransactionsToRequest();
                    synchronized (instance.transactionRequester) {
                        List<String> missingTx = Arrays.stream(instance.transactionRequester.getRequestedTransactions())
                                .map(Hash::toString)
                                .collect(Collectors.toList());
                        return GetTipsResponse.create(missingTx);
                    }
                }
                case "checkConsistency": {
                    if (invalidSubtangleStatus()) {
                        return ErrorResponse
                                .create("This operation cannot be executed: The subtangle has not been updated yet.");
                    }
                    final List<String> transactions = getParameterAsList(request,"tails", HASH_SIZE);
                    return checkConsistencyStatement(transactions);
                }
                case "wereAddressesSpentFrom": {
                    final List<String> addresses = getParameterAsList(request,"addresses", HASH_SIZE);
                    return wereAddressesSpentFromStatement(addresses);
                }
                default: {
                    AbstractResponse response = ixi.processCommand(command, request);
                    return response == null ?
                            ErrorResponse.create("Command [" + command + "] is unknown") :
                            response;
                }
            }

        } catch (final ValidationException e) {
            log.info("API Validation failed: " + e.getLocalizedMessage());
            return ErrorResponse.create(e.getLocalizedMessage());
        } catch (final InvalidAlgorithmParameterException e) {
             log.info("API InvalidAlgorithmParameter passed: " + e.getLocalizedMessage());
             return ErrorResponse.create(e.getLocalizedMessage());
        } catch (final Exception e) {
            log.error("API Exception: {}", e.getLocalizedMessage(), e);
            return ExceptionResponse.create(e.getLocalizedMessage());
        }
    }

    /**
      * Check if a list of addresses was ever spent from, in the current epoch, or in previous epochs.
      *
      * @param addressesStr List of addresses to check if they were ever spent from.
      * @return {@link com.iota.iri.service.dto.wereAddressesSpentFrom}
      **/
    private AbstractResponse wereAddressesSpentFromStatement(List<String> addressesStr) throws Exception {
        final List<Hash> addresses = addressesStr.stream().map(Hash::new).collect(Collectors.toList());
        final boolean[] states = new boolean[addresses.size()];
        int index = 0;

        for (Hash address : addresses) {
            states[index++] = wasAddressSpentFrom(address);
        }
        return wereAddressesSpentFrom.create(states);
    }

    private boolean wasAddressSpentFrom(Hash address) throws Exception {
        if (previousEpochsSpentAddresses.containsKey(address)) {
            return true;
        }
        Set<Hash> hashes = AddressViewModel.load(instance.tangle, address).getHashes();
        for (Hash hash : hashes) {
            final TransactionViewModel tx = TransactionViewModel.fromHash(instance.tangle, hash);
            //spend
            if (tx.value() < 0) {
                //confirmed
                if (tx.snapshotIndex() != 0) {
                    return true;
                }
                //pending
                Hash tail = findTail(hash);
                if (tail != null && BundleValidator.validate(instance.tangle, tail).size() != 0) {
                    return true;
                }
            }
        }
        return false;
    }

    private Hash findTail(Hash hash) throws Exception {
        TransactionViewModel tx = TransactionViewModel.fromHash(instance.tangle, hash);
        final Hash bundleHash = tx.getBundleHash();
        long index = tx.getCurrentIndex();
        boolean foundApprovee = false;
        while (index-- > 0 && tx.getBundleHash().equals(bundleHash)) {
            Set<Hash> approvees = tx.getApprovers(instance.tangle).getHashes();
            for (Hash approvee : approvees) {
                TransactionViewModel nextTx = TransactionViewModel.fromHash(instance.tangle, approvee);
                if (nextTx.getBundleHash().equals(bundleHash)) {
                    tx = nextTx;
                    foundApprovee = true;
                    break;
                }
            }
            if (!foundApprovee) {
                break;
            }
        }
        if (tx.getCurrentIndex() == 0) {
            return tx.getHash();
        }
        return null;
    }


    /**
      * Checks the consistency of the transactions. 
      * Marks state as false on the following checks<br/>
      * - Transaction does not exist<br/>
      * - Transaction is not a tail<br/>
      * - Missing a reference transaction<br/>
      * - Invalid bundle<br/>
      * - Tails of tails are invalid<br/>
      *
      * @param transactionsList List of transactions you want to get the consistency for
      * @return {@link com.iota.iri.service.dto.CheckConsistency}
      **/
    private AbstractResponse checkConsistencyStatement(List<String> transactionsList) throws Exception {
        final List<Hash> transactions = transactionsList.stream().map(Hash::new).collect(Collectors.toList());
        boolean state = true;
        String info = "";

        //check transactions themselves are valid
        for (Hash transaction : transactions) {
            TransactionViewModel txVM = TransactionViewModel.fromHash(instance.tangle, transaction);
            if (txVM.getType() == TransactionViewModel.PREFILLED_SLOT) {
                return ErrorResponse.create("Invalid transaction, missing: " + transaction);
            }
            if (txVM.getCurrentIndex() != 0) {
                return ErrorResponse.create("Invalid transaction, not a tail: " + transaction);
            }


            if (!txVM.isSolid()) {
                state = false;
                info = "tails are not solid (missing a referenced tx): " + transaction;
                break;
            } else if (BundleValidator.validate(instance.tangle, txVM.getHash()).size() == 0) {
                state = false;
                info = "tails are not consistent (bundle is invalid): " + transaction;
                break;
            }
        }

        if (state) {
            instance.milestone.latestSnapshot.rwlock.readLock().lock();
            try {
                WalkValidatorImpl walkValidator = new WalkValidatorImpl(instance.tangle, instance.ledgerValidator,
                        instance.milestone, instance.configuration);
                for (Hash transaction : transactions) {
                    if (!walkValidator.isValid(transaction)) {
                        state = false;
                        info = "tails are not consistent (would lead to inconsistent ledger state or below max depth)";
                        break;
                    }
                }
            } finally {
                instance.milestone.latestSnapshot.rwlock.readLock().unlock();
            }
        }

        return CheckConsistency.create(state, info);
    }

    private double getParameterAsDouble(Map<String, Object> request, String paramName) throws ValidationException {
        validateParamExists(request, paramName);
        final double result;
        try {
                result = ((Double) request.get(paramName));
            } catch (ClassCastException e) {
                throw new ValidationException("Invalid " + paramName + " input");
            }
        return result;
    }


    private int getParameterAsInt(Map<String, Object> request, String paramName) throws ValidationException {
        validateParamExists(request, paramName);
        final int result;
        try {
            result = ((Double) request.get(paramName)).intValue();
        } catch (ClassCastException e) {
            throw new ValidationException("Invalid " + paramName + " input");
        }
        return result;
    }

    private String getParameterAsStringAndValidate(Map<String, Object> request, String paramName, int size) throws ValidationException {
        validateParamExists(request, paramName);
        String result = (String) request.get(paramName);
        validateTrytes(paramName, size, result);
        return result;
    }

    private void validateTrytes(String paramName, int size, String result) throws ValidationException {
        if (!validTrytes(result,size,ZERO_LENGTH_NOT_ALLOWED)) {
            throw new ValidationException("Invalid " + paramName + " input");
        }
    }

    private void validateParamExists(Map<String, Object> request, String paramName) throws ValidationException {
        if (!request.containsKey(paramName)) {
            throw new ValidationException(invalidParams);
        }
    }

    private List<String> getParameterAsList(Map<String, Object> request, String paramName, int size) throws ValidationException {
        validateParamExists(request, paramName);
        final List<String> paramList = (List<String>) request.get(paramName);
        if (paramList.size() > maxRequestList) {
            throw new ValidationException(overMaxErrorMessage);
        }

        if (size > 0) {
            //validate
            for (final String param : paramList) {
                validateTrytes(paramName, size, param);
            }
        }

        return paramList;

    }

    public boolean invalidSubtangleStatus() {
        return (instance.milestone.latestSolidSubtangleMilestoneIndex == milestoneStartIndex);
    }

    /**
      * Removes a list of neighbors to your node. 
      * This is only temporary, and if you have your neighbors added via the command line, they will be retained after you restart your node.
      *
      * The URI (Unique Resource Identification) for removing neighbors is:
      * <b>udp://IPADDRESS:PORT</b>
      * 
      * Returns an {@link com.iota.iri.service.dto.ErrorResponse} if the URI scheme is wrong
      *
      * @param uris List of URI elements.
      * @return {@link com.iota.iri.service.dto.RemoveNeighborsResponse}
      **/
    private AbstractResponse removeNeighborsStatement(List<String> uris) {
        int numberOfRemovedNeighbors = 0;
        try {
            for (final String uriString : uris) {
                log.info("Removing neighbor: " + uriString);
                if (instance.node.removeNeighbor(new URI(uriString),true)) {
                    numberOfRemovedNeighbors++;
                }
            }
        } catch (URISyntaxException|RuntimeException e) {
            return ErrorResponse.create("Invalid uri scheme: " + e.getLocalizedMessage());
        }
        return RemoveNeighborsResponse.create(numberOfRemovedNeighbors);
    }

    /**
      * Returns the raw transaction data (trytes) of a specific transaction. 
      * These trytes can then be easily converted into the actual transaction object. 
      * See utility functions for more details.
      *
      * @param hashes List of transaction hashes of which you want to get trytes from.
      * @return {@link com.iota.iri.service.dto.GetTrytesResponse}
      **/
    private synchronized AbstractResponse getTrytesStatement(List<String> hashes) throws Exception {
        final List<String> elements = new LinkedList<>();
        for (final String hash : hashes) {
            final TransactionViewModel transactionViewModel = TransactionViewModel.fromHash(instance.tangle, new Hash(hash));
            if (transactionViewModel != null) {
                elements.add(Converter.trytes(transactionViewModel.trits()));
            }
        }
        if (elements.size() > maxGetTrytes){
            return ErrorResponse.create(overMaxErrorMessage);
        }
        return GetTrytesResponse.create(elements);
    }

    private static int counter_getTxToApprove = 0;
    public static int getCounter_getTxToApprove() {
        return counter_getTxToApprove;
    }
    public static void incCounter_getTxToApprove() {
        counter_getTxToApprove++;
    }

    private static long ellapsedTime_getTxToApprove = 0L;
    public static long getEllapsedTime_getTxToApprove() {
        return ellapsedTime_getTxToApprove;
    }
    public static void incEllapsedTime_getTxToApprove(long ellapsedTime) {
        ellapsedTime_getTxToApprove += ellapsedTime;
    }

    /**
      * Tip selection which returns <code>trunkTransaction</code> and <code>branchTransaction</code>. 
      * The input value <code>depth</code> determines how many milestones to go back to for finding the transactions to approve. 
      * The higher your <code>depth</code> value, the more work you have to do as you are confirming more transactions. 
      * If the <code>depth</code> is too large (usually above 15, it depends on the node's configuration) an error will be returned. 
      * The <code>reference</code> is an optional hash of a transaction you want to approve. 
      * If it can't be found at the specified <code>depth</code> then an error will be returned.
      *
      * @param depth Number of bundles to go back to determine the transactions for approval.
      * @param reference Hash of transaction to start random-walk from, used to make sure the tips returned reference a given transaction in their past.
      * @throws IllegalStateException if the subtangle has not yet been updated
      * @return {@link com.iota.iri.service.dto.GetTransactionsToApproveResponse}
      **/
    public synchronized List<Hash> getTransactionsToApproveStatement(int depth, Optional<Hash> reference) throws Exception {

        if (invalidSubtangleStatus()) {
            throw new IllegalStateException("This operations cannot be executed: The subtangle has not been updated yet.");
        }

        List<Hash> tips = instance.tipsSelector.getTransactionsToApprove(depth, reference);

        if (log.isDebugEnabled()) {
            gatherStatisticsOnTipSelection();
        }

        return tips;
    }

    private void gatherStatisticsOnTipSelection() {
        API.incCounter_getTxToApprove();
        if ((getCounter_getTxToApprove() % 100) == 0) {
            String sb = "Last 100 getTxToApprove consumed " + API.getEllapsedTime_getTxToApprove() / 1000000000L + " seconds processing time.";
            log.debug(sb);
            counter_getTxToApprove = 0;
            ellapsedTime_getTxToApprove = 0L;
        }
    }

    /**
      * Returns the list of tips.
      * 
      * @return {@link com.iota.iri.service.dto.GetTipsResponse}
      **/
    private synchronized AbstractResponse getTipsStatement() throws Exception {
        return GetTipsResponse.create(instance.tipsViewModel.getTips().stream().map(Hash::toString).collect(Collectors.toList()));
    }

    /**
      * Store transactions into the local storage. 
      * The trytes to be used for this call are returned by <code>attachToTangle</code>.
      *
      * @param trys List of raw data of transactions to be rebroadcast.
      **/
    public void storeTransactionsStatement(final List<String> trys) throws Exception {
        final List<TransactionViewModel> elements = new LinkedList<>();
        byte[] txTrits = Converter.allocateTritsForTrytes(TRYTES_SIZE);
        for (final String trytes : trys) {
            //validate all trytes
            Converter.trits(trytes, txTrits, 0);
            final TransactionViewModel transactionViewModel = instance.transactionValidator.validateTrits(txTrits,
                    instance.transactionValidator.getMinWeightMagnitude());
            elements.add(transactionViewModel);
        }
        for (final TransactionViewModel transactionViewModel : elements) {
            //store transactions
            if(transactionViewModel.store(instance.tangle)) {
                transactionViewModel.setArrivalTime(System.currentTimeMillis() / 1000L);
                instance.transactionValidator.updateStatus(transactionViewModel);
                transactionViewModel.updateSender("local");
                transactionViewModel.update(instance.tangle, "sender");
            }
        }
    }

    /**
      * Returns the set of neighbors you are connected with, as well as their activity count. 
      * The activity counter is reset after restarting IRI.
      *
      * @return {@link com.iota.iri.service.dto.GetNeighborsResponse}
      **/
    private AbstractResponse getNeighborsStatement() {
        return GetNeighborsResponse.create(instance.node.getNeighbors());
    }
    
    /**
      * Interrupts and completely aborts the <code>attachToTangle</code> process.
      *
      * @return {@link com.iota.iri.service.dto.AbstractResponse}
      **/
    private AbstractResponse interruptAttachingToTangleStatement(){
        pearlDiver.cancel();
        return AbstractResponse.createEmptyResponse();
    }
    
    /**
      * Returns information about your node.
      * 
      * @return {@link com.iota.iri.service.dto.GetNodeInfoResponse}
      **/
    private AbstractResponse getNodeInfoStatement(){
        String name = instance.configuration.booling(Configuration.DefaultConfSettings.TESTNET) ? IRI.TESTNET_NAME : IRI.MAINNET_NAME;
        return GetNodeInfoResponse.create(name, IRI.VERSION, Runtime.getRuntime().availableProcessors(),
                Runtime.getRuntime().freeMemory(), System.getProperty("java.version"), Runtime.getRuntime().maxMemory(),
                Runtime.getRuntime().totalMemory(), instance.milestone.latestMilestone, instance.milestone.latestMilestoneIndex,
                instance.milestone.latestSolidSubtangleMilestone, instance.milestone.latestSolidSubtangleMilestoneIndex, instance.milestone.milestoneStartIndex,
                instance.node.howManyNeighbors(), instance.node.queuedTransactionsSize(),
                System.currentTimeMillis(), instance.tipsViewModel.size(),
                instance.transactionRequester.numberOfTransactionsToRequest());
    }

    /**
      * Get the inclusion states of a set of transactions. 
      * This is for determining if a transaction was accepted and confirmed by the network or not. 
      * You can search for multiple tips (and thus, milestones) to get past inclusion states of transactions.
      *
      * This API call simply returns a list of boolean values in the same order as the transaction list you submitted, thus you get a true/false whether a transaction is confirmed or not.
      * Returns an {@link com.iota.iri.service.dto.ErrorResponse} if a tip is missing or the subtangle is not solid
      * 
      * @param trans List of transactions you want to get the inclusion state for.
      * @param tps List of tips (including milestones) you want to search for the inclusion state.
      * @return {@link com.iota.iri.service.dto.GetInclusionStatesResponse} 
      **/
    private AbstractResponse getInclusionStatesStatement(final List<String> trans, final List<String> tps) throws Exception {
        final List<Hash> transactions = trans.stream().map(Hash::new).collect(Collectors.toList());
        final List<Hash> tips = tps.stream().map(Hash::new).collect(Collectors.toList());
        int numberOfNonMetTransactions = transactions.size();
        final byte[] inclusionStates = new byte[numberOfNonMetTransactions];

        List<Integer> tipsIndex = new LinkedList<>();
        {
            for(Hash tip: tips) {
                TransactionViewModel tx = TransactionViewModel.fromHash(instance.tangle, tip);
                if (tx.getType() != TransactionViewModel.PREFILLED_SLOT) {
                    tipsIndex.add(tx.snapshotIndex());
                }
            }
        }
        int minTipsIndex = tipsIndex.stream().reduce((a,b) -> a < b ? a : b).orElse(0);
        if(minTipsIndex > 0) {
            int maxTipsIndex = tipsIndex.stream().reduce((a,b) -> a > b ? a : b).orElse(0);
            int count = 0;
            for(Hash hash: transactions) {
                TransactionViewModel transaction = TransactionViewModel.fromHash(instance.tangle, hash);
                if(transaction.getType() == TransactionViewModel.PREFILLED_SLOT || transaction.snapshotIndex() == 0) {
                    inclusionStates[count] = -1;
                } else if(transaction.snapshotIndex() > maxTipsIndex) {
                    inclusionStates[count] = -1;
                } else if(transaction.snapshotIndex() < maxTipsIndex) {
                    inclusionStates[count] = 1;
                }
                count++;
            }
        }

        Set<Hash> analyzedTips = new HashSet<>();
        Map<Integer, Integer> sameIndexTransactionCount = new HashMap<>();
        Map<Integer, Queue<Hash>> sameIndexTips = new HashMap<>();
        for (final Hash tip : tips) {
            TransactionViewModel transactionViewModel = TransactionViewModel.fromHash(instance.tangle, tip);
            if (transactionViewModel.getType() == TransactionViewModel.PREFILLED_SLOT){
                return ErrorResponse.create("One of the tips is absent");
            }
            int snapshotIndex = transactionViewModel.snapshotIndex();
            sameIndexTips.putIfAbsent(snapshotIndex, new LinkedList<>());
            sameIndexTips.get(snapshotIndex).add(tip);
        }
        for(int i = 0; i < inclusionStates.length; i++) {
            if(inclusionStates[i] == 0) {
                TransactionViewModel transactionViewModel = TransactionViewModel.fromHash(instance.tangle, transactions.get(i));
                int snapshotIndex = transactionViewModel.snapshotIndex();
                sameIndexTransactionCount.putIfAbsent(snapshotIndex, 0);
                sameIndexTransactionCount.put(snapshotIndex, sameIndexTransactionCount.get(snapshotIndex) + 1);
            }
        }
        for(Integer index : sameIndexTransactionCount.keySet()) {
            Queue<Hash> sameIndexTip = sameIndexTips.get(index);
            if (sameIndexTip != null) {
                //has tips in the same index level
                if (!exhaustiveSearchWithinIndex(sameIndexTip, analyzedTips, transactions, inclusionStates, sameIndexTransactionCount.get(index), index)) {
                    return ErrorResponse.create("The subtangle is not solid");
                }
            }
        }
        final boolean[] inclusionStatesBoolean = new boolean[inclusionStates.length];
        for(int i = 0; i < inclusionStates.length; i++) {
            inclusionStatesBoolean[i] = inclusionStates[i] == 1;
        }
        {
            return GetInclusionStatesResponse.create(inclusionStatesBoolean);
        }
    }
    private boolean exhaustiveSearchWithinIndex(Queue<Hash> nonAnalyzedTransactions, Set<Hash> analyzedTips, List<Hash> transactions, byte[] inclusionStates, int count, int index) throws Exception {
        Hash pointer;
        MAIN_LOOP:
        while ((pointer = nonAnalyzedTransactions.poll()) != null) {
            if (analyzedTips.add(pointer)) {
                final TransactionViewModel transactionViewModel = TransactionViewModel.fromHash(instance.tangle, pointer);
                if (transactionViewModel.snapshotIndex() == index) {
                    if (transactionViewModel.getType() == TransactionViewModel.PREFILLED_SLOT) {
                        return false;
                    } else {
                        for (int i = 0; i < inclusionStates.length; i++) {
                            if (inclusionStates[i] < 1 && pointer.equals(transactions.get(i))) {
                                inclusionStates[i] = 1;
                                if (--count <= 0) {
                                    break MAIN_LOOP;
                                }
                            }
                        }
                        nonAnalyzedTransactions.offer(transactionViewModel.getTrunkTransactionHash());
                        nonAnalyzedTransactions.offer(transactionViewModel.getBranchTransactionHash());
                    }
                }
            }
        }
        return true;
    }

    /**
      * Find the transactions which match the specified input and return. 
      * All input values are lists, for which a list of return values (transaction hashes), in the same order, is returned for all individual elements. 
      * The input fields can either be <code>bundles<code>, <code>addresses</code>, <code>tags</code> or <code>approvees</code>. 
      * <b>Using multiple of these input fields returns the intersection of the values.</b>
      * 
      * Returns an {@link com.iota.iri.service.dto.ErrorResponse} if more then maxFindTxs was found
      *
      * @param request the map with input fields
      * @return {@link com.iota.iri.service.dto.FindTransactionsResponse}
      **/
    private synchronized AbstractResponse findTransactionsStatement(final Map<String, Object> request) throws Exception {

        final Set<Hash> foundTransactions =  new HashSet<>();
        boolean containsKey = false;

        final Set<Hash> bundlesTransactions = new HashSet<>();
        if (request.containsKey("bundles")) {
            final HashSet<String> bundles = getParameterAsSet(request,"bundles",HASH_SIZE);
            for (final String bundle : bundles) {
                bundlesTransactions.addAll(BundleViewModel.load(instance.tangle, new Hash(bundle)).getHashes());
            }
            foundTransactions.addAll(bundlesTransactions);
            containsKey = true;
        }

        final Set<Hash> addressesTransactions = new HashSet<>();
        if (request.containsKey("addresses")) {
            final HashSet<String> addresses = getParameterAsSet(request,"addresses",HASH_SIZE);
            for (final String address : addresses) {
                addressesTransactions.addAll(AddressViewModel.load(instance.tangle, new Hash(address)).getHashes());
            }
            foundTransactions.addAll(addressesTransactions);
            containsKey = true;
        }

        final Set<Hash> tagsTransactions = new HashSet<>();
        if (request.containsKey("tags")) {
            final HashSet<String> tags = getParameterAsSet(request,"tags",0);
            for (String tag : tags) {
                tag = padTag(tag);
                tagsTransactions.addAll(TagViewModel.load(instance.tangle, new Hash(tag)).getHashes());
            }
            if (tagsTransactions.isEmpty()) {
                for (String tag : tags) {
                    tag = padTag(tag);
                    tagsTransactions.addAll(TagViewModel.loadObsolete(instance.tangle, new Hash(tag)).getHashes());
                }
            }
            foundTransactions.addAll(tagsTransactions);
            containsKey = true;
        }

        final Set<Hash> approveeTransactions = new HashSet<>();

        if (request.containsKey("approvees")) {
            final HashSet<String> approvees = getParameterAsSet(request,"approvees",HASH_SIZE);
            for (final String approvee : approvees) {
                approveeTransactions.addAll(TransactionViewModel.fromHash(instance.tangle, new Hash(approvee)).getApprovers(instance.tangle).getHashes());
            }
            foundTransactions.addAll(approveeTransactions);
            containsKey = true;
        }

        if (!containsKey) {
            throw new ValidationException(invalidParams);
        }

        //Using multiple of these input fields returns the intersection of the values.
        if (request.containsKey("bundles")) {
            foundTransactions.retainAll(bundlesTransactions);
        }
        if (request.containsKey("addresses")) {
            foundTransactions.retainAll(addressesTransactions);
        }
        if (request.containsKey("tags")) {
            foundTransactions.retainAll(tagsTransactions);
        }
        if (request.containsKey("approvees")) {
            foundTransactions.retainAll(approveeTransactions);
        }
        if (foundTransactions.size() > maxFindTxs){
            return ErrorResponse.create(overMaxErrorMessage);
        }

        final List<String> elements = foundTransactions.stream()
                .map(Hash::toString)
                .collect(Collectors.toCollection(LinkedList::new));

        return FindTransactionsResponse.create(elements);
    }

    private String padTag(String tag) throws ValidationException {
        while (tag.length() < HASH_SIZE) {
            tag += Converter.TRYTE_ALPHABET.charAt(0);
        }
        if (tag.equals(Hash.NULL_HASH.toString())) {
            throw new ValidationException("Invalid tag input");
        }
        return tag;
    }

    private HashSet<String> getParameterAsSet(Map<String, Object> request, String paramName, int size) throws ValidationException {

        HashSet<String> result = getParameterAsList(request,paramName,size).stream().collect(Collectors.toCollection(HashSet::new));
        if (result.contains(Hash.NULL_HASH.toString())) {
            throw new ValidationException("Invalid " + paramName + " input");
        }
        return result;
    }

    /**
      * Broadcast a list of transactions to all neighbors. 
      * The input trytes for this call are provided by <code>attachToTangle</code>.
      *
      * @param trytes2 the list of transaction
      **/
    public void broadcastTransactionsStatement(final List<String> trytes2) {
        final List<TransactionViewModel> elements = new LinkedList<>();
        byte[] txTrits = Converter.allocateTritsForTrytes(TRYTES_SIZE);
        for (final String tryte : trytes2) {
            //validate all trytes
            Converter.trits(tryte, txTrits, 0);
            final TransactionViewModel transactionViewModel = instance.transactionValidator.validateTrits(txTrits, instance.transactionValidator.getMinWeightMagnitude());
            elements.add(transactionViewModel);
        }
        for (final TransactionViewModel transactionViewModel : elements) {
            //push first in line to broadcast
            transactionViewModel.weightMagnitude = Curl.HASH_LENGTH;
            instance.node.broadcast(transactionViewModel);
        }
    }
    

    /**
      * Returns the confirmed balance, as viewed by tips, in case tips is not supplied, the balance is based on the latest confirmed milestone.
      * In addition to the balances, it also returns the referencing tips (or milestone), as well as the index with which the confirmed balance was determined. 
      * The balances is returned as a list in the same order as the addresses were provided as input.
      * 
      * Returns an {@link com.iota.iri.service.dto.ErrorResponse} if tips are not found or inconsistent, or the treshold is invalid
      *
      * @param addrss the address to get the balance for
      * @param tips the tips to find the balance through
      * @param threshold the confirmation threshold between 0 and 100(incl)
      * @return {@link com.iota.iri.service.dto.GetBalancesResponse}
      **/
    private AbstractResponse getBalancesStatement(final List<String> addrss, final List<String> tips, final int threshold) throws Exception {

        if (threshold <= 0 || threshold > 100) {
            return ErrorResponse.create("Illegal 'threshold'");
        }

        final List<Hash> addresses = addrss.stream().map(address -> (new Hash(address)))
                .collect(Collectors.toCollection(LinkedList::new));
        final List<Hash> hashes;
        final Map<Hash, Long> balances = new HashMap<>();
        instance.milestone.latestSnapshot.rwlock.readLock().lock();
        final int index = instance.milestone.latestSnapshot.index();
        if (tips == null || tips.size() == 0) {
            hashes = Collections.singletonList(instance.milestone.latestSolidSubtangleMilestone);
        } else {
            hashes = tips.stream().map(address -> (new Hash(address)))
                    .collect(Collectors.toCollection(LinkedList::new));
        }
        try {
            for (final Hash address : addresses) {
                Long value = instance.milestone.latestSnapshot.getBalance(address);
                if (value == null) {
                    value = 0L;
                }
                balances.put(address, value);
            }

            final Set<Hash> visitedHashes;
            final Map<Hash, Long> diff;

            visitedHashes = new HashSet<>();
            diff = new HashMap<>();
            for (Hash tip : hashes) {
                if (!TransactionViewModel.exists(instance.tangle, tip)) {
                    return ErrorResponse.create("Tip not found: " + tip.toString());
                }
                if (!instance.ledgerValidator.updateDiff(visitedHashes, diff, tip)) {
                    return ErrorResponse.create("Tips are not consistent");
                }
            }
            diff.forEach((key, value) -> balances.computeIfPresent(key, (hash, aLong) -> value + aLong));
        } finally {
            instance.milestone.latestSnapshot.rwlock.readLock().unlock();
        }

        final List<String> elements = addresses.stream().map(address -> balances.get(address).toString())
                .collect(Collectors.toCollection(LinkedList::new));

        return GetBalancesResponse.create(elements, hashes.stream().map(h -> h.toString()).collect(Collectors.toList()), index);
    }

    private static int counter_PoW = 0;
    public static int getCounter_PoW() {
        return counter_PoW;
    }
    public static void incCounter_PoW() {
        API.counter_PoW++;
    }

    private static long ellapsedTime_PoW = 0L;
    public static long getEllapsedTime_PoW() {
        return ellapsedTime_PoW;
    }
    public static void incEllapsedTime_PoW(long ellapsedTime) {
        ellapsedTime_PoW += ellapsedTime;
    }

    /**
      * Attaches the specified transactions (trytes) to the Tangle by doing Proof of Work. 
      * You need to supply <code>branchTransaction</code> as well as <code>trunkTransaction</code> (basically the tips which you're going to validate and reference with this transaction) - both of which you'll get through the <code>getTransactionsToApprove</code> API call.
      *
      * The returned value is a different set of tryte values which you can input into <code>broadcastTransactions</code> and <code>storeTransactions</code>.
      * The returned tryte value, the last 243 trytes basically consist of the: <code>trunkTransaction</code> + <code>branchTransaction</code> + <code>nonce</code>. 
      * These are valid trytes which are then accepted by the network.
      * 
      * @param trunkTransaction the trunk transaction
      * @param branchTransaction the branch transaction
      * @param minWeightMagnitude the minimum weight magnitute
      * @param trytes the list of trytes to attach
      * @return trytes the list of transactions in trytes
      **/
    public synchronized List<String> attachToTangleStatement(final Hash trunkTransaction, final Hash branchTransaction,
                                                                  final int minWeightMagnitude, final List<String> trytes) {
        final List<TransactionViewModel> transactionViewModels = new LinkedList<>();

        Hash prevTransaction = null;
        pearlDiver = new PearlDiver();

        byte[] transactionTrits = Converter.allocateTritsForTrytes(TRYTES_SIZE);

        for (final String tryte : trytes) {
            long startTime = System.nanoTime();
            long timestamp = System.currentTimeMillis();
            try {
                Converter.trits(tryte, transactionTrits, 0);
                //branch and trunk
                System.arraycopy((prevTransaction == null ? trunkTransaction : prevTransaction).trits(), 0,
                        transactionTrits, TransactionViewModel.TRUNK_TRANSACTION_TRINARY_OFFSET,
                        TransactionViewModel.TRUNK_TRANSACTION_TRINARY_SIZE);
                System.arraycopy((prevTransaction == null ? branchTransaction : trunkTransaction).trits(), 0,
                        transactionTrits, TransactionViewModel.BRANCH_TRANSACTION_TRINARY_OFFSET,
                        TransactionViewModel.BRANCH_TRANSACTION_TRINARY_SIZE);

                //attachment fields: tag and timestamps
                //tag - copy the obsolete tag to the attachment tag field only if tag isn't set.
                if(IntStream.range(TransactionViewModel.TAG_TRINARY_OFFSET, TransactionViewModel.TAG_TRINARY_OFFSET + TransactionViewModel.TAG_TRINARY_SIZE).allMatch(idx -> transactionTrits[idx]  == ((byte) 0))) {
                    System.arraycopy(transactionTrits, TransactionViewModel.OBSOLETE_TAG_TRINARY_OFFSET,
                    transactionTrits, TransactionViewModel.TAG_TRINARY_OFFSET,
                    TransactionViewModel.TAG_TRINARY_SIZE);
                }

                Converter.copyTrits(timestamp,transactionTrits,TransactionViewModel.ATTACHMENT_TIMESTAMP_TRINARY_OFFSET,
                        TransactionViewModel.ATTACHMENT_TIMESTAMP_TRINARY_SIZE);
                Converter.copyTrits(0,transactionTrits,TransactionViewModel.ATTACHMENT_TIMESTAMP_LOWER_BOUND_TRINARY_OFFSET,
                        TransactionViewModel.ATTACHMENT_TIMESTAMP_LOWER_BOUND_TRINARY_SIZE);
                Converter.copyTrits(MAX_TIMESTAMP_VALUE,transactionTrits,TransactionViewModel.ATTACHMENT_TIMESTAMP_UPPER_BOUND_TRINARY_OFFSET,
                        TransactionViewModel.ATTACHMENT_TIMESTAMP_UPPER_BOUND_TRINARY_SIZE);

                if (!pearlDiver.search(transactionTrits, minWeightMagnitude, 0)) {
                    transactionViewModels.clear();
                    break;
                }
                //validate PoW - throws exception if invalid
                final TransactionViewModel transactionViewModel = instance.transactionValidator.validateTrits(transactionTrits, instance.transactionValidator.getMinWeightMagnitude());

                transactionViewModels.add(transactionViewModel);
                prevTransaction = transactionViewModel.getHash();
            } finally {
                API.incEllapsedTime_PoW(System.nanoTime() - startTime);
                API.incCounter_PoW();
                if ( ( API.getCounter_PoW() % 100) == 0 ) {
                    String sb = "Last 100 PoW consumed " +
                            API.getEllapsedTime_PoW() / 1000000000L +
                            " seconds processing time.";
                    log.info(sb);
                    counter_PoW = 0;
                    ellapsedTime_PoW = 0L;
                }
            }
        }

        final List<String> elements = new LinkedList<>();
        for (int i = transactionViewModels.size(); i-- > 0; ) {
            elements.add(Converter.trytes(transactionViewModels.get(i).trits()));
        }
        return elements;
    }

    /**
      * Add a list of neighbors to your node. 
      * It should be noted that this is only temporary, and the added neighbors will be removed from your set of neighbors after you relaunch IRI.
      *
      * The URI (Unique Resource Identification) for adding neighbors is:
      * <b>udp://IPADDRESS:PORT</b>
      *
      * @param uris list of neighbors to add
      * @return {@link com.iota.iri.service.dto.AddedNeighborsResponse}
      **/
    private AbstractResponse addNeighborsStatement(final List<String> uris) {
        int numberOfAddedNeighbors = 0;
        try {
            for (final String uriString : uris) {
                log.info("Adding neighbor: " + uriString);
                final Neighbor neighbor = instance.node.newNeighbor(new URI(uriString), true);
                if (!instance.node.getNeighbors().contains(neighbor)) {
                    instance.node.getNeighbors().add(neighbor);
                    numberOfAddedNeighbors++;
                }
            }
        } catch (URISyntaxException|RuntimeException e) {
            return ErrorResponse.create("Invalid uri scheme: " + e.getLocalizedMessage());
        }
        return AddedNeighborsResponse.create(numberOfAddedNeighbors);
    }

    private void sendResponse(final HttpServerExchange exchange, final AbstractResponse res, final long beginningTime)
            throws IOException {
        res.setDuration((int) (System.currentTimeMillis() - beginningTime));
        final String response = gson.toJson(res);

        if (res instanceof ErrorResponse) {
            exchange.setStatusCode(400); // bad request
        } else if (res instanceof AccessLimitedResponse) {
            exchange.setStatusCode(401); // api method not allowed
        } else if (res instanceof ExceptionResponse) {
            exchange.setStatusCode(500); // internal error
        }

        setupResponseHeaders(exchange);

        ByteBuffer responseBuf = ByteBuffer.wrap(response.getBytes(StandardCharsets.UTF_8));
        exchange.setResponseContentLength(responseBuf.array().length);
        StreamSinkChannel sinkChannel = exchange.getResponseChannel();
        sinkChannel.getWriteSetter().set( channel -> {
            if (responseBuf.remaining() > 0) {
                try {
                    sinkChannel.write(responseBuf);
                    if (responseBuf.remaining() == 0) {
                        exchange.endExchange();
                    }
                } catch (IOException e) {
                    log.error("Lost connection to client - cannot send response");
                    exchange.endExchange();
                    sinkChannel.getWriteSetter().set(null);
                }
            }
            else {
                exchange.endExchange();
            }
        });
        sinkChannel.resumeWrites();
    }

    private boolean validTrytes(String trytes, int length, char zeroAllowed) {
        if (trytes.length() == 0 && zeroAllowed == ZERO_LENGTH_ALLOWED) {
            return true;
        }
        if (trytes.length() != length) {
            return false;
        }
        Matcher matcher = trytesPattern.matcher(trytes);
        return matcher.matches();
    }

    private static void setupResponseHeaders(final HttpServerExchange exchange) {
        final HeaderMap headerMap = exchange.getResponseHeaders();
        headerMap.add(new HttpString("Access-Control-Allow-Origin"),"*");
        headerMap.add(new HttpString("Keep-Alive"), "timeout=500, max=100");
    }

    private HttpHandler addSecurity(final HttpHandler toWrap) {
        String credentials = instance.configuration.getRemoteAuth();
        if (credentials == null || credentials.isEmpty()) {
            return toWrap;
        }

        final Map<String, char[]> users = new HashMap<>(2);
        users.put(credentials.split(":")[0], credentials.split(":")[1].toCharArray());

        IdentityManager identityManager = new MapIdentityManager(users);
        HttpHandler handler = toWrap;
        handler = new AuthenticationCallHandler(handler);
        handler = new AuthenticationConstraintHandler(handler);
        final List<AuthenticationMechanism> mechanisms = Collections.singletonList(new BasicAuthenticationMechanism("Iota Realm"));
        handler = new AuthenticationMechanismsHandler(handler, mechanisms);
        handler = new SecurityInitialHandler(AuthenticationMode.PRO_ACTIVE, identityManager, handler);
        return handler;
    }

    public void shutDown() {
        if (server != null) {
            server.stop();
        }
    }

    /**
      * <b>Only available on testnet.</b>
      * Creates, attaches, and broadcasts a transaction with this message
      *
      * @param address The address to add the message to 
      * @param message The message to store
      **/
    private synchronized void storeMessageStatement(final String address, final String message) throws Exception {
        final List<Hash> txToApprove = getTransactionsToApproveStatement(3, Optional.empty());

        final int txMessageSize = TransactionViewModel.SIGNATURE_MESSAGE_FRAGMENT_TRINARY_SIZE / 3;

        final int txCount = (message.length() + txMessageSize - 1) / txMessageSize;

        final byte[] timestampTrits = new byte[TransactionViewModel.TIMESTAMP_TRINARY_SIZE];
        Converter.copyTrits(System.currentTimeMillis(), timestampTrits, 0, timestampTrits.length);
        final String timestampTrytes = StringUtils.rightPad(Converter.trytes(timestampTrits), timestampTrits.length / 3, '9');

        final byte[] lastIndexTrits = new byte[TransactionViewModel.LAST_INDEX_TRINARY_SIZE];
        byte[] currentIndexTrits = new byte[TransactionViewModel.CURRENT_INDEX_TRINARY_SIZE];

        Converter.copyTrits(txCount - 1, lastIndexTrits, 0, lastIndexTrits.length);
        final String lastIndexTrytes = Converter.trytes(lastIndexTrits);

        List<String> transactions = new ArrayList<>();
        for (int i = 0; i < txCount; i++) {
            String tx;
            if (i != txCount - 1) {
                tx = message.substring(i * txMessageSize, (i + 1) * txMessageSize);
            } else {
                tx = message.substring(i * txMessageSize);
            }

            Converter.copyTrits(i, currentIndexTrits, 0, currentIndexTrits.length);

            tx = StringUtils.rightPad(tx, txMessageSize, '9');
            tx += address.substring(0, 81);
// value
            tx += StringUtils.repeat('9', 27);
// obsolete tag
            tx += StringUtils.repeat('9', 27);
// timestamp
            tx += timestampTrytes;
// current index
            tx += StringUtils.rightPad(Converter.trytes(currentIndexTrits), currentIndexTrits.length / 3, '9');
// last index
            tx += StringUtils.rightPad(lastIndexTrytes, lastIndexTrits.length / 3, '9');
            transactions.add(tx);
        }

// let's calculate the bundle essence :S
        int startIdx = TransactionViewModel.ESSENCE_TRINARY_OFFSET / 3;
        Sponge sponge = SpongeFactory.create(SpongeFactory.Mode.KERL);

        for (String tx : transactions) {
            String essence = tx.substring(startIdx);
            byte[] essenceTrits = new byte[essence.length() * Converter.NUMBER_OF_TRITS_IN_A_TRYTE];
            Converter.trits(essence, essenceTrits, 0);
            sponge.absorb(essenceTrits, 0, essenceTrits.length);
        }

        byte[] essenceTrits = new byte[243];
        sponge.squeeze(essenceTrits, 0, essenceTrits.length);
        final String bundleHash = Converter.trytes(essenceTrits, 0, essenceTrits.length);

        transactions = transactions.stream().map(tx -> StringUtils.rightPad(tx + bundleHash, TRYTES_SIZE, '9')).collect(Collectors.toList());

// do pow
        List<String> powResult = attachToTangleStatement(txToApprove.get(0), txToApprove.get(1), 9, transactions);
        broadcastTransactionsStatement(powResult);
    }
}<|MERGE_RESOLUTION|>--- conflicted
+++ resolved
@@ -275,19 +275,7 @@
                     return getNeighborsStatement();
                 }
                 case "getNodeInfo": {
-<<<<<<< HEAD
                     return getNodeInfoStatement();
-                    
-=======
-                    String name = instance.configuration.isTestnet() ? IRI.TESTNET_NAME : IRI.MAINNET_NAME;
-                    return GetNodeInfoResponse.create(name, IRI.VERSION, Runtime.getRuntime().availableProcessors(),
-                            Runtime.getRuntime().freeMemory(), System.getProperty("java.version"), Runtime.getRuntime().maxMemory(),
-                            Runtime.getRuntime().totalMemory(), instance.milestone.latestMilestone, instance.milestone.latestMilestoneIndex,
-                            instance.milestone.latestSolidSubtangleMilestone, instance.milestone.latestSolidSubtangleMilestoneIndex, instance.milestone.milestoneStartIndex,
-                            instance.node.howManyNeighbors(), instance.node.queuedTransactionsSize(),
-                            System.currentTimeMillis(), instance.tipsViewModel.size(),
-                            instance.transactionRequester.numberOfTransactionsToRequest());
->>>>>>> 8d32b7c7
                 }
                 case "getTips": {
                     return getTipsStatement();
@@ -738,7 +726,7 @@
       * @return {@link com.iota.iri.service.dto.GetNodeInfoResponse}
       **/
     private AbstractResponse getNodeInfoStatement(){
-        String name = instance.configuration.booling(Configuration.DefaultConfSettings.TESTNET) ? IRI.TESTNET_NAME : IRI.MAINNET_NAME;
+        String name = instance.configuration.isTestnet() ? IRI.TESTNET_NAME : IRI.MAINNET_NAME;
         return GetNodeInfoResponse.create(name, IRI.VERSION, Runtime.getRuntime().availableProcessors(),
                 Runtime.getRuntime().freeMemory(), System.getProperty("java.version"), Runtime.getRuntime().maxMemory(),
                 Runtime.getRuntime().totalMemory(), instance.milestone.latestMilestone, instance.milestone.latestMilestoneIndex,
