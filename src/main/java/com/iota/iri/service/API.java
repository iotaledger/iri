package com.iota.iri.service;

import com.google.gson.Gson;
import com.google.gson.GsonBuilder;
import com.iota.iri.*;
import com.iota.iri.conf.APIConfig;
import com.iota.iri.conf.ConsensusConfig;
import com.iota.iri.controllers.AddressViewModel;
import com.iota.iri.controllers.BundleViewModel;
import com.iota.iri.controllers.TagViewModel;
import com.iota.iri.controllers.TransactionViewModel;
import com.iota.iri.hash.Curl;
import com.iota.iri.hash.PearlDiver;
import com.iota.iri.hash.Sponge;
import com.iota.iri.hash.SpongeFactory;
import com.iota.iri.model.Hash;
import com.iota.iri.network.Neighbor;
import com.iota.iri.service.dto.*;
import com.iota.iri.service.tipselection.impl.WalkValidatorImpl;
import com.iota.iri.utils.Converter;
import com.iota.iri.utils.IotaIOUtils;
import com.iota.iri.utils.MapIdentityManager;
import io.undertow.Undertow;
import io.undertow.security.api.AuthenticationMechanism;
import io.undertow.security.api.AuthenticationMode;
import io.undertow.security.handlers.AuthenticationCallHandler;
import io.undertow.security.handlers.AuthenticationConstraintHandler;
import io.undertow.security.handlers.AuthenticationMechanismsHandler;
import io.undertow.security.handlers.SecurityInitialHandler;
import io.undertow.security.idm.IdentityManager;
import io.undertow.security.impl.BasicAuthenticationMechanism;
import io.undertow.server.HttpHandler;
import io.undertow.server.HttpServerExchange;
import io.undertow.util.*;
import org.apache.commons.lang3.StringUtils;
import org.slf4j.Logger;
import org.slf4j.LoggerFactory;
import org.xnio.channels.StreamSinkChannel;
import org.xnio.streams.ChannelInputStream;

import java.io.*;
import java.net.InetSocketAddress;
import java.net.URI;
import java.net.URISyntaxException;
import java.nio.ByteBuffer;
import java.nio.charset.StandardCharsets;
import java.util.*;
import java.util.concurrent.ConcurrentHashMap;
import java.util.concurrent.atomic.AtomicInteger;
import java.util.regex.Matcher;
import java.util.regex.Pattern;
import java.util.stream.Collectors;
import java.util.stream.IntStream;
import java.security.InvalidAlgorithmParameterException;

import static io.undertow.Handlers.path;

@SuppressWarnings("unchecked")
public class API {

    public static final String REFERENCE_TRANSACTION_NOT_FOUND = "reference transaction not found";
    public static final String REFERENCE_TRANSACTION_TOO_OLD = "reference transaction is too old";
    private static final Logger log = LoggerFactory.getLogger(API.class);
    private final IXI ixi;
    private final int milestoneStartIndex;

    private Undertow server;

    private final Gson gson = new GsonBuilder().create();
    private volatile PearlDiver pearlDiver = new PearlDiver();

    private final AtomicInteger counter = new AtomicInteger(0);

    private Pattern trytesPattern = Pattern.compile("[9A-Z]*");

    private final static int HASH_SIZE = 81;
    private final static int TRYTES_SIZE = 2673;

    private final static long MAX_TIMESTAMP_VALUE = (long) (Math.pow(3, 27) - 1) / 2; // max positive 27-trits value

    private final int maxFindTxs;
    private final int maxRequestList;
    private final int maxGetTrytes;
    private final int maxBodyLength;
    private final boolean testNet;

    private final static String overMaxErrorMessage = "Could not complete request";
    private final static String invalidParams = "Invalid parameters";

    private ConcurrentHashMap<Hash, Boolean> previousEpochsSpentAddresses;

    private final static char ZERO_LENGTH_ALLOWED = 'Y';
    private final static char ZERO_LENGTH_NOT_ALLOWED = 'N';
    private Iota instance;

    public API(Iota instance, IXI ixi) {
        this.instance = instance;
        this.ixi = ixi;
        APIConfig configuration = instance.configuration;
        maxFindTxs = configuration.getMaxFindTransactions();
        maxRequestList = configuration.getMaxRequestsList();
        maxGetTrytes = configuration.getMaxGetTrytes();
        maxBodyLength = configuration.getMaxBodyLength();
        testNet = configuration.isTestnet();
        milestoneStartIndex = ((ConsensusConfig) configuration).getMilestoneStartIndex();

        previousEpochsSpentAddresses = new ConcurrentHashMap<>();
    }

    public void init() throws IOException {
        readPreviousEpochsSpentAddresses(testNet);

        APIConfig configuration = instance.configuration;
        final int apiPort = configuration.getPort();
        final String apiHost = configuration.getApiHost();

        log.debug("Binding JSON-REST API Undertow server on {}:{}", apiHost, apiPort);

        server = Undertow.builder().addHttpListener(apiPort, apiHost)
                .setHandler(path().addPrefixPath("/", addSecurity(new HttpHandler() {
                    @Override
                    public void handleRequest(final HttpServerExchange exchange) throws Exception {
                        HttpString requestMethod = exchange.getRequestMethod();
                        if (Methods.OPTIONS.equals(requestMethod)) {
                            String allowedMethods = "GET,HEAD,POST,PUT,DELETE,TRACE,OPTIONS,CONNECT,PATCH";
                            //return list of allowed methods in response headers
                            exchange.setStatusCode(StatusCodes.OK);
                            exchange.getResponseHeaders().put(Headers.CONTENT_TYPE, MimeMappings.DEFAULT_MIME_MAPPINGS.get("txt"));
                            exchange.getResponseHeaders().put(Headers.CONTENT_LENGTH, 0);
                            exchange.getResponseHeaders().put(Headers.ALLOW, allowedMethods);
                            exchange.getResponseHeaders().put(new HttpString("Access-Control-Allow-Origin"), "*");
                            exchange.getResponseHeaders().put(new HttpString("Access-Control-Allow-Headers"), "Origin, X-Requested-With, Content-Type, Accept, X-IOTA-API-Version");
                            exchange.getResponseSender().close();
                            return;
                        }

                        if (exchange.isInIoThread()) {
                            exchange.dispatch(this);
                            return;
                        }
                        processRequest(exchange);
                    }
                }))).build();
        server.start();
    }

    private void readPreviousEpochsSpentAddresses(boolean isTestnet) throws IOException {
        if (isTestnet) {
            return;
        }
        String previousEpochSpentAddressesFile = instance.configuration.getPreviousEpochSpentAddressesFile();
        String previousEpochSpentAddressesSigFile = instance.configuration.getPreviousEpochSpentAddressesSigFile();

        if (!SignedFiles.isFileSignatureValid(previousEpochSpentAddressesFile,
                previousEpochSpentAddressesSigFile,
                Snapshot.SNAPSHOT_PUBKEY, Snapshot.SNAPSHOT_PUBKEY_DEPTH, Snapshot.SPENT_ADDRESSES_INDEX)) {
            throw new RuntimeException("Failed to load previousEpochsSpentAddresses - signature failed.");
        }

        InputStream in = Snapshot.class.getResourceAsStream(previousEpochSpentAddressesFile);
        BufferedReader reader = new BufferedReader(new InputStreamReader(in));
        String line;
        try {
            while((line = reader.readLine()) != null) {
                previousEpochsSpentAddresses.put(new Hash(line),true);
            }
        } catch (IOException e) {
            log.error("Failed to load previousEpochsSpentAddresses.");
        }
    }

    private void processRequest(final HttpServerExchange exchange) throws IOException {
        final ChannelInputStream cis = new ChannelInputStream(exchange.getRequestChannel());
        exchange.getResponseHeaders().put(Headers.CONTENT_TYPE, "application/json");

        final long beginningTime = System.currentTimeMillis();
        final String body = IotaIOUtils.toString(cis, StandardCharsets.UTF_8);
        final AbstractResponse response;

        if (!exchange.getRequestHeaders().contains("X-IOTA-API-Version")) {
            response = ErrorResponse.create("Invalid API Version");
        } else if (body.length() > maxBodyLength) {
            response = ErrorResponse.create("Request too long");
        } else {
            response = process(body, exchange.getSourceAddress());
        }
        sendResponse(exchange, response, beginningTime);
    }

    private AbstractResponse process(final String requestString, InetSocketAddress sourceAddress) throws UnsupportedEncodingException {

        try {

            final Map<String, Object> request = gson.fromJson(requestString, Map.class);
            if (request == null) {
                return ExceptionResponse.create("Invalid request payload: '" + requestString + "'");
            }

            final String command = (String) request.get("command");
            if (command == null) {
                return ErrorResponse.create("COMMAND parameter has not been specified in the request.");
            }

            if (instance.configuration.getRemoteLimitApi().contains(command) &&
                    !sourceAddress.getAddress().isLoopbackAddress()) {
                return AccessLimitedResponse.create("COMMAND " + command + " is not available on this node");
            }

            log.debug("# {} -> Requesting command '{}'", counter.incrementAndGet(), command);

            switch (command) {
                case "storeMessage": {
                    if (!testNet) {
                        return AccessLimitedResponse.create("COMMAND storeMessage is only available on testnet");
                    }

                    if (!request.containsKey("address") || !request.containsKey("message")) {
                        return ErrorResponse.create("Invalid params");
                    }

                    if (invalidSubtangleStatus()) {
                        return ErrorResponse
                                .create("This operation cannot be executed: The subtangle has not been updated yet.");
                    }

                    final String address = (String) request.get("address");
                    final String message = (String) request.get("message");

                    storeMessageStatement(address, message);
                    return AbstractResponse.createEmptyResponse();
                }

                case "addNeighbors": {
                    List<String> uris = getParameterAsList(request,"uris",0);
                    log.debug("Invoking 'addNeighbors' with {}", uris);
                    return addNeighborsStatement(uris);
                }
                case "attachToTangle": {
                    final Hash trunkTransaction  = new Hash(getParameterAsStringAndValidate(request,"trunkTransaction", HASH_SIZE));
                    final Hash branchTransaction = new Hash(getParameterAsStringAndValidate(request,"branchTransaction", HASH_SIZE));
                    final int minWeightMagnitude = getParameterAsInt(request,"minWeightMagnitude");

                    final List<String> trytes = getParameterAsList(request,"trytes", TRYTES_SIZE);

                    List<String> elements = attachToTangleStatement(trunkTransaction, branchTransaction, minWeightMagnitude, trytes);
                    return AttachToTangleResponse.create(elements);
                }
                case "broadcastTransactions": {
                    final List<String> trytes = getParameterAsList(request,"trytes", TRYTES_SIZE);
                    broadcastTransactionsStatement(trytes);
                    return AbstractResponse.createEmptyResponse();
                }
                case "findTransactions": {
                    return findTransactionsStatement(request);
                }
                case "getBalances": {
                    final List<String> addresses = getParameterAsList(request,"addresses", HASH_SIZE);
                    final List<String> tips = request.containsKey("tips") ?
                            getParameterAsList(request,"tips", HASH_SIZE):
                            null;
                    final int threshold = getParameterAsInt(request, "threshold");
                    return getBalancesStatement(addresses, tips, threshold);
                }
                case "getInclusionStates": {
                    if (invalidSubtangleStatus()) {
                        return ErrorResponse
                                .create("This operation cannot be executed: The subtangle has not been updated yet.");
                    }
                    final List<String> transactions = getParameterAsList(request,"transactions", HASH_SIZE);
                    final List<String> tips = getParameterAsList(request,"tips", HASH_SIZE);

                    return getInclusionStatesStatement(transactions, tips);
                }
                case "getNeighbors": {
                    return getNeighborsStatement();
                }
                case "getNodeInfo": {
                    return getNodeInfoStatement();
                }
                case "getTips": {
                    return getTipsStatement();
                }
                case "getTransactionsToApprove": {
<<<<<<< HEAD
                    Optional<Hash> reference = request.containsKey("reference") ?
                        Optional.of(new Hash (getParameterAsStringAndValidate(request,"reference", HASH_SIZE)))
                        : Optional.empty();
                    int depth = getParameterAsInt(request, "depth");
                    
                    return getTransactionsToApproveStatement(depth, reference);
=======
                    final Optional<Hash> reference = request.containsKey("reference") ?
                            Optional.of(new Hash (getParameterAsStringAndValidate(request,"reference", HASH_SIZE)))
                            : Optional.empty();
                    final int depth = getParameterAsInt(request, "depth");
                    if (depth < 0 || depth > instance.configuration.getMaxDepth()) {
                        return ErrorResponse.create("Invalid depth input");
                    }

                    try {
                        List<Hash> tips = getTransactionsToApproveStatement(depth, reference);
                        return GetTransactionsToApproveResponse.create(tips.get(0), tips.get(1));

                    } catch (RuntimeException e) {
                        log.info("Tip selection failed: " + e.getLocalizedMessage());
                        return ErrorResponse.create(e.getLocalizedMessage());
                    }
>>>>>>> 52c8ff34
                }
                case "getTrytes": {
                    final List<String> hashes = getParameterAsList(request,"hashes", HASH_SIZE);
                    return getTrytesStatement(hashes);
                }

                case "interruptAttachingToTangle": {
                    return interruptAttachingToTangleStatement();
                }
                case "removeNeighbors": {
                    List<String> uris = getParameterAsList(request,"uris",0);
                    log.debug("Invoking 'removeNeighbors' with {}", uris);
                    return removeNeighborsStatement(uris);
                }

                case "storeTransactions": {
                    try {
                        final List<String> trytes = getParameterAsList(request,"trytes", TRYTES_SIZE);
                        storeTransactionsStatement(trytes);
                        return AbstractResponse.createEmptyResponse();
                    } catch (RuntimeException e) {
                        //transaction not valid
                        return ErrorResponse.create("Invalid trytes input");
                    }
                }
                case "getMissingTransactions": {
                    //TransactionRequester.instance().rescanTransactionsToRequest();
                    synchronized (instance.transactionRequester) {
                        List<String> missingTx = Arrays.stream(instance.transactionRequester.getRequestedTransactions())
                                .map(Hash::toString)
                                .collect(Collectors.toList());
                        return GetTipsResponse.create(missingTx);
                    }
                }
                case "checkConsistency": {
                    if (invalidSubtangleStatus()) {
                        return ErrorResponse
                                .create("This operation cannot be executed: The subtangle has not been updated yet.");
                    }
                    final List<String> transactions = getParameterAsList(request,"tails", HASH_SIZE);
                    return checkConsistencyStatement(transactions);
                }
                case "wereAddressesSpentFrom": {
                    final List<String> addresses = getParameterAsList(request,"addresses", HASH_SIZE);
                    return wereAddressesSpentFromStatement(addresses);
                }
                default: {
                    AbstractResponse response = ixi.processCommand(command, request);
                    return response == null ?
                            ErrorResponse.create("Command [" + command + "] is unknown") :
                            response;
                }
            }

        } catch (final ValidationException e) {
            log.info("API Validation failed: " + e.getLocalizedMessage());
            return ErrorResponse.create(e.getLocalizedMessage());
        } catch (final InvalidAlgorithmParameterException e) {
             log.info("API InvalidAlgorithmParameter passed: " + e.getLocalizedMessage());
             return ErrorResponse.create(e.getLocalizedMessage());
        } catch (final Exception e) {
            log.error("API Exception: {}", e.getLocalizedMessage(), e);
            return ExceptionResponse.create(e.getLocalizedMessage());
        }
    }

    /**
      * Check if a list of addresses was ever spent from, in the current epoch, or in previous epochs.
      *
      * @param addresses List of addresses to check if they were ever spent from.
      * @return {@link com.iota.iri.service.dto.wereAddressesSpentFrom}
      **/
    private AbstractResponse wereAddressesSpentFromStatement(List<String> addresses) throws Exception {
        final List<Hash> addressesHash = addresses.stream().map(Hash::new).collect(Collectors.toList());
        final boolean[] states = new boolean[addressesHash.size()];
        int index = 0;

        for (Hash address : addressesHash) {
            states[index++] = wasAddressSpentFrom(address);
        }
        return wereAddressesSpentFrom.create(states);
    }

    private boolean wasAddressSpentFrom(Hash address) throws Exception {
        if (previousEpochsSpentAddresses.containsKey(address)) {
            return true;
        }
        Set<Hash> hashes = AddressViewModel.load(instance.tangle, address).getHashes();
        for (Hash hash : hashes) {
            final TransactionViewModel tx = TransactionViewModel.fromHash(instance.tangle, hash);
            //spend
            if (tx.value() < 0) {
                //confirmed
                if (tx.snapshotIndex() != 0) {
                    return true;
                }
                //pending
                Hash tail = findTail(hash);
                if (tail != null && BundleValidator.validate(instance.tangle, tail).size() != 0) {
                    return true;
                }
            }
        }
        return false;
    }

    private Hash findTail(Hash hash) throws Exception {
        TransactionViewModel tx = TransactionViewModel.fromHash(instance.tangle, hash);
        final Hash bundleHash = tx.getBundleHash();
        long index = tx.getCurrentIndex();
        boolean foundApprovee = false;
        while (index-- > 0 && tx.getBundleHash().equals(bundleHash)) {
            Set<Hash> approvees = tx.getApprovers(instance.tangle).getHashes();
            for (Hash approvee : approvees) {
                TransactionViewModel nextTx = TransactionViewModel.fromHash(instance.tangle, approvee);
                if (nextTx.getBundleHash().equals(bundleHash)) {
                    tx = nextTx;
                    foundApprovee = true;
                    break;
                }
            }
            if (!foundApprovee) {
                break;
            }
        }
        if (tx.getCurrentIndex() == 0) {
            return tx.getHash();
        }
        return null;
    }


    /**
      * Checks the consistency of the transactions. 
      * Marks state as false on the following checks<br/>
      * - Transaction does not exist<br/>
      * - Transaction is not a tail<br/>
      * - Missing a reference transaction<br/>
      * - Invalid bundle<br/>
      * - Tails of tails are invalid<br/>
      *
      * @param tails List of transactions you want to check the consistency for
      * @return {@link com.iota.iri.service.dto.CheckConsistency}
      **/
    private AbstractResponse checkConsistencyStatement(List<String> tails) throws Exception {
        final List<Hash> transactions = tails.stream().map(Hash::new).collect(Collectors.toList());
        boolean state = true;
        String info = "";

        //check transactions themselves are valid
        for (Hash transaction : transactions) {
            TransactionViewModel txVM = TransactionViewModel.fromHash(instance.tangle, transaction);
            if (txVM.getType() == TransactionViewModel.PREFILLED_SLOT) {
                return ErrorResponse.create("Invalid transaction, missing: " + transaction);
            }
            if (txVM.getCurrentIndex() != 0) {
                return ErrorResponse.create("Invalid transaction, not a tail: " + transaction);
            }


            if (!txVM.isSolid()) {
                state = false;
                info = "tails are not solid (missing a referenced tx): " + transaction;
                break;
            } else if (BundleValidator.validate(instance.tangle, txVM.getHash()).size() == 0) {
                state = false;
                info = "tails are not consistent (bundle is invalid): " + transaction;
                break;
            }
        }

        if (state) {
            instance.milestone.latestSnapshot.rwlock.readLock().lock();
            try {
                WalkValidatorImpl walkValidator = new WalkValidatorImpl(instance.tangle, instance.ledgerValidator,
                        instance.milestone, instance.configuration);
                for (Hash transaction : transactions) {
                    if (!walkValidator.isValid(transaction)) {
                        state = false;
                        info = "tails are not consistent (would lead to inconsistent ledger state or below max depth)";
                        break;
                    }
                }
            } finally {
                instance.milestone.latestSnapshot.rwlock.readLock().unlock();
            }
        }

        return CheckConsistency.create(state, info);
    }

    private double getParameterAsDouble(Map<String, Object> request, String paramName) throws ValidationException {
        validateParamExists(request, paramName);
        final double result;
        try {
                result = ((Double) request.get(paramName));
            } catch (ClassCastException e) {
                throw new ValidationException("Invalid " + paramName + " input");
            }
        return result;
    }


    private int getParameterAsInt(Map<String, Object> request, String paramName) throws ValidationException {
        validateParamExists(request, paramName);
        final int result;
        try {
            result = ((Double) request.get(paramName)).intValue();
        } catch (ClassCastException e) {
            throw new ValidationException("Invalid " + paramName + " input");
        }
        return result;
    }

    private String getParameterAsStringAndValidate(Map<String, Object> request, String paramName, int size) throws ValidationException {
        validateParamExists(request, paramName);
        String result = (String) request.get(paramName);
        validateTrytes(paramName, size, result);
        return result;
    }

    private void validateTrytes(String paramName, int size, String result) throws ValidationException {
        if (!validTrytes(result,size,ZERO_LENGTH_NOT_ALLOWED)) {
            throw new ValidationException("Invalid " + paramName + " input");
        }
    }

    private void validateParamExists(Map<String, Object> request, String paramName) throws ValidationException {
        if (!request.containsKey(paramName)) {
            throw new ValidationException(invalidParams);
        }
    }

    private List<String> getParameterAsList(Map<String, Object> request, String paramName, int size) throws ValidationException {
        validateParamExists(request, paramName);
        final List<String> paramList = (List<String>) request.get(paramName);
        if (paramList.size() > maxRequestList) {
            throw new ValidationException(overMaxErrorMessage);
        }

        if (size > 0) {
            //validate
            for (final String param : paramList) {
                validateTrytes(paramName, size, param);
            }
        }

        return paramList;

    }

    public boolean invalidSubtangleStatus() {
        return (instance.milestone.latestSolidSubtangleMilestoneIndex == milestoneStartIndex);
    }

    /**
      * Temporarily removes a list of neighbors from your node.
      * The added neighbors will be added again after relaunching IRI. 
      * Remove the neighbors from your config file or make sure you don't supply them in the -n command line option if you want to keep them removed after restart.
      *
      * The URI (Unique Resource Identification) for removing neighbors is:
      * <b>udp://IPADDRESS:PORT</b>
      * 
      * Returns an {@link com.iota.iri.service.dto.ErrorResponse} if the URI scheme is wrong
      *
      * @param uris List of URI elements.
      * @return {@link com.iota.iri.service.dto.RemoveNeighborsResponse}
      **/
    private AbstractResponse removeNeighborsStatement(List<String> uris) {
        int numberOfRemovedNeighbors = 0;
        try {
            for (final String uriString : uris) {
                log.info("Removing neighbor: " + uriString);
                if (instance.node.removeNeighbor(new URI(uriString),true)) {
                    numberOfRemovedNeighbors++;
                }
            }
        } catch (URISyntaxException|RuntimeException e) {
            return ErrorResponse.create("Invalid uri scheme: " + e.getLocalizedMessage());
        }
        return RemoveNeighborsResponse.create(numberOfRemovedNeighbors);
    }

    /**
      * Returns the raw transaction data (trytes) of a specific transaction. 
      * These trytes can then be easily converted into the actual transaction object. 
      * See utility functions for more details.
      *
      * @param hashes List of transaction hashes you want to get trytes from.
      * @return {@link com.iota.iri.service.dto.GetTrytesResponse}
      **/
    private synchronized AbstractResponse getTrytesStatement(List<String> hashes) throws Exception {
        final List<String> elements = new LinkedList<>();
        for (final String hash : hashes) {
            final TransactionViewModel transactionViewModel = TransactionViewModel.fromHash(instance.tangle, new Hash(hash));
            if (transactionViewModel != null) {
                elements.add(Converter.trytes(transactionViewModel.trits()));
            }
        }
        if (elements.size() > maxGetTrytes){
            return ErrorResponse.create(overMaxErrorMessage);
        }
        return GetTrytesResponse.create(elements);
    }

    private static int counter_getTxToApprove = 0;
    public static int getCounter_getTxToApprove() {
        return counter_getTxToApprove;
    }
    public static void incCounter_getTxToApprove() {
        counter_getTxToApprove++;
    }

    private static long ellapsedTime_getTxToApprove = 0L;
    public static long getEllapsedTime_getTxToApprove() {
        return ellapsedTime_getTxToApprove;
    }
    public static void incEllapsedTime_getTxToApprove(long ellapsedTime) {
        ellapsedTime_getTxToApprove += ellapsedTime;
    }

<<<<<<< HEAD
    public synchronized AbstractResponse getTransactionsToApproveStatement(int depth, Optional<Hash> reference){
        if (depth < 0 || depth > instance.configuration.getMaxDepth()) {
            return ErrorResponse.create("Invalid depth input");
        }
=======
    /**
      * Tip selection which returns <code>trunkTransaction</code> and <code>branchTransaction</code>. 
      * The input value <code>depth</code> determines how many milestones to go back for finding the transactions to approve. 
      * The higher your <code>depth</code> value, the more work you have to do as you are confirming more transactions. 
      * If the <code>depth</code> is too large (usually above 15, it depends on the node's configuration) an error will be returned. 
      * The <code>reference</code> is an optional hash of a transaction you want to approve. 
      * If it can't be found at the specified <code>depth</code> then an error will be returned.
      *
      * @param depth Number of bundles to go back to determine the transactions for approval.
      * @param reference Hash of transaction to start random-walk from, used to make sure the tips returned reference a given transaction in their past.
      * @return {@link com.iota.iri.service.dto.GetTransactionsToApproveResponse}
      **/
    public synchronized List<Hash> getTransactionsToApproveStatement(int depth, Optional<Hash> reference) throws Exception {
>>>>>>> 52c8ff34

        try {
            List<Hash> tips = getTransactionToApproveTips(depth, reference);
            return GetTransactionsToApproveResponse.create(tips.get(0), tips.get(1));
            
        } catch (Exception e) {
            log.info("Tip selection failed: " + e.getLocalizedMessage());
            return ErrorResponse.create(e.getLocalizedMessage());
        }
    }
    
    public List<Hash> getTransactionToApproveTips(int depth, Optional<Hash> reference) throws Exception{
        if (invalidSubtangleStatus()) {
            throw new IllegalStateException("This operations cannot be executed: The subtangle has not been updated yet.");
        }
        
        List<Hash> tips = instance.tipsSelector.getTransactionsToApprove(depth, reference);
        
        if (log.isDebugEnabled()) {
            gatherStatisticsOnTipSelection();
        }
        return tips;
    }

    private void gatherStatisticsOnTipSelection() {
        API.incCounter_getTxToApprove();
        if ((getCounter_getTxToApprove() % 100) == 0) {
            String sb = "Last 100 getTxToApprove consumed " + API.getEllapsedTime_getTxToApprove() / 1000000000L + " seconds processing time.";
            log.debug(sb);
            counter_getTxToApprove = 0;
            ellapsedTime_getTxToApprove = 0L;
        }
    }

    /**
      * Returns the list of tips.
      * 
      * @return {@link com.iota.iri.service.dto.GetTipsResponse}
      **/
    private synchronized AbstractResponse getTipsStatement() throws Exception {
        return GetTipsResponse.create(instance.tipsViewModel.getTips().stream().map(Hash::toString).collect(Collectors.toList()));
    }

    /**
      * Store transactions into the local storage. 
      * The trytes to be used for this call are returned by <code>attachToTangle</code>.
      *
      * @param trytes List of raw data of transactions to be rebroadcast.
      **/
    public void storeTransactionsStatement(final List<String> trytes) throws Exception {
        final List<TransactionViewModel> elements = new LinkedList<>();
        byte[] txTrits = Converter.allocateTritsForTrytes(TRYTES_SIZE);
        for (final String trytesPart : trytes) {
            //validate all trytes
            Converter.trits(trytesPart, txTrits, 0);
            final TransactionViewModel transactionViewModel = instance.transactionValidator.validateTrits(txTrits,
                    instance.transactionValidator.getMinWeightMagnitude());
            elements.add(transactionViewModel);
        }
        for (final TransactionViewModel transactionViewModel : elements) {
            //store transactions
            if(transactionViewModel.store(instance.tangle)) {
                transactionViewModel.setArrivalTime(System.currentTimeMillis() / 1000L);
                instance.transactionValidator.updateStatus(transactionViewModel);
                transactionViewModel.updateSender("local");
                transactionViewModel.update(instance.tangle, "sender");
            }
        }
    }

    /**
      * Returns the set of neighbors you are connected with, as well as their activity statistics (or counters). 
      * The activity counters are reset after restarting IRI.
      *
      * @return {@link com.iota.iri.service.dto.GetNeighborsResponse}
      **/
    private AbstractResponse getNeighborsStatement() {
        return GetNeighborsResponse.create(instance.node.getNeighbors());
    }
    
    /**
      * Interrupts and completely aborts the <code>attachToTangle</code> process.
      *
      * @return {@link com.iota.iri.service.dto.AbstractResponse}
      **/
    private AbstractResponse interruptAttachingToTangleStatement(){
        pearlDiver.cancel();
        return AbstractResponse.createEmptyResponse();
    }
    
    /**
      * Returns information about your node.
      * 
      * @return {@link com.iota.iri.service.dto.GetNodeInfoResponse}
      **/
    private AbstractResponse getNodeInfoStatement(){
        String name = instance.configuration.isTestnet() ? IRI.TESTNET_NAME : IRI.MAINNET_NAME;
        return GetNodeInfoResponse.create(name, IRI.VERSION, Runtime.getRuntime().availableProcessors(),
                Runtime.getRuntime().freeMemory(), System.getProperty("java.version"), Runtime.getRuntime().maxMemory(),
                Runtime.getRuntime().totalMemory(), instance.milestone.latestMilestone, instance.milestone.latestMilestoneIndex,
                instance.milestone.latestSolidSubtangleMilestone, instance.milestone.latestSolidSubtangleMilestoneIndex, instance.milestone.milestoneStartIndex,
                instance.node.howManyNeighbors(), instance.node.queuedTransactionsSize(),
                System.currentTimeMillis(), instance.tipsViewModel.size(),
                instance.transactionRequester.numberOfTransactionsToRequest());
    }

    /**
      * Get the inclusion states of a set of transactions. 
      * This is for determining if a transaction was accepted and confirmed by the network or not. 
      * You can search for multiple tips (and thus, milestones) to get past inclusion states of transactions.
      *
      * This API call simply returns a list of boolean values in the same order as the transaction list you submitted, thus you get a true/false whether a transaction is confirmed or not.
      * Returns an {@link com.iota.iri.service.dto.ErrorResponse} if a tip is missing or the subtangle is not solid
      * 
      * @param transactions List of transactions you want to get the inclusion state for.
      * @param tips List of tips (including milestones) you want to search for the inclusion state.
      * @return {@link com.iota.iri.service.dto.GetInclusionStatesResponse} 
      **/
    private AbstractResponse getInclusionStatesStatement(final List<String> transactions, final List<String> tips) throws Exception {
        final List<Hash> trans = transactions.stream().map(Hash::new).collect(Collectors.toList());
        final List<Hash> tps = tips.stream().map(Hash::new).collect(Collectors.toList());
        int numberOfNonMetTransactions = transactions.size();
        final byte[] inclusionStates = new byte[numberOfNonMetTransactions];

        List<Integer> tipsIndex = new LinkedList<>();
        {
            for(Hash tip: tps) {
                TransactionViewModel tx = TransactionViewModel.fromHash(instance.tangle, tip);
                if (tx.getType() != TransactionViewModel.PREFILLED_SLOT) {
                    tipsIndex.add(tx.snapshotIndex());
                }
            }
        }
        int minTipsIndex = tipsIndex.stream().reduce((a,b) -> a < b ? a : b).orElse(0);
        if(minTipsIndex > 0) {
            int maxTipsIndex = tipsIndex.stream().reduce((a,b) -> a > b ? a : b).orElse(0);
            int count = 0;
            for(Hash hash: trans) {
                TransactionViewModel transaction = TransactionViewModel.fromHash(instance.tangle, hash);
                if(transaction.getType() == TransactionViewModel.PREFILLED_SLOT || transaction.snapshotIndex() == 0) {
                    inclusionStates[count] = -1;
                } else if(transaction.snapshotIndex() > maxTipsIndex) {
                    inclusionStates[count] = -1;
                } else if(transaction.snapshotIndex() < maxTipsIndex) {
                    inclusionStates[count] = 1;
                }
                count++;
            }
        }

        Set<Hash> analyzedTips = new HashSet<>();
        Map<Integer, Integer> sameIndexTransactionCount = new HashMap<>();
        Map<Integer, Queue<Hash>> sameIndexTips = new HashMap<>();
        for (final Hash tip : tps) {
            TransactionViewModel transactionViewModel = TransactionViewModel.fromHash(instance.tangle, tip);
            if (transactionViewModel.getType() == TransactionViewModel.PREFILLED_SLOT){
                return ErrorResponse.create("One of the tips is absent");
            }
            int snapshotIndex = transactionViewModel.snapshotIndex();
            sameIndexTips.putIfAbsent(snapshotIndex, new LinkedList<>());
            sameIndexTips.get(snapshotIndex).add(tip);
        }
        for(int i = 0; i < inclusionStates.length; i++) {
            if(inclusionStates[i] == 0) {
                TransactionViewModel transactionViewModel = TransactionViewModel.fromHash(instance.tangle, trans.get(i));
                int snapshotIndex = transactionViewModel.snapshotIndex();
                sameIndexTransactionCount.putIfAbsent(snapshotIndex, 0);
                sameIndexTransactionCount.put(snapshotIndex, sameIndexTransactionCount.get(snapshotIndex) + 1);
            }
        }
        for(Integer index : sameIndexTransactionCount.keySet()) {
            Queue<Hash> sameIndexTip = sameIndexTips.get(index);
            if (sameIndexTip != null) {
                //has tips in the same index level
                if (!exhaustiveSearchWithinIndex(sameIndexTip, analyzedTips, trans, inclusionStates, sameIndexTransactionCount.get(index), index)) {
                    return ErrorResponse.create("The subtangle is not solid");
                }
            }
        }
        final boolean[] inclusionStatesBoolean = new boolean[inclusionStates.length];
        for(int i = 0; i < inclusionStates.length; i++) {
            inclusionStatesBoolean[i] = inclusionStates[i] == 1;
        }
        {
            return GetInclusionStatesResponse.create(inclusionStatesBoolean);
        }
    }
    private boolean exhaustiveSearchWithinIndex(Queue<Hash> nonAnalyzedTransactions, Set<Hash> analyzedTips, List<Hash> transactions, byte[] inclusionStates, int count, int index) throws Exception {
        Hash pointer;
        MAIN_LOOP:
        while ((pointer = nonAnalyzedTransactions.poll()) != null) {
            if (analyzedTips.add(pointer)) {
                final TransactionViewModel transactionViewModel = TransactionViewModel.fromHash(instance.tangle, pointer);
                if (transactionViewModel.snapshotIndex() == index) {
                    if (transactionViewModel.getType() == TransactionViewModel.PREFILLED_SLOT) {
                        return false;
                    } else {
                        for (int i = 0; i < inclusionStates.length; i++) {
                            if (inclusionStates[i] < 1 && pointer.equals(transactions.get(i))) {
                                inclusionStates[i] = 1;
                                if (--count <= 0) {
                                    break MAIN_LOOP;
                                }
                            }
                        }
                        nonAnalyzedTransactions.offer(transactionViewModel.getTrunkTransactionHash());
                        nonAnalyzedTransactions.offer(transactionViewModel.getBranchTransactionHash());
                    }
                }
            }
        }
        return true;
    }

    /**
      * Find the transactions which match the specified input and return. 
      * All input values are lists, for which a list of return values (transaction hashes), in the same order, is returned for all individual elements. 
      * The input fields can either be <code>bundles<code>, <code>addresses</code>, <code>tags</code> or <code>approvees</code>. 
      * <b>Using multiple of these input fields returns the intersection of the values.</b>
      * 
      * Returns an {@link com.iota.iri.service.dto.ErrorResponse} if more than maxFindTxs was found
      *
      * @param request the map with input fields
      * @return {@link com.iota.iri.service.dto.FindTransactionsResponse}
      **/
    private synchronized AbstractResponse findTransactionsStatement(final Map<String, Object> request) throws Exception {

        final Set<Hash> foundTransactions =  new HashSet<>();
        boolean containsKey = false;

        final Set<Hash> bundlesTransactions = new HashSet<>();
        if (request.containsKey("bundles")) {
            final HashSet<String> bundles = getParameterAsSet(request,"bundles",HASH_SIZE);
            for (final String bundle : bundles) {
                bundlesTransactions.addAll(BundleViewModel.load(instance.tangle, new Hash(bundle)).getHashes());
            }
            foundTransactions.addAll(bundlesTransactions);
            containsKey = true;
        }

        final Set<Hash> addressesTransactions = new HashSet<>();
        if (request.containsKey("addresses")) {
            final HashSet<String> addresses = getParameterAsSet(request,"addresses",HASH_SIZE);
            for (final String address : addresses) {
                addressesTransactions.addAll(AddressViewModel.load(instance.tangle, new Hash(address)).getHashes());
            }
            foundTransactions.addAll(addressesTransactions);
            containsKey = true;
        }

        final Set<Hash> tagsTransactions = new HashSet<>();
        if (request.containsKey("tags")) {
            final HashSet<String> tags = getParameterAsSet(request,"tags",0);
            for (String tag : tags) {
                tag = padTag(tag);
                tagsTransactions.addAll(TagViewModel.load(instance.tangle, new Hash(tag)).getHashes());
            }
            if (tagsTransactions.isEmpty()) {
                for (String tag : tags) {
                    tag = padTag(tag);
                    tagsTransactions.addAll(TagViewModel.loadObsolete(instance.tangle, new Hash(tag)).getHashes());
                }
            }
            foundTransactions.addAll(tagsTransactions);
            containsKey = true;
        }

        final Set<Hash> approveeTransactions = new HashSet<>();

        if (request.containsKey("approvees")) {
            final HashSet<String> approvees = getParameterAsSet(request,"approvees",HASH_SIZE);
            for (final String approvee : approvees) {
                approveeTransactions.addAll(TransactionViewModel.fromHash(instance.tangle, new Hash(approvee)).getApprovers(instance.tangle).getHashes());
            }
            foundTransactions.addAll(approveeTransactions);
            containsKey = true;
        }

        if (!containsKey) {
            throw new ValidationException(invalidParams);
        }

        //Using multiple of these input fields returns the intersection of the values.
        if (request.containsKey("bundles")) {
            foundTransactions.retainAll(bundlesTransactions);
        }
        if (request.containsKey("addresses")) {
            foundTransactions.retainAll(addressesTransactions);
        }
        if (request.containsKey("tags")) {
            foundTransactions.retainAll(tagsTransactions);
        }
        if (request.containsKey("approvees")) {
            foundTransactions.retainAll(approveeTransactions);
        }
        if (foundTransactions.size() > maxFindTxs){
            return ErrorResponse.create(overMaxErrorMessage);
        }

        final List<String> elements = foundTransactions.stream()
                .map(Hash::toString)
                .collect(Collectors.toCollection(LinkedList::new));

        return FindTransactionsResponse.create(elements);
    }

    private String padTag(String tag) throws ValidationException {
        while (tag.length() < HASH_SIZE) {
            tag += Converter.TRYTE_ALPHABET.charAt(0);
        }
        if (tag.equals(Hash.NULL_HASH.toString())) {
            throw new ValidationException("Invalid tag input");
        }
        return tag;
    }

    private HashSet<String> getParameterAsSet(Map<String, Object> request, String paramName, int size) throws ValidationException {

        HashSet<String> result = getParameterAsList(request,paramName,size).stream().collect(Collectors.toCollection(HashSet::new));
        if (result.contains(Hash.NULL_HASH.toString())) {
            throw new ValidationException("Invalid " + paramName + " input");
        }
        return result;
    }

    /**
      * Broadcast a list of transactions to all neighbors. 
      * The input trytes for this call are provided by <code>attachToTangle</code>.
      *
      * @param trytes the list of transaction
      **/
    public void broadcastTransactionsStatement(final List<String> trytes) {
        final List<TransactionViewModel> elements = new LinkedList<>();
        byte[] txTrits = Converter.allocateTritsForTrytes(TRYTES_SIZE);
        for (final String tryte : trytes) {
            //validate all trytes
            Converter.trits(tryte, txTrits, 0);
            final TransactionViewModel transactionViewModel = instance.transactionValidator.validateTrits(txTrits, instance.transactionValidator.getMinWeightMagnitude());
            elements.add(transactionViewModel);
        }
        for (final TransactionViewModel transactionViewModel : elements) {
            //push first in line to broadcast
            transactionViewModel.weightMagnitude = Curl.HASH_LENGTH;
            instance.node.broadcast(transactionViewModel);
        }
    }
    

    /**
      * Returns the confirmed balance, as viewed by the specified <code>tips</code>. If you do not specify the referencing <code>tips</code>, the returned balance is based on the latest confirmed milestone.
      * In addition to the balances, it also returns the referencing <code>tips</code> (or milestone), as well as the index with which the confirmed balance was determined. 
      * The balances are returned as a list in the same order as the addresses were provided as input.
      * 
      * Returns an {@link com.iota.iri.service.dto.ErrorResponse} if tips are not found or inconsistent, or the treshold is invalid
      *
      * @param addresses the address to get the balance for
      * @param tips the tips to find the balance through
      * @param threshold the confirmation threshold between 0 and 100(incl)
      * @return {@link com.iota.iri.service.dto.GetBalancesResponse}
      **/	
    private AbstractResponse getBalancesStatement(final List<String> addresses, final List<String> tips, final int threshold) throws Exception {

        if (threshold <= 0 || threshold > 100) {
            return ErrorResponse.create("Illegal 'threshold'");
        }

        final List<Hash> addressList = addresses.stream().map(address -> (new Hash(address)))
                .collect(Collectors.toCollection(LinkedList::new));
        final List<Hash> hashes;
        final Map<Hash, Long> balances = new HashMap<>();
        instance.milestone.latestSnapshot.rwlock.readLock().lock();
        final int index = instance.milestone.latestSnapshot.index();
        if (tips == null || tips.size() == 0) {
            hashes = Collections.singletonList(instance.milestone.latestSolidSubtangleMilestone);
        } else {
            hashes = tips.stream().map(address -> (new Hash(address)))
                    .collect(Collectors.toCollection(LinkedList::new));
        }
        try {
            for (final Hash address : addressList) {
                Long value = instance.milestone.latestSnapshot.getBalance(address);
                if (value == null) {
                    value = 0L;
                }
                balances.put(address, value);
            }

            final Set<Hash> visitedHashes;
            final Map<Hash, Long> diff;

            visitedHashes = new HashSet<>();
            diff = new HashMap<>();
            for (Hash tip : hashes) {
                if (!TransactionViewModel.exists(instance.tangle, tip)) {
                    return ErrorResponse.create("Tip not found: " + tip.toString());
                }
                if (!instance.ledgerValidator.updateDiff(visitedHashes, diff, tip)) {
                    return ErrorResponse.create("Tips are not consistent");
                }
            }
            diff.forEach((key, value) -> balances.computeIfPresent(key, (hash, aLong) -> value + aLong));
        } finally {
            instance.milestone.latestSnapshot.rwlock.readLock().unlock();
        }

        final List<String> elements = addresses.stream().map(address -> balances.get(address).toString())
                .collect(Collectors.toCollection(LinkedList::new));

        return GetBalancesResponse.create(elements, hashes.stream().map(h -> h.toString()).collect(Collectors.toList()), index);
    }

    private static int counter_PoW = 0;
    public static int getCounter_PoW() {
        return counter_PoW;
    }
    public static void incCounter_PoW() {
        API.counter_PoW++;
    }

    private static long ellapsedTime_PoW = 0L;
    public static long getEllapsedTime_PoW() {
        return ellapsedTime_PoW;
    }
    public static void incEllapsedTime_PoW(long ellapsedTime) {
        ellapsedTime_PoW += ellapsedTime;
    }

    /**
      * Attaches the specified transactions (trytes) to the Tangle by doing Proof of Work. 
      * You need to supply <code>branchTransaction</code> as well as <code>trunkTransaction</code> (the tips which you're going to validate and reference with this transaction) - both of which you'll get through the <code>getTransactionsToApprove</code> API call.
      *
      * The returned value is a different set of tryte values which you can input into <code>broadcastTransactions</code> and <code>storeTransactions</code>.
      * The last 243 trytes of the return value consist of the: <code>trunkTransaction</code> + <code>branchTransaction</code> + <code>nonce</code>. 
      * These are valid trytes which are then accepted by the network.
      * 
      * @param trunkTransaction the trunk transaction
      * @param branchTransaction the branch transaction
      * @param minWeightMagnitude the minimum weight magnitute
      * @param trytes the list of trytes to attach
      * @return trytes the list of transactions in trytes
      **/
    public synchronized List<String> attachToTangleStatement(final Hash trunkTransaction, final Hash branchTransaction,
                                                                  final int minWeightMagnitude, final List<String> trytes) {
        final List<TransactionViewModel> transactionViewModels = new LinkedList<>();

        Hash prevTransaction = null;
        pearlDiver = new PearlDiver();

        byte[] transactionTrits = Converter.allocateTritsForTrytes(TRYTES_SIZE);

        for (final String tryte : trytes) {
            long startTime = System.nanoTime();
            long timestamp = System.currentTimeMillis();
            try {
                Converter.trits(tryte, transactionTrits, 0);
                //branch and trunk
                System.arraycopy((prevTransaction == null ? trunkTransaction : prevTransaction).trits(), 0,
                        transactionTrits, TransactionViewModel.TRUNK_TRANSACTION_TRINARY_OFFSET,
                        TransactionViewModel.TRUNK_TRANSACTION_TRINARY_SIZE);
                System.arraycopy((prevTransaction == null ? branchTransaction : trunkTransaction).trits(), 0,
                        transactionTrits, TransactionViewModel.BRANCH_TRANSACTION_TRINARY_OFFSET,
                        TransactionViewModel.BRANCH_TRANSACTION_TRINARY_SIZE);

                //attachment fields: tag and timestamps
                //tag - copy the obsolete tag to the attachment tag field only if tag isn't set.
                if(IntStream.range(TransactionViewModel.TAG_TRINARY_OFFSET, TransactionViewModel.TAG_TRINARY_OFFSET + TransactionViewModel.TAG_TRINARY_SIZE).allMatch(idx -> transactionTrits[idx]  == ((byte) 0))) {
                    System.arraycopy(transactionTrits, TransactionViewModel.OBSOLETE_TAG_TRINARY_OFFSET,
                    transactionTrits, TransactionViewModel.TAG_TRINARY_OFFSET,
                    TransactionViewModel.TAG_TRINARY_SIZE);
                }

                Converter.copyTrits(timestamp,transactionTrits,TransactionViewModel.ATTACHMENT_TIMESTAMP_TRINARY_OFFSET,
                        TransactionViewModel.ATTACHMENT_TIMESTAMP_TRINARY_SIZE);
                Converter.copyTrits(0,transactionTrits,TransactionViewModel.ATTACHMENT_TIMESTAMP_LOWER_BOUND_TRINARY_OFFSET,
                        TransactionViewModel.ATTACHMENT_TIMESTAMP_LOWER_BOUND_TRINARY_SIZE);
                Converter.copyTrits(MAX_TIMESTAMP_VALUE,transactionTrits,TransactionViewModel.ATTACHMENT_TIMESTAMP_UPPER_BOUND_TRINARY_OFFSET,
                        TransactionViewModel.ATTACHMENT_TIMESTAMP_UPPER_BOUND_TRINARY_SIZE);

                if (!pearlDiver.search(transactionTrits, minWeightMagnitude, 0)) {
                    transactionViewModels.clear();
                    break;
                }
                //validate PoW - throws exception if invalid
                final TransactionViewModel transactionViewModel = instance.transactionValidator.validateTrits(transactionTrits, instance.transactionValidator.getMinWeightMagnitude());

                transactionViewModels.add(transactionViewModel);
                prevTransaction = transactionViewModel.getHash();
            } finally {
                API.incEllapsedTime_PoW(System.nanoTime() - startTime);
                API.incCounter_PoW();
                if ( ( API.getCounter_PoW() % 100) == 0 ) {
                    String sb = "Last 100 PoW consumed " +
                            API.getEllapsedTime_PoW() / 1000000000L +
                            " seconds processing time.";
                    log.info(sb);
                    counter_PoW = 0;
                    ellapsedTime_PoW = 0L;
                }
            }
        }

        final List<String> elements = new LinkedList<>();
        for (int i = transactionViewModels.size(); i-- > 0; ) {
            elements.add(Converter.trytes(transactionViewModels.get(i).trits()));
        }
        return elements;
    }

    /**
      * Temporarily add a list of neighbors to your node. 
      * The added neighbors will be removed after relaunching IRI. 
      * Add the neighbors to your config file or supply them in the -n command line option if you want to keep them after restart.
      *
      * The URI (Unique Resource Identification) for adding neighbors is:
      * <b>udp://IPADDRESS:PORT</b>
      *
      * @param uris list of neighbors to add
      * @return {@link com.iota.iri.service.dto.AddedNeighborsResponse}
      **/
    private AbstractResponse addNeighborsStatement(final List<String> uris) {
        int numberOfAddedNeighbors = 0;
        try {
            for (final String uriString : uris) {
                log.info("Adding neighbor: " + uriString);
                final Neighbor neighbor = instance.node.newNeighbor(new URI(uriString), true);
                if (!instance.node.getNeighbors().contains(neighbor)) {
                    instance.node.getNeighbors().add(neighbor);
                    numberOfAddedNeighbors++;
                }
            }
        } catch (URISyntaxException|RuntimeException e) {
            return ErrorResponse.create("Invalid uri scheme: " + e.getLocalizedMessage());
        }
        return AddedNeighborsResponse.create(numberOfAddedNeighbors);
    }

    private void sendResponse(final HttpServerExchange exchange, final AbstractResponse res, final long beginningTime)
            throws IOException {
        res.setDuration((int) (System.currentTimeMillis() - beginningTime));
        final String response = gson.toJson(res);

        if (res instanceof ErrorResponse) {
            exchange.setStatusCode(400); // bad request
        } else if (res instanceof AccessLimitedResponse) {
            exchange.setStatusCode(401); // api method not allowed
        } else if (res instanceof ExceptionResponse) {
            exchange.setStatusCode(500); // internal error
        }

        setupResponseHeaders(exchange);

        ByteBuffer responseBuf = ByteBuffer.wrap(response.getBytes(StandardCharsets.UTF_8));
        exchange.setResponseContentLength(responseBuf.array().length);
        StreamSinkChannel sinkChannel = exchange.getResponseChannel();
        sinkChannel.getWriteSetter().set( channel -> {
            if (responseBuf.remaining() > 0) {
                try {
                    sinkChannel.write(responseBuf);
                    if (responseBuf.remaining() == 0) {
                        exchange.endExchange();
                    }
                } catch (IOException e) {
                    log.error("Lost connection to client - cannot send response");
                    exchange.endExchange();
                    sinkChannel.getWriteSetter().set(null);
                }
            }
            else {
                exchange.endExchange();
            }
        });
        sinkChannel.resumeWrites();
    }

    private boolean validTrytes(String trytes, int length, char zeroAllowed) {
        if (trytes.length() == 0 && zeroAllowed == ZERO_LENGTH_ALLOWED) {
            return true;
        }
        if (trytes.length() != length) {
            return false;
        }
        Matcher matcher = trytesPattern.matcher(trytes);
        return matcher.matches();
    }

    private static void setupResponseHeaders(final HttpServerExchange exchange) {
        final HeaderMap headerMap = exchange.getResponseHeaders();
        headerMap.add(new HttpString("Access-Control-Allow-Origin"),"*");
        headerMap.add(new HttpString("Keep-Alive"), "timeout=500, max=100");
    }

    private HttpHandler addSecurity(final HttpHandler toWrap) {
        String credentials = instance.configuration.getRemoteAuth();
        if (credentials == null || credentials.isEmpty()) {
            return toWrap;
        }

        final Map<String, char[]> users = new HashMap<>(2);
        users.put(credentials.split(":")[0], credentials.split(":")[1].toCharArray());

        IdentityManager identityManager = new MapIdentityManager(users);
        HttpHandler handler = toWrap;
        handler = new AuthenticationCallHandler(handler);
        handler = new AuthenticationConstraintHandler(handler);
        final List<AuthenticationMechanism> mechanisms = Collections.singletonList(new BasicAuthenticationMechanism("Iota Realm"));
        handler = new AuthenticationMechanismsHandler(handler, mechanisms);
        handler = new SecurityInitialHandler(AuthenticationMode.PRO_ACTIVE, identityManager, handler);
        return handler;
    }

    public void shutDown() {
        if (server != null) {
            server.stop();
        }
    }

    /**
      * <b>Only available on testnet.</b>
      * Creates, attaches, and broadcasts a transaction with this message
      *
      * @param address The address to add the message to 
      * @param message The message to store
      **/
    private synchronized void storeMessageStatement(final String address, final String message) throws Exception {
<<<<<<< HEAD
        final List<Hash> txToApprove = getTransactionToApproveTips(3, Optional.empty());
=======
        final List<Hash> txToApprove = getTransactionsToApproveStatement(3, Optional.empty());
>>>>>>> 52c8ff34

        final int txMessageSize = TransactionViewModel.SIGNATURE_MESSAGE_FRAGMENT_TRINARY_SIZE / 3;

        final int txCount = (message.length() + txMessageSize - 1) / txMessageSize;

        final byte[] timestampTrits = new byte[TransactionViewModel.TIMESTAMP_TRINARY_SIZE];
        Converter.copyTrits(System.currentTimeMillis(), timestampTrits, 0, timestampTrits.length);
        final String timestampTrytes = StringUtils.rightPad(Converter.trytes(timestampTrits), timestampTrits.length / 3, '9');

        final byte[] lastIndexTrits = new byte[TransactionViewModel.LAST_INDEX_TRINARY_SIZE];
        byte[] currentIndexTrits = new byte[TransactionViewModel.CURRENT_INDEX_TRINARY_SIZE];

        Converter.copyTrits(txCount - 1, lastIndexTrits, 0, lastIndexTrits.length);
        final String lastIndexTrytes = Converter.trytes(lastIndexTrits);

        List<String> transactions = new ArrayList<>();
        for (int i = 0; i < txCount; i++) {
            String tx;
            if (i != txCount - 1) {
                tx = message.substring(i * txMessageSize, (i + 1) * txMessageSize);
            } else {
                tx = message.substring(i * txMessageSize);
            }

            Converter.copyTrits(i, currentIndexTrits, 0, currentIndexTrits.length);

            tx = StringUtils.rightPad(tx, txMessageSize, '9');
            tx += address.substring(0, 81);
// value
            tx += StringUtils.repeat('9', 27);
// obsolete tag
            tx += StringUtils.repeat('9', 27);
// timestamp
            tx += timestampTrytes;
// current index
            tx += StringUtils.rightPad(Converter.trytes(currentIndexTrits), currentIndexTrits.length / 3, '9');
// last index
            tx += StringUtils.rightPad(lastIndexTrytes, lastIndexTrits.length / 3, '9');
            transactions.add(tx);
        }

// let's calculate the bundle essence :S
        int startIdx = TransactionViewModel.ESSENCE_TRINARY_OFFSET / 3;
        Sponge sponge = SpongeFactory.create(SpongeFactory.Mode.KERL);

        for (String tx : transactions) {
            String essence = tx.substring(startIdx);
            byte[] essenceTrits = new byte[essence.length() * Converter.NUMBER_OF_TRITS_IN_A_TRYTE];
            Converter.trits(essence, essenceTrits, 0);
            sponge.absorb(essenceTrits, 0, essenceTrits.length);
        }

        byte[] essenceTrits = new byte[243];
        sponge.squeeze(essenceTrits, 0, essenceTrits.length);
        final String bundleHash = Converter.trytes(essenceTrits, 0, essenceTrits.length);

        transactions = transactions.stream().map(tx -> StringUtils.rightPad(tx + bundleHash, TRYTES_SIZE, '9')).collect(Collectors.toList());

// do pow
        List<String> powResult = attachToTangleStatement(txToApprove.get(0), txToApprove.get(1), 9, transactions);
        broadcastTransactionsStatement(powResult);
    }
}<|MERGE_RESOLUTION|>--- conflicted
+++ resolved
@@ -281,31 +281,12 @@
                     return getTipsStatement();
                 }
                 case "getTransactionsToApprove": {
-<<<<<<< HEAD
                     Optional<Hash> reference = request.containsKey("reference") ?
                         Optional.of(new Hash (getParameterAsStringAndValidate(request,"reference", HASH_SIZE)))
                         : Optional.empty();
                     int depth = getParameterAsInt(request, "depth");
                     
                     return getTransactionsToApproveStatement(depth, reference);
-=======
-                    final Optional<Hash> reference = request.containsKey("reference") ?
-                            Optional.of(new Hash (getParameterAsStringAndValidate(request,"reference", HASH_SIZE)))
-                            : Optional.empty();
-                    final int depth = getParameterAsInt(request, "depth");
-                    if (depth < 0 || depth > instance.configuration.getMaxDepth()) {
-                        return ErrorResponse.create("Invalid depth input");
-                    }
-
-                    try {
-                        List<Hash> tips = getTransactionsToApproveStatement(depth, reference);
-                        return GetTransactionsToApproveResponse.create(tips.get(0), tips.get(1));
-
-                    } catch (RuntimeException e) {
-                        log.info("Tip selection failed: " + e.getLocalizedMessage());
-                        return ErrorResponse.create(e.getLocalizedMessage());
-                    }
->>>>>>> 52c8ff34
                 }
                 case "getTrytes": {
                     final List<String> hashes = getParameterAsList(request,"hashes", HASH_SIZE);
@@ -627,12 +608,6 @@
         ellapsedTime_getTxToApprove += ellapsedTime;
     }
 
-<<<<<<< HEAD
-    public synchronized AbstractResponse getTransactionsToApproveStatement(int depth, Optional<Hash> reference){
-        if (depth < 0 || depth > instance.configuration.getMaxDepth()) {
-            return ErrorResponse.create("Invalid depth input");
-        }
-=======
     /**
       * Tip selection which returns <code>trunkTransaction</code> and <code>branchTransaction</code>. 
       * The input value <code>depth</code> determines how many milestones to go back for finding the transactions to approve. 
@@ -645,8 +620,10 @@
       * @param reference Hash of transaction to start random-walk from, used to make sure the tips returned reference a given transaction in their past.
       * @return {@link com.iota.iri.service.dto.GetTransactionsToApproveResponse}
       **/
-    public synchronized List<Hash> getTransactionsToApproveStatement(int depth, Optional<Hash> reference) throws Exception {
->>>>>>> 52c8ff34
+    public synchronized AbstractResponse getTransactionsToApproveStatement(int depth, Optional<Hash> reference) throws Exception {
+        if (depth < 0 || depth > instance.configuration.getMaxDepth()) {
+            return ErrorResponse.create("Invalid depth input");
+        }
 
         try {
             List<Hash> tips = getTransactionToApproveTips(depth, reference);
@@ -1271,11 +1248,7 @@
       * @param message The message to store
       **/
     private synchronized void storeMessageStatement(final String address, final String message) throws Exception {
-<<<<<<< HEAD
         final List<Hash> txToApprove = getTransactionToApproveTips(3, Optional.empty());
-=======
-        final List<Hash> txToApprove = getTransactionsToApproveStatement(3, Optional.empty());
->>>>>>> 52c8ff34
 
         final int txMessageSize = TransactionViewModel.SIGNATURE_MESSAGE_FRAGMENT_TRINARY_SIZE / 3;
 
