package com.iota.iri.service;

import com.iota.iri.*;
import com.iota.iri.conf.APIConfig;
import com.iota.iri.conf.ConsensusConfig;
import com.iota.iri.controllers.AddressViewModel;
import com.iota.iri.controllers.BundleViewModel;
import com.iota.iri.controllers.TagViewModel;
import com.iota.iri.controllers.TransactionViewModel;
import com.iota.iri.hash.Curl;
import com.iota.iri.hash.PearlDiver;
import com.iota.iri.hash.Sponge;
import com.iota.iri.hash.SpongeFactory;
import com.iota.iri.model.Hash;
import com.iota.iri.model.HashFactory;
import com.iota.iri.network.Neighbor;
import com.iota.iri.service.dto.*;
import com.iota.iri.service.tipselection.impl.WalkValidatorImpl;
import com.iota.iri.utils.Converter;
import com.iota.iri.utils.IotaIOUtils;
import com.iota.iri.utils.MapIdentityManager;

import com.google.gson.Gson;
import com.google.gson.GsonBuilder;

import org.apache.commons.lang3.StringUtils;
import org.slf4j.Logger;
import org.slf4j.LoggerFactory;
import org.xnio.channels.StreamSinkChannel;
import org.xnio.streams.ChannelInputStream;

import java.io.*;
import java.net.InetSocketAddress;
import java.net.URI;
import java.net.URISyntaxException;
import java.nio.ByteBuffer;
import java.nio.charset.StandardCharsets;
import java.security.InvalidAlgorithmParameterException;
import java.util.*;
import java.util.concurrent.ConcurrentHashMap;
import java.util.concurrent.atomic.AtomicInteger;
import java.util.regex.Matcher;
import java.util.regex.Pattern;
import java.util.stream.Collectors;
import java.util.stream.IntStream;

import io.undertow.Undertow;
import io.undertow.security.api.AuthenticationMechanism;
import io.undertow.security.api.AuthenticationMode;
import io.undertow.security.handlers.AuthenticationCallHandler;
import io.undertow.security.handlers.AuthenticationConstraintHandler;
import io.undertow.security.handlers.AuthenticationMechanismsHandler;
import io.undertow.security.handlers.SecurityInitialHandler;
import io.undertow.security.idm.IdentityManager;
import io.undertow.security.impl.BasicAuthenticationMechanism;
import io.undertow.server.HttpHandler;
import io.undertow.server.HttpServerExchange;
import io.undertow.util.*;

import static io.undertow.Handlers.path;

@SuppressWarnings("unchecked")
public class API {

    public static final String REFERENCE_TRANSACTION_NOT_FOUND = "reference transaction not found";
    public static final String REFERENCE_TRANSACTION_TOO_OLD = "reference transaction is too old";
    private static final Logger log = LoggerFactory.getLogger(API.class);
    private final IXI ixi;
    private final int milestoneStartIndex;

    private Undertow server;

    private final Gson gson = new GsonBuilder().create();
    private volatile PearlDiver pearlDiver = new PearlDiver();

    private final AtomicInteger counter = new AtomicInteger(0);

    private Pattern trytesPattern = Pattern.compile("[9A-Z]*");

    private final static int HASH_SIZE = 81;
    private final static int TRYTES_SIZE = 2673;

    private final static long MAX_TIMESTAMP_VALUE = (long) (Math.pow(3, 27) - 1) / 2; // max positive 27-trits value

    private final int maxFindTxs;
    private final int maxRequestList;
    private final int maxGetTrytes;
    private final int maxBodyLength;
    private final boolean testNet;

    private final static String overMaxErrorMessage = "Could not complete request";
    private final static String invalidParams = "Invalid parameters";

    private ConcurrentHashMap<Hash, Boolean> previousEpochsSpentAddresses;

    private final static char ZERO_LENGTH_ALLOWED = 'Y';
    private final static char ZERO_LENGTH_NOT_ALLOWED = 'N';
    private Iota instance;
<<<<<<< HEAD
	
    private static int counter_getTxToApprove = 0;
    private static long elapsedTime_getTxToApprove = 0L;
    private static int counter_PoW = 0;
    private static long elapsedTime_PoW = 0L;
    
 
=======
    
    private final String[] features;
>>>>>>> 867d8ede

    public API(Iota instance, IXI ixi) {
        this.instance = instance;
        this.ixi = ixi;
        APIConfig configuration = instance.configuration;
        maxFindTxs = configuration.getMaxFindTransactions();
        maxRequestList = configuration.getMaxRequestsList();
        maxGetTrytes = configuration.getMaxGetTrytes();
        maxBodyLength = configuration.getMaxBodyLength();
        testNet = configuration.isTestnet();
        milestoneStartIndex = ((ConsensusConfig) configuration).getMilestoneStartIndex();

        previousEpochsSpentAddresses = new ConcurrentHashMap<>();

        features = Feature.calculateFeatureNames(instance.configuration);
    }

    public void init() throws IOException {
        readPreviousEpochsSpentAddresses(testNet);

        APIConfig configuration = instance.configuration;
        final int apiPort = configuration.getPort();
        final String apiHost = configuration.getApiHost();

        log.debug("Binding JSON-REST API Undertow server on {}:{}", apiHost, apiPort);

        server = Undertow.builder().addHttpListener(apiPort, apiHost)
                .setHandler(path().addPrefixPath("/", addSecurity(new HttpHandler() {
                    @Override
                    public void handleRequest(final HttpServerExchange exchange) throws Exception {
                        HttpString requestMethod = exchange.getRequestMethod();
                        if (Methods.OPTIONS.equals(requestMethod)) {
                            String allowedMethods = "GET,HEAD,POST,PUT,DELETE,TRACE,OPTIONS,CONNECT,PATCH";
                            //return list of allowed methods in response headers
                            exchange.setStatusCode(StatusCodes.OK);
                            exchange.getResponseHeaders().put(Headers.CONTENT_TYPE, MimeMappings.DEFAULT_MIME_MAPPINGS.get("txt"));
                            exchange.getResponseHeaders().put(Headers.CONTENT_LENGTH, 0);
                            exchange.getResponseHeaders().put(Headers.ALLOW, allowedMethods);
                            exchange.getResponseHeaders().put(new HttpString("Access-Control-Allow-Origin"), "*");
                            exchange.getResponseHeaders().put(new HttpString("Access-Control-Allow-Headers"), "Origin, X-Requested-With, Content-Type, Accept, X-IOTA-API-Version");
                            exchange.getResponseSender().close();
                            return;
                        }

                        if (exchange.isInIoThread()) {
                            exchange.dispatch(this);
                            return;
                        }
                        processRequest(exchange);
                    }
                }))).build();
        server.start();
    }

    private void readPreviousEpochsSpentAddresses(boolean isTestnet) throws IOException {
        if (isTestnet) {
            return;
        }

        String[] previousEpochsSpentAddressesFiles = instance
                .configuration
                .getPreviousEpochSpentAddressesFiles()
                .split(" ");
        for (String previousEpochsSpentAddressesFile : previousEpochsSpentAddressesFiles) {
            InputStream in = Snapshot.class.getResourceAsStream(previousEpochsSpentAddressesFile);
            try (BufferedReader reader = new BufferedReader(new InputStreamReader(in))) {
                String line;
                while ((line = reader.readLine()) != null) {
                    this.previousEpochsSpentAddresses.put(HashFactory.ADDRESS.create(line), true);
                }
            } catch (Exception e) {
                log.error("Failed to load resource: {}.", previousEpochsSpentAddressesFile, e);
            }
        }
    }

    private void processRequest(final HttpServerExchange exchange) throws IOException {
        final ChannelInputStream cis = new ChannelInputStream(exchange.getRequestChannel());
        exchange.getResponseHeaders().put(Headers.CONTENT_TYPE, "application/json");

        final long beginningTime = System.currentTimeMillis();
        final String body = IotaIOUtils.toString(cis, StandardCharsets.UTF_8);
        final AbstractResponse response;

        if (!exchange.getRequestHeaders().contains("X-IOTA-API-Version")) {
            response = ErrorResponse.create("Invalid API Version");
        } else if (body.length() > maxBodyLength) {
            response = ErrorResponse.create("Request too long");
        } else {
            response = process(body, exchange.getSourceAddress());
        }
        sendResponse(exchange, response, beginningTime);
    }

    private AbstractResponse process(final String requestString, InetSocketAddress sourceAddress) throws UnsupportedEncodingException {

        try {

            final Map<String, Object> request = gson.fromJson(requestString, Map.class);
            if (request == null) {
                return ExceptionResponse.create("Invalid request payload: '" + requestString + "'");
            }

            final String command = (String) request.get("command");
            if (command == null) {
                return ErrorResponse.create("COMMAND parameter has not been specified in the request.");
            }

            if (instance.configuration.getRemoteLimitApi().contains(command) &&
                    !sourceAddress.getAddress().isLoopbackAddress()) {
                return AccessLimitedResponse.create("COMMAND " + command + " is not available on this node");
            }

            log.debug("# {} -> Requesting command '{}'", counter.incrementAndGet(), command);

            switch (command) {
                case "storeMessage": {
                    if (!testNet) {
                        return AccessLimitedResponse.create("COMMAND storeMessage is only available on testnet");
                    }

                    if (!request.containsKey("address") || !request.containsKey("message")) {
                        return ErrorResponse.create("Invalid params");
                    }

                    String address = (String) request.get("address");
                    String message = (String) request.get("message");
                    return storeMessageStatement(address, message);
                }

                case "addNeighbors": {
                    List<String> uris = getParameterAsList(request,"uris",0);
                    log.debug("Invoking 'addNeighbors' with {}", uris);
                    return addNeighborsStatement(uris);
                }
                case "attachToTangle": {
                    final Hash trunkTransaction  = HashFactory.TRANSACTION.create(getParameterAsStringAndValidate(request,"trunkTransaction", HASH_SIZE));
                    final Hash branchTransaction = HashFactory.TRANSACTION.create(getParameterAsStringAndValidate(request,"branchTransaction", HASH_SIZE));
                    final int minWeightMagnitude = getParameterAsInt(request,"minWeightMagnitude");

                    final List<String> trytes = getParameterAsList(request,"trytes", TRYTES_SIZE);

                    List<String> elements = attachToTangleStatement(trunkTransaction, branchTransaction, minWeightMagnitude, trytes);
                    return AttachToTangleResponse.create(elements);
                }
                case "broadcastTransactions": {
                    final List<String> trytes = getParameterAsList(request,"trytes", TRYTES_SIZE);
                    broadcastTransactionsStatement(trytes);
                    return AbstractResponse.createEmptyResponse();
                }
                case "findTransactions": {
                    return findTransactionsStatement(request);
                }
                case "getBalances": {
                    final List<String> addresses = getParameterAsList(request,"addresses", HASH_SIZE);
                    final List<String> tips = request.containsKey("tips") ?
                            getParameterAsList(request,"tips", HASH_SIZE):
                            null;
                    final int threshold = getParameterAsInt(request, "threshold");
                    return getBalancesStatement(addresses, tips, threshold);
                }
                case "getInclusionStates": {
                    if (invalidSubtangleStatus()) {
                        return ErrorResponse
                                .create("This operation cannot be executed: The subtangle has not been updated yet.");
                    }
                    final List<String> transactions = getParameterAsList(request,"transactions", HASH_SIZE);
                    final List<String> tips = getParameterAsList(request,"tips", HASH_SIZE);

                    return getInclusionStatesStatement(transactions, tips);
                }
                case "getNeighbors": {
                    return getNeighborsStatement();
                }
                case "getNodeInfo": {
                    return getNodeInfoStatement();
                }
                case "getTips": {
                    return getTipsStatement();
                }
                case "getTransactionsToApprove": {
                    Optional<Hash> reference = request.containsKey("reference") ?
                        Optional.of(HashFactory.TRANSACTION.create(getParameterAsStringAndValidate(request,"reference", HASH_SIZE)))
                        : Optional.empty();
                    int depth = getParameterAsInt(request, "depth");

                    return getTransactionsToApproveStatement(depth, reference);
                }
                case "getTrytes": {
                    final List<String> hashes = getParameterAsList(request,"hashes", HASH_SIZE);
                    return getTrytesStatement(hashes);
                }

                case "interruptAttachingToTangle": {
                    return interruptAttachingToTangleStatement();
                }
                case "removeNeighbors": {
                    List<String> uris = getParameterAsList(request,"uris",0);
                    log.debug("Invoking 'removeNeighbors' with {}", uris);
                    return removeNeighborsStatement(uris);
                }

                case "storeTransactions": {
                    try {
                        final List<String> trytes = getParameterAsList(request,"trytes", TRYTES_SIZE);
                        storeTransactionsStatement(trytes);
                        return AbstractResponse.createEmptyResponse();
                    } catch (RuntimeException e) {
                        //transaction not valid
                        return ErrorResponse.create("Invalid trytes input");
                    }
                }
                case "getMissingTransactions": {
                    //TransactionRequester.instance().rescanTransactionsToRequest();
                    synchronized (instance.transactionRequester) {
                        List<String> missingTx = Arrays.stream(instance.transactionRequester.getRequestedTransactions())
                                .map(Hash::toString)
                                .collect(Collectors.toList());
                        return GetTipsResponse.create(missingTx);
                    }
                }
                case "checkConsistency": {
                    if (invalidSubtangleStatus()) {
                        return ErrorResponse
                                .create("This operation cannot be executed: The subtangle has not been updated yet.");
                    }
                    final List<String> transactions = getParameterAsList(request,"tails", HASH_SIZE);
                    return checkConsistencyStatement(transactions);
                }
                case "wereAddressesSpentFrom": {
                    final List<String> addresses = getParameterAsList(request,"addresses", HASH_SIZE);
                    return wereAddressesSpentFromStatement(addresses);
                }
                default: {
                    AbstractResponse response = ixi.processCommand(command, request);
                    return response == null ?
                            ErrorResponse.create("Command [" + command + "] is unknown") :
                            response;
                }
            }

        } catch (final ValidationException e) {
            log.info("API Validation failed: " + e.getLocalizedMessage());
            return ErrorResponse.create(e.getLocalizedMessage());
        } catch (final InvalidAlgorithmParameterException e) {
             log.info("API InvalidAlgorithmParameter passed: " + e.getLocalizedMessage());
             return ErrorResponse.create(e.getLocalizedMessage());
        } catch (final Exception e) {
            log.error("API Exception: {}", e.getLocalizedMessage(), e);
            return ExceptionResponse.create(e.getLocalizedMessage());
        }
    }

    /**
     * Check if a list of addresses was ever spent from, in the current epoch, or in previous epochs.
     *
     * @param addresses List of addresses to check if they were ever spent from.
     * @return {@link com.iota.iri.service.dto.wereAddressesSpentFrom}
     **/
    private AbstractResponse wereAddressesSpentFromStatement(List<String> addresses) throws Exception {
        final List<Hash> addressesHash = addresses.stream().map(HashFactory.ADDRESS::create).collect(Collectors.toList());

        final boolean[] states = new boolean[addressesHash.size()];
        int index = 0;

        for (Hash address : addressesHash) {
            states[index++] = wasAddressSpentFrom(address);
        }
        return WereAddressesSpentFrom.create(states);
    }

    private boolean wasAddressSpentFrom(Hash address) throws Exception {
        if (previousEpochsSpentAddresses.containsKey(address)) {
            return true;
        }
        Set<Hash> hashes = AddressViewModel.load(instance.tangle, address).getHashes();
        for (Hash hash : hashes) {
            final TransactionViewModel tx = TransactionViewModel.fromHash(instance.tangle, hash);
            //spend
            if (tx.value() < 0) {
                //confirmed
                if (tx.snapshotIndex() != 0) {
                    return true;
                }
                //pending
                Hash tail = findTail(hash);
                if (tail != null && BundleValidator.validate(instance.tangle, tail).size() != 0) {
                    return true;
                }
            }
        }
        return false;
    }

    private Hash findTail(Hash hash) throws Exception {
        TransactionViewModel tx = TransactionViewModel.fromHash(instance.tangle, hash);
        final Hash bundleHash = tx.getBundleHash();
        long index = tx.getCurrentIndex();
        boolean foundApprovee = false;
        while (index-- > 0 && tx.getBundleHash().equals(bundleHash)) {
            Set<Hash> approvees = tx.getApprovers(instance.tangle).getHashes();
            for (Hash approvee : approvees) {
                TransactionViewModel nextTx = TransactionViewModel.fromHash(instance.tangle, approvee);
                if (nextTx.getBundleHash().equals(bundleHash)) {
                    tx = nextTx;
                    foundApprovee = true;
                    break;
                }
            }
            if (!foundApprovee) {
                break;
            }
        }
        if (tx.getCurrentIndex() == 0) {
            return tx.getHash();
        }
        return null;
    }


    /**
     * Checks the consistency of the transactions.
     * Marks state as false on the following checks<br/>
     * - Transaction does not exist<br/>
     * - Transaction is not a tail<br/>
     * - Missing a reference transaction<br/>
     * - Invalid bundle<br/>
     * - Tails of tails are invalid<br/>
     *
     * @param transactionsList List of transactions you want to check the consistency for
     * @return {@link com.iota.iri.service.dto.CheckConsistency}
     **/
    private AbstractResponse checkConsistencyStatement(List<String> transactionsList) throws Exception {
        final List<Hash> transactions = transactionsList.stream().map(HashFactory.TRANSACTION::create).collect(Collectors.toList());
        boolean state = true;
        String info = "";

        //check transactions themselves are valid
        for (Hash transaction : transactions) {
            TransactionViewModel txVM = TransactionViewModel.fromHash(instance.tangle, transaction);
            if (txVM.getType() == TransactionViewModel.PREFILLED_SLOT) {
                return ErrorResponse.create("Invalid transaction, missing: " + transaction);
            }
            if (txVM.getCurrentIndex() != 0) {
                return ErrorResponse.create("Invalid transaction, not a tail: " + transaction);
            }


            if (!txVM.isSolid()) {
                state = false;
                info = "tails are not solid (missing a referenced tx): " + transaction;
                break;
            } else if (BundleValidator.validate(instance.tangle, txVM.getHash()).size() == 0) {
                state = false;
                info = "tails are not consistent (bundle is invalid): " + transaction;
                break;
            }
        }

        if (state) {
            instance.milestoneTracker.latestSnapshot.rwlock.readLock().lock();
            try {
                WalkValidatorImpl walkValidator = new WalkValidatorImpl(instance.tangle, instance.ledgerValidator,
                        instance.milestoneTracker, instance.configuration);
                for (Hash transaction : transactions) {
                    if (!walkValidator.isValid(transaction)) {
                        state = false;
                        info = "tails are not consistent (would lead to inconsistent ledger state or below max depth)";
                        break;
                    }
                }
            } finally {
                instance.milestoneTracker.latestSnapshot.rwlock.readLock().unlock();
            }
        }

        return CheckConsistency.create(state, info);
    }

    private double getParameterAsDouble(Map<String, Object> request, String paramName) throws ValidationException {
        validateParamExists(request, paramName);
        final double result;
        try {
                result = ((Double) request.get(paramName));
            } catch (ClassCastException e) {
                throw new ValidationException("Invalid " + paramName + " input");
            }
        return result;
    }


    private int getParameterAsInt(Map<String, Object> request, String paramName) throws ValidationException {
        validateParamExists(request, paramName);
        final int result;
        try {
            result = ((Double) request.get(paramName)).intValue();
        } catch (ClassCastException e) {
            throw new ValidationException("Invalid " + paramName + " input");
        }
        return result;
    }

    private String getParameterAsStringAndValidate(Map<String, Object> request, String paramName, int size) throws ValidationException {
        validateParamExists(request, paramName);
        String result = (String) request.get(paramName);
        validateTrytes(paramName, size, result);
        return result;
    }

    private void validateTrytes(String paramName, int size, String result) throws ValidationException {
        if (!validTrytes(result,size,ZERO_LENGTH_NOT_ALLOWED)) {
            throw new ValidationException("Invalid " + paramName + " input");
        }
    }

    private void validateParamExists(Map<String, Object> request, String paramName) throws ValidationException {
        if (!request.containsKey(paramName)) {
            throw new ValidationException(invalidParams);
        }
    }

    private List<String> getParameterAsList(Map<String, Object> request, String paramName, int size) throws ValidationException {
        validateParamExists(request, paramName);
        final List<String> paramList = (List<String>) request.get(paramName);
        if (paramList.size() > maxRequestList) {
            throw new ValidationException(overMaxErrorMessage);
        }

        if (size > 0) {
            //validate
            for (final String param : paramList) {
                validateTrytes(paramName, size, param);
            }
        }

        return paramList;

    }

    public boolean invalidSubtangleStatus() {
        return (instance.milestoneTracker.latestSolidSubtangleMilestoneIndex == milestoneStartIndex);
    }

    /**
      * Temporarily removes a list of neighbors from your node.
      * The added neighbors will be added again after relaunching IRI.
      * Remove the neighbors from your config file or make sure you don't supply them in the -n command line option if you want to keep them removed after restart.
      *
      * The URI (Unique Resource Identification) for removing neighbors is:
      * <b>udp://IPADDRESS:PORT</b>
      *
      * Returns an {@link com.iota.iri.service.dto.ErrorResponse} if the URI scheme is wrong
      *
      * @param uris List of URI elements.
      * @return {@link com.iota.iri.service.dto.RemoveNeighborsResponse}
      **/
    private AbstractResponse removeNeighborsStatement(List<String> uris) {
        int numberOfRemovedNeighbors = 0;
        try {
            for (final String uriString : uris) {
                log.info("Removing neighbor: " + uriString);
                if (instance.node.removeNeighbor(new URI(uriString),true)) {
                    numberOfRemovedNeighbors++;
                }
            }
        } catch (URISyntaxException|RuntimeException e) {
            return ErrorResponse.create("Invalid uri scheme: " + e.getLocalizedMessage());
        }
        return RemoveNeighborsResponse.create(numberOfRemovedNeighbors);
    }

    /**
      * Returns the raw transaction data (trytes) of a specific transaction.
      * These trytes can then be easily converted into the actual transaction object.
      * See utility functions for more details.
      *
      * @param hashes List of transaction hashes you want to get trytes from.
      * @return {@link com.iota.iri.service.dto.GetTrytesResponse}
      **/
    private synchronized AbstractResponse getTrytesStatement(List<String> hashes) throws Exception {
        final List<String> elements = new LinkedList<>();
        for (final String hash : hashes) {
            final TransactionViewModel transactionViewModel = TransactionViewModel.fromHash(instance.tangle, HashFactory.TRANSACTION.create(hash));
            if (transactionViewModel != null) {
                elements.add(Converter.trytes(transactionViewModel.trits()));
            }
        }
        if (elements.size() > maxGetTrytes){
            return ErrorResponse.create(overMaxErrorMessage);
        }
        return GetTrytesResponse.create(elements);
    }


    /**
      * Tip selection which returns <code>trunkTransaction</code> and <code>branchTransaction</code>.
      * The input value <code>depth</code> determines how many milestones to go back for finding the transactions to approve.
      * The higher your <code>depth</code> value, the more work you have to do as you are confirming more transactions.
      * If the <code>depth</code> is too large (usually above 15, it depends on the node's configuration) an error will be returned.
      * The <code>reference</code> is an optional hash of a transaction you want to approve.
      * If it can't be found at the specified <code>depth</code> then an error will be returned.
      *
      * @param depth Number of bundles to go back to determine the transactions for approval.
      * @param reference Hash of transaction to start random-walk from, used to make sure the tips returned reference a given transaction in their past.
      * @return {@link com.iota.iri.service.dto.GetTransactionsToApproveResponse}
      **/
    private synchronized AbstractResponse getTransactionsToApproveStatement(int depth, Optional<Hash> reference) throws Exception {
        if (depth < 0 || depth > instance.configuration.getMaxDepth()) {
            return ErrorResponse.create("Invalid depth input");
        }

        try {
            List<Hash> tips = getTransactionToApproveTips(depth, reference);
            return GetTransactionsToApproveResponse.create(tips.get(0), tips.get(1));

        } catch (Exception e) {
            log.info("Tip selection failed: " + e.getLocalizedMessage());
            return ErrorResponse.create(e.getLocalizedMessage());
        }
    }

    List<Hash> getTransactionToApproveTips(int depth, Optional<Hash> reference) throws Exception{
        if (invalidSubtangleStatus()) {
            throw new IllegalStateException("This operations cannot be executed: The subtangle has not been updated yet.");
        }
        long startTime = System.nanoTime();
        List<Hash> tips = instance.tipsSelector.getTransactionsToApprove(depth, reference);

        if (log.isDebugEnabled()) {
            gatherStatisticsOnTipSelection(System.nanoTime() - startTime);
        }
        return tips;
    }

    private void gatherStatisticsOnTipSelection(long elapsedTime) {
        counter_getTxToApprove++;
        elapsedTime_getTxToApprove += elapsedTime;
        if ((counter_getTxToApprove % 100) == 0) {
            String sb = "Last 100 getTxToApprove consumed " + elapsedTime_getTxToApprove / 1000000000L + " seconds processing time.";
            log.debug(sb);
            counter_getTxToApprove = 0;
            elapsedTime_getTxToApprove = 0L;
        }
    }

    /**
      * Returns the list of tips.
      *
      * @return {@link com.iota.iri.service.dto.GetTipsResponse}
      **/
    private synchronized AbstractResponse getTipsStatement() throws Exception {
        return GetTipsResponse.create(instance.tipsViewModel.getTips().stream().map(Hash::toString).collect(Collectors.toList()));
    }

    /**
      * Store transactions into the local storage.
      * The trytes to be used for this call are returned by <code>attachToTangle</code>.
      *
      * @param trytes List of raw data of transactions to be rebroadcast.
      **/
    public void storeTransactionsStatement(final List<String> trytes) throws Exception {
        final List<TransactionViewModel> elements = new LinkedList<>();
        byte[] txTrits = Converter.allocateTritsForTrytes(TRYTES_SIZE);
        for (final String trytesPart : trytes) {
            //validate all trytes
            Converter.trits(trytesPart, txTrits, 0);
            final TransactionViewModel transactionViewModel = instance.transactionValidator.validateTrits(txTrits,
                    instance.transactionValidator.getMinWeightMagnitude());
            elements.add(transactionViewModel);
        }
        for (final TransactionViewModel transactionViewModel : elements) {
            //store transactions
            if(transactionViewModel.store(instance.tangle)) {
                transactionViewModel.setArrivalTime(System.currentTimeMillis() / 1000L);
                instance.transactionValidator.updateStatus(transactionViewModel);
                transactionViewModel.updateSender("local");
                transactionViewModel.update(instance.tangle, "sender");
            }
        }
    }

    /**
      * Returns the set of neighbors you are connected with, as well as their activity statistics (or counters).
      * The activity counters are reset after restarting IRI.
      *
      * @return {@link com.iota.iri.service.dto.GetNeighborsResponse}
      **/
    private AbstractResponse getNeighborsStatement() {
        return GetNeighborsResponse.create(instance.node.getNeighbors());
    }

    /**
      * Interrupts and completely aborts the <code>attachToTangle</code> process.
      *
      * @return {@link com.iota.iri.service.dto.AbstractResponse}
      **/
    private AbstractResponse interruptAttachingToTangleStatement(){
        pearlDiver.cancel();
        return AbstractResponse.createEmptyResponse();
    }

    /**
      * Returns information about your node.
      *
      * @return {@link com.iota.iri.service.dto.GetNodeInfoResponse}
      **/
    private AbstractResponse getNodeInfoStatement(){
        String name = instance.configuration.isTestnet() ? IRI.TESTNET_NAME : IRI.MAINNET_NAME;
        return GetNodeInfoResponse.create(name, IRI.VERSION, Runtime.getRuntime().availableProcessors(),
                Runtime.getRuntime().freeMemory(), System.getProperty("java.version"), Runtime.getRuntime().maxMemory(),
                Runtime.getRuntime().totalMemory(), instance.milestoneTracker.latestMilestone, instance.milestoneTracker
                        .latestMilestoneIndex,
                instance.milestoneTracker.latestSolidSubtangleMilestone, instance.milestoneTracker.latestSolidSubtangleMilestoneIndex, instance.milestoneTracker.milestoneStartIndex,
                instance.node.howManyNeighbors(), instance.node.queuedTransactionsSize(),
                System.currentTimeMillis(), instance.tipsViewModel.size(),
                instance.transactionRequester.numberOfTransactionsToRequest(),
                features,
                instance.configuration.getCoordinator());
    }

    /**
     * Get the inclusion states of a set of transactions.
     * This is for determining if a transaction was accepted and confirmed by the network or not.
     * You can search for multiple tips (and thus, milestones) to get past inclusion states of transactions.
     *
     * This API call simply returns a list of boolean values in the same order as the transaction list you submitted, thus you get a true/false whether a transaction is confirmed or not.
     * Returns an {@link com.iota.iri.service.dto.ErrorResponse} if a tip is missing or the subtangle is not solid
     *
     * @param transactions List of transactions you want to get the inclusion state for.
     * @param tips List of tips (including milestones) you want to search for the inclusion state.
     * @return {@link com.iota.iri.service.dto.GetInclusionStatesResponse}
     **/
    private AbstractResponse getInclusionStatesStatement(final List<String> transactions, final List<String> tips) throws Exception {
        final List<Hash> trans = transactions.stream().map(HashFactory.TRANSACTION::create).collect(Collectors.toList());
        final List<Hash> tps = tips.stream().map(HashFactory.TRANSACTION::create).collect(Collectors.toList());

        int numberOfNonMetTransactions = trans.size();
        final byte[] inclusionStates = new byte[numberOfNonMetTransactions];

        List<Integer> tipsIndex = new LinkedList<>();
        {
            for(Hash tip: tps) {
                TransactionViewModel tx = TransactionViewModel.fromHash(instance.tangle, tip);
                if (tx.getType() != TransactionViewModel.PREFILLED_SLOT) {
                    tipsIndex.add(tx.snapshotIndex());
                }
            }
        }
        int minTipsIndex = tipsIndex.stream().reduce((a,b) -> a < b ? a : b).orElse(0);
        if(minTipsIndex > 0) {
            int maxTipsIndex = tipsIndex.stream().reduce((a,b) -> a > b ? a : b).orElse(0);
            int count = 0;
            for(Hash hash: trans) {
                TransactionViewModel transaction = TransactionViewModel.fromHash(instance.tangle, hash);
                if(transaction.getType() == TransactionViewModel.PREFILLED_SLOT || transaction.snapshotIndex() == 0) {
                    inclusionStates[count] = -1;
                } else if(transaction.snapshotIndex() > maxTipsIndex) {
                    inclusionStates[count] = -1;
                } else if(transaction.snapshotIndex() < maxTipsIndex) {
                    inclusionStates[count] = 1;
                }
                count++;
            }
        }

        Set<Hash> analyzedTips = new HashSet<>();
        Map<Integer, Integer> sameIndexTransactionCount = new HashMap<>();
        Map<Integer, Queue<Hash>> sameIndexTips = new HashMap<>();
        for (final Hash tip : tps) {
            TransactionViewModel transactionViewModel = TransactionViewModel.fromHash(instance.tangle, tip);
            if (transactionViewModel.getType() == TransactionViewModel.PREFILLED_SLOT){
                return ErrorResponse.create("One of the tips is absent");
            }
            int snapshotIndex = transactionViewModel.snapshotIndex();
            sameIndexTips.putIfAbsent(snapshotIndex, new LinkedList<>());
            sameIndexTips.get(snapshotIndex).add(tip);
        }
        for(int i = 0; i < inclusionStates.length; i++) {
            if(inclusionStates[i] == 0) {
                TransactionViewModel transactionViewModel = TransactionViewModel.fromHash(instance.tangle, trans.get(i));
                int snapshotIndex = transactionViewModel.snapshotIndex();
                sameIndexTransactionCount.putIfAbsent(snapshotIndex, 0);
                sameIndexTransactionCount.put(snapshotIndex, sameIndexTransactionCount.get(snapshotIndex) + 1);
            }
        }
        for(Integer index : sameIndexTransactionCount.keySet()) {
            Queue<Hash> sameIndexTip = sameIndexTips.get(index);
            if (sameIndexTip != null) {
                //has tips in the same index level
                if (!exhaustiveSearchWithinIndex(sameIndexTip, analyzedTips, trans, inclusionStates, sameIndexTransactionCount.get(index), index)) {
                    return ErrorResponse.create("The subtangle is not solid");
                }
            }
        }
        final boolean[] inclusionStatesBoolean = new boolean[inclusionStates.length];
        for(int i = 0; i < inclusionStates.length; i++) {
            inclusionStatesBoolean[i] = inclusionStates[i] == 1;
        }
        {
            return GetInclusionStatesResponse.create(inclusionStatesBoolean);
        }
    }
    private boolean exhaustiveSearchWithinIndex(Queue<Hash> nonAnalyzedTransactions, Set<Hash> analyzedTips, List<Hash> transactions, byte[] inclusionStates, int count, int index) throws Exception {
        Hash pointer;
        MAIN_LOOP:
        while ((pointer = nonAnalyzedTransactions.poll()) != null) {
            if (analyzedTips.add(pointer)) {
                final TransactionViewModel transactionViewModel = TransactionViewModel.fromHash(instance.tangle, pointer);
                if (transactionViewModel.snapshotIndex() == index) {
                    if (transactionViewModel.getType() == TransactionViewModel.PREFILLED_SLOT) {
                        return false;
                    } else {
                        for (int i = 0; i < inclusionStates.length; i++) {
                            if (inclusionStates[i] < 1 && pointer.equals(transactions.get(i))) {
                                inclusionStates[i] = 1;
                                if (--count <= 0) {
                                    break MAIN_LOOP;
                                }
                            }
                        }
                        nonAnalyzedTransactions.offer(transactionViewModel.getTrunkTransactionHash());
                        nonAnalyzedTransactions.offer(transactionViewModel.getBranchTransactionHash());
                    }
                }
            }
        }
        return true;
    }

    /**
      * Find the transactions which match the specified input and return.
      * All input values are lists, for which a list of return values (transaction hashes), in the same order, is returned for all individual elements.
      * The input fields can either be <code>bundles<code>, <code>addresses</code>, <code>tags</code> or <code>approvees</code>.
      * <b>Using multiple of these input fields returns the intersection of the values.</b>
      *
      * Returns an {@link com.iota.iri.service.dto.ErrorResponse} if more than maxFindTxs was found
      *
      * @param request the map with input fields
      * @return {@link com.iota.iri.service.dto.FindTransactionsResponse}
      **/
    private synchronized AbstractResponse findTransactionsStatement(final Map<String, Object> request) throws Exception {

        final Set<Hash> foundTransactions =  new HashSet<>();
        boolean containsKey = false;

        final Set<Hash> bundlesTransactions = new HashSet<>();
        if (request.containsKey("bundles")) {
            final HashSet<String> bundles = getParameterAsSet(request,"bundles",HASH_SIZE);
            for (final String bundle : bundles) {
                bundlesTransactions.addAll(BundleViewModel.load(instance.tangle, HashFactory.BUNDLE.create(bundle)).getHashes());
            }
            foundTransactions.addAll(bundlesTransactions);
            containsKey = true;
        }

        final Set<Hash> addressesTransactions = new HashSet<>();
        if (request.containsKey("addresses")) {
            final HashSet<String> addresses = getParameterAsSet(request,"addresses",HASH_SIZE);
            for (final String address : addresses) {
                addressesTransactions.addAll(AddressViewModel.load(instance.tangle, HashFactory.ADDRESS.create(address)).getHashes());
            }
            foundTransactions.addAll(addressesTransactions);
            containsKey = true;
        }

        final Set<Hash> tagsTransactions = new HashSet<>();
        if (request.containsKey("tags")) {
            final HashSet<String> tags = getParameterAsSet(request,"tags",0);
            for (String tag : tags) {
                tag = padTag(tag);
                tagsTransactions.addAll(TagViewModel.load(instance.tangle, HashFactory.TAG.create(tag)).getHashes());
            }
            if (tagsTransactions.isEmpty()) {
                for (String tag : tags) {
                    tag = padTag(tag);
                    tagsTransactions.addAll(TagViewModel.loadObsolete(instance.tangle, HashFactory.OBSOLETETAG.create(tag)).getHashes());
                }
            }
            foundTransactions.addAll(tagsTransactions);
            containsKey = true;
        }

        final Set<Hash> approveeTransactions = new HashSet<>();

        if (request.containsKey("approvees")) {
            final HashSet<String> approvees = getParameterAsSet(request,"approvees",HASH_SIZE);
            for (final String approvee : approvees) {
                approveeTransactions.addAll(TransactionViewModel.fromHash(instance.tangle, HashFactory.TRANSACTION.create(approvee)).getApprovers(instance.tangle).getHashes());
            }
            foundTransactions.addAll(approveeTransactions);
            containsKey = true;
        }

        if (!containsKey) {
            throw new ValidationException(invalidParams);
        }

        //Using multiple of these input fields returns the intersection of the values.
        if (request.containsKey("bundles")) {
            foundTransactions.retainAll(bundlesTransactions);
        }
        if (request.containsKey("addresses")) {
            foundTransactions.retainAll(addressesTransactions);
        }
        if (request.containsKey("tags")) {
            foundTransactions.retainAll(tagsTransactions);
        }
        if (request.containsKey("approvees")) {
            foundTransactions.retainAll(approveeTransactions);
        }
        if (foundTransactions.size() > maxFindTxs){
            return ErrorResponse.create(overMaxErrorMessage);
        }

        final List<String> elements = foundTransactions.stream()
                .map(Hash::toString)
                .collect(Collectors.toCollection(LinkedList::new));

        return FindTransactionsResponse.create(elements);
    }

    private String padTag(String tag) throws ValidationException {
        while (tag.length() < HASH_SIZE) {
            tag += Converter.TRYTE_ALPHABET.charAt(0);
        }
        if (tag.equals(Hash.NULL_HASH.toString())) {
            throw new ValidationException("Invalid tag input");
        }
        return tag;
    }

    private HashSet<String> getParameterAsSet(Map<String, Object> request, String paramName, int size) throws ValidationException {

        HashSet<String> result = getParameterAsList(request,paramName,size).stream().collect(Collectors.toCollection(HashSet::new));
        if (result.contains(Hash.NULL_HASH.toString())) {
            throw new ValidationException("Invalid " + paramName + " input");
        }
        return result;
    }

    /**
      * Broadcast a list of transactions to all neighbors.
      * The input trytes for this call are provided by <code>attachToTangle</code>.
      *
      * @param trytes the list of transaction
      **/
    public void broadcastTransactionsStatement(final List<String> trytes) {
        final List<TransactionViewModel> elements = new LinkedList<>();
        byte[] txTrits = Converter.allocateTritsForTrytes(TRYTES_SIZE);
        for (final String tryte : trytes) {
            //validate all trytes
            Converter.trits(tryte, txTrits, 0);
            final TransactionViewModel transactionViewModel = instance.transactionValidator.validateTrits(txTrits, instance.transactionValidator.getMinWeightMagnitude());
            elements.add(transactionViewModel);
        }
        for (final TransactionViewModel transactionViewModel : elements) {
            //push first in line to broadcast
            transactionViewModel.weightMagnitude = Curl.HASH_LENGTH;
            instance.node.broadcast(transactionViewModel);
        }
    }


    /**
      * Returns the confirmed balance, as viewed by the specified <code>tips</code>. If you do not specify the referencing <code>tips</code>, the returned balance is based on the latest confirmed milestone.
      * In addition to the balances, it also returns the referencing <code>tips</code> (or milestone), as well as the index with which the confirmed balance was determined.
      * The balances are returned as a list in the same order as the addresses were provided as input.
      *
      * Returns an {@link com.iota.iri.service.dto.ErrorResponse} if tips are not found or inconsistent, or the treshold is invalid
      *
      * @param addresses the address to get the balance for
      * @param tips the tips to find the balance through
      * @param threshold the confirmation threshold between 0 and 100(incl)
      * @return {@link com.iota.iri.service.dto.GetBalancesResponse}
      **/
    private AbstractResponse getBalancesStatement(final List<String> addresses, final List<String> tips, final int threshold) throws Exception {

        if (threshold <= 0 || threshold > 100) {
            return ErrorResponse.create("Illegal 'threshold'");
        }

        final List<Hash> addressList = addresses.stream().map(address -> (HashFactory.ADDRESS.create(address)))
                .collect(Collectors.toCollection(LinkedList::new));
        final List<Hash> hashes;
        final Map<Hash, Long> balances = new HashMap<>();
        instance.milestoneTracker.latestSnapshot.rwlock.readLock().lock();
        final int index = instance.milestoneTracker.latestSnapshot.index();
        if (tips == null || tips.size() == 0) {
            hashes = Collections.singletonList(instance.milestoneTracker.latestSolidSubtangleMilestone);
        } else {
            hashes = tips.stream().map(tip -> (HashFactory.TRANSACTION.create(tip)))
                    .collect(Collectors.toCollection(LinkedList::new));
        }
        try {
            for (final Hash address : addressList) {
                Long value = instance.milestoneTracker.latestSnapshot.getBalance(address);
                if (value == null) {
                    value = 0L;
                }
                balances.put(address, value);
            }

            final Set<Hash> visitedHashes;
            final Map<Hash, Long> diff;

            visitedHashes = new HashSet<>();
            diff = new HashMap<>();
            for (Hash tip : hashes) {
                if (!TransactionViewModel.exists(instance.tangle, tip)) {
                    return ErrorResponse.create("Tip not found: " + tip.toString());
                }
                if (!instance.ledgerValidator.updateDiff(visitedHashes, diff, tip)) {
                    return ErrorResponse.create("Tips are not consistent");
                }
            }
            diff.forEach((key, value) -> balances.computeIfPresent(key, (hash, aLong) -> value + aLong));
        } finally {
            instance.milestoneTracker.latestSnapshot.rwlock.readLock().unlock();
        }

        final List<String> elements = addressList.stream().map(address -> balances.get(address).toString())
                .collect(Collectors.toCollection(LinkedList::new));

        return GetBalancesResponse.create(elements, hashes.stream().map(h -> h.toString()).collect(Collectors.toList()), index);
    }



    /**
      * Attaches the specified transactions (trytes) to the Tangle by doing Proof of Work.
      * You need to supply <code>branchTransaction</code> as well as <code>trunkTransaction</code> (the tips which you're going to validate and reference with this transaction) - both of which you'll get through the <code>getTransactionsToApprove</code> API call.
      *
      * The returned value is a different set of tryte values which you can input into <code>broadcastTransactions</code> and <code>storeTransactions</code>.
      * The last 243 trytes of the return value consist of the: <code>trunkTransaction</code> + <code>branchTransaction</code> + <code>nonce</code>.
      * These are valid trytes which are then accepted by the network.
      *
      * @param trunkTransaction the trunk transaction
      * @param branchTransaction the branch transaction
      * @param minWeightMagnitude the minimum weight magnitute
      * @param trytes the list of trytes to attach
      * @return trytes the list of transactions in trytes
      **/
    public synchronized List<String> attachToTangleStatement(final Hash trunkTransaction, final Hash branchTransaction,
                                                                  final int minWeightMagnitude, final List<String> trytes) {
        final List<TransactionViewModel> transactionViewModels = new LinkedList<>();

        Hash prevTransaction = null;
        pearlDiver = new PearlDiver();

        byte[] transactionTrits = Converter.allocateTritsForTrytes(TRYTES_SIZE);

        for (final String tryte : trytes) {
            long startTime = System.nanoTime();
            long timestamp = System.currentTimeMillis();
            try {
                Converter.trits(tryte, transactionTrits, 0);
                //branch and trunk
                System.arraycopy((prevTransaction == null ? trunkTransaction : prevTransaction).trits(), 0,
                        transactionTrits, TransactionViewModel.TRUNK_TRANSACTION_TRINARY_OFFSET,
                        TransactionViewModel.TRUNK_TRANSACTION_TRINARY_SIZE);
                System.arraycopy((prevTransaction == null ? branchTransaction : trunkTransaction).trits(), 0,
                        transactionTrits, TransactionViewModel.BRANCH_TRANSACTION_TRINARY_OFFSET,
                        TransactionViewModel.BRANCH_TRANSACTION_TRINARY_SIZE);

                //attachment fields: tag and timestamps
                //tag - copy the obsolete tag to the attachment tag field only if tag isn't set.
                if(IntStream.range(TransactionViewModel.TAG_TRINARY_OFFSET, TransactionViewModel.TAG_TRINARY_OFFSET + TransactionViewModel.TAG_TRINARY_SIZE).allMatch(idx -> transactionTrits[idx]  == ((byte) 0))) {
                    System.arraycopy(transactionTrits, TransactionViewModel.OBSOLETE_TAG_TRINARY_OFFSET,
                    transactionTrits, TransactionViewModel.TAG_TRINARY_OFFSET,
                    TransactionViewModel.TAG_TRINARY_SIZE);
                }

                Converter.copyTrits(timestamp,transactionTrits,TransactionViewModel.ATTACHMENT_TIMESTAMP_TRINARY_OFFSET,
                        TransactionViewModel.ATTACHMENT_TIMESTAMP_TRINARY_SIZE);
                Converter.copyTrits(0,transactionTrits,TransactionViewModel.ATTACHMENT_TIMESTAMP_LOWER_BOUND_TRINARY_OFFSET,
                        TransactionViewModel.ATTACHMENT_TIMESTAMP_LOWER_BOUND_TRINARY_SIZE);
                Converter.copyTrits(MAX_TIMESTAMP_VALUE,transactionTrits,TransactionViewModel.ATTACHMENT_TIMESTAMP_UPPER_BOUND_TRINARY_OFFSET,
                        TransactionViewModel.ATTACHMENT_TIMESTAMP_UPPER_BOUND_TRINARY_SIZE);

                if (!pearlDiver.search(transactionTrits, minWeightMagnitude, instance.configuration.getPowThreads())) {
                    transactionViewModels.clear();
                    break;
                }
                //validate PoW - throws exception if invalid
                final TransactionViewModel transactionViewModel = instance.transactionValidator.validateTrits(transactionTrits, instance.transactionValidator.getMinWeightMagnitude());

                transactionViewModels.add(transactionViewModel);
                prevTransaction = transactionViewModel.getHash();
            } finally {
                if (log.isDebugEnabled()) {
                  gatherStatisticsOnPoW(System.nanoTime() - startTime);
                }
            }
        }

        final List<String> elements = new LinkedList<>();
        for (int i = transactionViewModels.size(); i-- > 0; ) {
            elements.add(Converter.trytes(transactionViewModels.get(i).trits()));
        }
        return elements;
    }

    private void gatherStatisticsOnPoW(long elapsedTime) {
        counter_PoW++;
        elapsedTime_PoW += elapsedTime;
        if ((counter_PoW % 100) == 0) {
            String sb = "Last 100 PoW consumed " + elapsedTime_PoW / 1000000000L + " seconds processing time.";
            log.debug(sb);
            counter_PoW = 0;
            elapsedTime_PoW = 0L;
        }
    }


    /**
      * Temporarily add a list of neighbors to your node.
      * The added neighbors will be removed after relaunching IRI.
      * Add the neighbors to your config file or supply them in the -n command line option if you want to keep them after restart.
      *
      * The URI (Unique Resource Identification) for adding neighbors is:
      * <b>udp://IPADDRESS:PORT</b>
      *
      * @param uris list of neighbors to add
      * @return {@link com.iota.iri.service.dto.AddedNeighborsResponse}
      **/
    private AbstractResponse addNeighborsStatement(final List<String> uris) {
        int numberOfAddedNeighbors = 0;
        try {
            for (final String uriString : uris) {
                log.info("Adding neighbor: " + uriString);
                final Neighbor neighbor = instance.node.newNeighbor(new URI(uriString), true);
                if (!instance.node.getNeighbors().contains(neighbor)) {
                    instance.node.getNeighbors().add(neighbor);
                    numberOfAddedNeighbors++;
                }
            }
        } catch (URISyntaxException|RuntimeException e) {
            return ErrorResponse.create("Invalid uri scheme: " + e.getLocalizedMessage());
        }
        return AddedNeighborsResponse.create(numberOfAddedNeighbors);
    }

    private void sendResponse(final HttpServerExchange exchange, final AbstractResponse res, final long beginningTime)
            throws IOException {
        res.setDuration((int) (System.currentTimeMillis() - beginningTime));
        final String response = gson.toJson(res);

        if (res instanceof ErrorResponse) {
            exchange.setStatusCode(400); // bad request
        } else if (res instanceof AccessLimitedResponse) {
            exchange.setStatusCode(401); // api method not allowed
        } else if (res instanceof ExceptionResponse) {
            exchange.setStatusCode(500); // internal error
        }

        setupResponseHeaders(exchange);

        ByteBuffer responseBuf = ByteBuffer.wrap(response.getBytes(StandardCharsets.UTF_8));
        exchange.setResponseContentLength(responseBuf.array().length);
        StreamSinkChannel sinkChannel = exchange.getResponseChannel();
        sinkChannel.getWriteSetter().set( channel -> {
            if (responseBuf.remaining() > 0) {
                try {
                    sinkChannel.write(responseBuf);
                    if (responseBuf.remaining() == 0) {
                        exchange.endExchange();
                    }
                } catch (IOException e) {
                    log.error("Lost connection to client - cannot send response");
                    exchange.endExchange();
                    sinkChannel.getWriteSetter().set(null);
                }
            }
            else {
                exchange.endExchange();
            }
        });
        sinkChannel.resumeWrites();
    }

    private boolean validTrytes(String trytes, int length, char zeroAllowed) {
        if (trytes.length() == 0 && zeroAllowed == ZERO_LENGTH_ALLOWED) {
            return true;
        }
        if (trytes.length() != length) {
            return false;
        }
        Matcher matcher = trytesPattern.matcher(trytes);
        return matcher.matches();
    }

    private static void setupResponseHeaders(final HttpServerExchange exchange) {
        final HeaderMap headerMap = exchange.getResponseHeaders();
        headerMap.add(new HttpString("Access-Control-Allow-Origin"),"*");
        headerMap.add(new HttpString("Keep-Alive"), "timeout=500, max=100");
    }

    private HttpHandler addSecurity(final HttpHandler toWrap) {
        String credentials = instance.configuration.getRemoteAuth();
        if (credentials == null || credentials.isEmpty()) {
            return toWrap;
        }

        final Map<String, char[]> users = new HashMap<>(2);
        users.put(credentials.split(":")[0], credentials.split(":")[1].toCharArray());

        IdentityManager identityManager = new MapIdentityManager(users);
        HttpHandler handler = toWrap;
        handler = new AuthenticationCallHandler(handler);
        handler = new AuthenticationConstraintHandler(handler);
        final List<AuthenticationMechanism> mechanisms = Collections.singletonList(new BasicAuthenticationMechanism("Iota Realm"));
        handler = new AuthenticationMechanismsHandler(handler, mechanisms);
        handler = new SecurityInitialHandler(AuthenticationMode.PRO_ACTIVE, identityManager, handler);
        return handler;
    }

    public void shutDown() {
        if (server != null) {
            server.stop();
        }
    }

   /**
     * <b>Only available on testnet.</b>
     * Creates, attaches, and broadcasts a transaction with this message
     *
     * @param address The address to add the message to
     * @param message The message to store
     **/
    private synchronized AbstractResponse storeMessageStatement(final String address, final String message) throws Exception {
        final List<Hash> txToApprove = getTransactionToApproveTips(3, Optional.empty());

        final int txMessageSize = TransactionViewModel.SIGNATURE_MESSAGE_FRAGMENT_TRINARY_SIZE / 3;

        final int txCount = (message.length() + txMessageSize - 1) / txMessageSize;

        final byte[] timestampTrits = new byte[TransactionViewModel.TIMESTAMP_TRINARY_SIZE];
        Converter.copyTrits(System.currentTimeMillis(), timestampTrits, 0, timestampTrits.length);
        final String timestampTrytes = StringUtils.rightPad(Converter.trytes(timestampTrits), timestampTrits.length / 3, '9');

        final byte[] lastIndexTrits = new byte[TransactionViewModel.LAST_INDEX_TRINARY_SIZE];
        byte[] currentIndexTrits = new byte[TransactionViewModel.CURRENT_INDEX_TRINARY_SIZE];

        Converter.copyTrits(txCount - 1, lastIndexTrits, 0, lastIndexTrits.length);
        final String lastIndexTrytes = Converter.trytes(lastIndexTrits);

        List<String> transactions = new ArrayList<>();
        for (int i = 0; i < txCount; i++) {
            String tx;
            if (i != txCount - 1) {
                tx = message.substring(i * txMessageSize, (i + 1) * txMessageSize);
            } else {
                tx = message.substring(i * txMessageSize);
            }

            Converter.copyTrits(i, currentIndexTrits, 0, currentIndexTrits.length);

            tx = StringUtils.rightPad(tx, txMessageSize, '9');
            tx += address.substring(0, 81);
            // value
            tx += StringUtils.repeat('9', 27);
            // obsolete tag
            tx += StringUtils.repeat('9', 27);
            // timestamp
            tx += timestampTrytes;
            // current index
            tx += StringUtils.rightPad(Converter.trytes(currentIndexTrits), currentIndexTrits.length / 3, '9');
            // last index
            tx += StringUtils.rightPad(lastIndexTrytes, lastIndexTrits.length / 3, '9');
            transactions.add(tx);
        }

        // let's calculate the bundle essence :S
        int startIdx = TransactionViewModel.ESSENCE_TRINARY_OFFSET / 3;
        Sponge sponge = SpongeFactory.create(SpongeFactory.Mode.KERL);

        for (String tx : transactions) {
            String essence = tx.substring(startIdx);
            byte[] essenceTrits = new byte[essence.length() * Converter.NUMBER_OF_TRITS_IN_A_TRYTE];
            Converter.trits(essence, essenceTrits, 0);
            sponge.absorb(essenceTrits, 0, essenceTrits.length);
        }

        byte[] essenceTrits = new byte[243];
        sponge.squeeze(essenceTrits, 0, essenceTrits.length);
        final String bundleHash = Converter.trytes(essenceTrits, 0, essenceTrits.length);

        transactions = transactions.stream().map(tx -> StringUtils.rightPad(tx + bundleHash, TRYTES_SIZE, '9')).collect(Collectors.toList());

        // do pow
        List<String> powResult = attachToTangleStatement(txToApprove.get(0), txToApprove.get(1), 9, transactions);
        broadcastTransactionsStatement(powResult);
        return AbstractResponse.createEmptyResponse();
    }
}<|MERGE_RESOLUTION|>--- conflicted
+++ resolved
@@ -96,18 +96,14 @@
     private final static char ZERO_LENGTH_ALLOWED = 'Y';
     private final static char ZERO_LENGTH_NOT_ALLOWED = 'N';
     private Iota instance;
-<<<<<<< HEAD
 	
     private static int counter_getTxToApprove = 0;
     private static long elapsedTime_getTxToApprove = 0L;
     private static int counter_PoW = 0;
     private static long elapsedTime_PoW = 0L;
     
- 
-=======
-    
     private final String[] features;
->>>>>>> 867d8ede
+
 
     public API(Iota instance, IXI ixi) {
         this.instance = instance;
