--- conflicted
+++ resolved
@@ -1230,7 +1230,6 @@
         }
     }
 
-<<<<<<< HEAD
    /**
      * <b>Only available on testnet.</b>
      * Creates, attaches, and broadcasts a transaction with this message
@@ -1239,18 +1238,7 @@
      * @param message The message to store
      **/
     private synchronized AbstractResponse storeMessageStatement(final String address, final String message) throws Exception {
-        try {
-            final List<Hash> txToApprove = getTransactionToApproveTips(3, Optional.empty());
-=======
-    /**
-      * <b>Only available on testnet.</b>
-      * Creates, attaches, and broadcasts a transaction with this message
-      *
-      * @param address The address to add the message to
-      * @param message The message to store
-      **/
-    private synchronized void storeMessageStatement(final String address, final String message) throws Exception {
-        final List<Hash> txToApprove = getTransactionsToApproveStatement(3, Optional.empty());
+        final List<Hash> txToApprove = getTransactionToApproveTips(3, Optional.empty());
 
         final int txMessageSize = TransactionViewModel.SIGNATURE_MESSAGE_FRAGMENT_TRINARY_SIZE / 3;
 
@@ -1265,73 +1253,53 @@
 
         Converter.copyTrits(txCount - 1, lastIndexTrits, 0, lastIndexTrits.length);
         final String lastIndexTrytes = Converter.trytes(lastIndexTrits);
->>>>>>> cbb29978
-
-            final int txMessageSize = TransactionViewModel.SIGNATURE_MESSAGE_FRAGMENT_TRINARY_SIZE / 3;
     
-            final int txCount = (message.length() + txMessageSize - 1) / txMessageSize;
-    
-            final byte[] timestampTrits = new byte[TransactionViewModel.TIMESTAMP_TRINARY_SIZE];
-            Converter.copyTrits(System.currentTimeMillis(), timestampTrits, 0, timestampTrits.length);
-            final String timestampTrytes = StringUtils.rightPad(Converter.trytes(timestampTrits), timestampTrits.length / 3, '9');
-    
-            final byte[] lastIndexTrits = new byte[TransactionViewModel.LAST_INDEX_TRINARY_SIZE];
-            byte[] currentIndexTrits = new byte[TransactionViewModel.CURRENT_INDEX_TRINARY_SIZE];
-    
-            Converter.copyTrits(txCount - 1, lastIndexTrits, 0, lastIndexTrits.length);
-            final String lastIndexTrytes = Converter.trytes(lastIndexTrits);
-    
-            List<String> transactions = new ArrayList<>();
-            for (int i = 0; i < txCount; i++) {
-                String tx;
-                if (i != txCount - 1) {
-                    tx = message.substring(i * txMessageSize, (i + 1) * txMessageSize);
-                } else {
-                    tx = message.substring(i * txMessageSize);
-                }
-    
-                Converter.copyTrits(i, currentIndexTrits, 0, currentIndexTrits.length);
-    
-                tx = StringUtils.rightPad(tx, txMessageSize, '9');
-                tx += address.substring(0, 81);
-                // value
-                tx += StringUtils.repeat('9', 27);
-                // obsolete tag
-                tx += StringUtils.repeat('9', 27);
-                // timestamp
-                tx += timestampTrytes;
-                // current index
-                tx += StringUtils.rightPad(Converter.trytes(currentIndexTrits), currentIndexTrits.length / 3, '9');
-                // last index
-                tx += StringUtils.rightPad(lastIndexTrytes, lastIndexTrits.length / 3, '9');
-                transactions.add(tx);
-            }
-    
-            // let's calculate the bundle essence :S
-            int startIdx = TransactionViewModel.ESSENCE_TRINARY_OFFSET / 3;
-            Sponge sponge = SpongeFactory.create(SpongeFactory.Mode.KERL);
-    
-            for (String tx : transactions) {
-                String essence = tx.substring(startIdx);
-                byte[] essenceTrits = new byte[essence.length() * Converter.NUMBER_OF_TRITS_IN_A_TRYTE];
-                Converter.trits(essence, essenceTrits, 0);
-                sponge.absorb(essenceTrits, 0, essenceTrits.length);
-            }
-    
-            byte[] essenceTrits = new byte[243];
-            sponge.squeeze(essenceTrits, 0, essenceTrits.length);
-            final String bundleHash = Converter.trytes(essenceTrits, 0, essenceTrits.length);
-    
-            transactions = transactions.stream().map(tx -> StringUtils.rightPad(tx + bundleHash, TRYTES_SIZE, '9')).collect(Collectors.toList());
-    
-            // do pow
-            List<String> powResult = attachToTangleStatement(txToApprove.get(0), txToApprove.get(1), 9, transactions);
-            broadcastTransactionsStatement(powResult);
-            return AbstractResponse.createEmptyResponse();
-            
-        } catch (RuntimeException e) {
-            log.info("Storing message failed: " + e.getLocalizedMessage());
-            return ErrorResponse.create(e.getLocalizedMessage());
-        }
+        List<String> transactions = new ArrayList<>();
+        for (int i = 0; i < txCount; i++) {
+            String tx;
+            if (i != txCount - 1) {
+                tx = message.substring(i * txMessageSize, (i + 1) * txMessageSize);
+            } else {
+                tx = message.substring(i * txMessageSize);
+            }
+
+            Converter.copyTrits(i, currentIndexTrits, 0, currentIndexTrits.length);
+
+            tx = StringUtils.rightPad(tx, txMessageSize, '9');
+            tx += address.substring(0, 81);
+            // value
+            tx += StringUtils.repeat('9', 27);
+            // obsolete tag
+            tx += StringUtils.repeat('9', 27);
+            // timestamp
+            tx += timestampTrytes;
+            // current index
+            tx += StringUtils.rightPad(Converter.trytes(currentIndexTrits), currentIndexTrits.length / 3, '9');
+            // last index
+            tx += StringUtils.rightPad(lastIndexTrytes, lastIndexTrits.length / 3, '9');
+            transactions.add(tx);
+        }
+
+        // let's calculate the bundle essence :S
+        int startIdx = TransactionViewModel.ESSENCE_TRINARY_OFFSET / 3;
+        Sponge sponge = SpongeFactory.create(SpongeFactory.Mode.KERL);
+
+        for (String tx : transactions) {
+            String essence = tx.substring(startIdx);
+            byte[] essenceTrits = new byte[essence.length() * Converter.NUMBER_OF_TRITS_IN_A_TRYTE];
+            Converter.trits(essence, essenceTrits, 0);
+            sponge.absorb(essenceTrits, 0, essenceTrits.length);
+        }
+
+        byte[] essenceTrits = new byte[243];
+        sponge.squeeze(essenceTrits, 0, essenceTrits.length);
+        final String bundleHash = Converter.trytes(essenceTrits, 0, essenceTrits.length);
+
+        transactions = transactions.stream().map(tx -> StringUtils.rightPad(tx + bundleHash, TRYTES_SIZE, '9')).collect(Collectors.toList());
+
+        // do pow
+        List<String> powResult = attachToTangleStatement(txToApprove.get(0), txToApprove.get(1), 9, transactions);
+        broadcastTransactionsStatement(powResult);
+        return AbstractResponse.createEmptyResponse();
     }
 }