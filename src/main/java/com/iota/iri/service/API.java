--- conflicted
+++ resolved
@@ -189,24 +189,16 @@
      * @param tipsViewModel Contains the current tips of this node
      * @param transactionValidator Validates transactions
      * @param latestMilestoneTracker Service that tracks the latest milestone
-<<<<<<< HEAD
      * @param transactionSolidifier Holds transaction pipeline, including broadcast transactions
-     * @param t Service that tracks the latest milestone
-     *
-=======
      * @param dummySolidifier Solidifies transactions. A dummy object is used by default as a placeholder.
->>>>>>> 7d979934
+     *
      */
     public API(IotaConfig configuration, IXI ixi, TransactionRequester transactionRequester,
             SpentAddressesService spentAddressesService, Tangle tangle, BundleValidator bundleValidator,
             SnapshotProvider snapshotProvider, LedgerService ledgerService, NeighborRouter neighborRouter,
             TipSelector tipsSelector, TipsViewModel tipsViewModel, TransactionValidator transactionValidator,
             LatestMilestoneTracker latestMilestoneTracker, TransactionProcessingPipeline txPipeline,
-<<<<<<< HEAD
-            TransactionSolidifier transactionSolidifier) {
-=======
-            TipSelSolidifier dummySolidifier) {
->>>>>>> 7d979934
+            TransactionSolidifier transactionSolidifier, TipSelSolidifier dummySolidifier) {
         this.configuration = configuration;
         this.ixi = ixi;
         
@@ -731,13 +723,8 @@
             //store transactions
             if(transactionViewModel.store(tangle, snapshotProvider.getInitialSnapshot())) {
                 transactionViewModel.setArrivalTime(tangle, snapshotProvider.getInitialSnapshot(), System.currentTimeMillis());
-<<<<<<< HEAD
                 transactionSolidifier.updateStatus(transactionViewModel);
                 transactionViewModel.updateSender(tangle, snapshotProvider.getInitialSnapshot(), "local");
-=======
-                transactionValidator.updateStatus(transactionViewModel);
-                transactionViewModel.updateSender(tangle, snapshotProvider.getInitialSnapshot(),"local");
->>>>>>> 7d979934
             }
         }
         return AbstractResponse.createEmptyResponse();
