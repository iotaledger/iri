package com.iota.iri.service;

import com.iota.iri.*;
import com.iota.iri.conf.APIConfig;
import com.iota.iri.conf.ConsensusConfig;
import com.iota.iri.controllers.AddressViewModel;
import com.iota.iri.controllers.BundleViewModel;
import com.iota.iri.controllers.TagViewModel;
import com.iota.iri.controllers.TransactionViewModel;
import com.iota.iri.crypto.Curl;
import com.iota.iri.crypto.PearlDiver;
import com.iota.iri.crypto.Sponge;
import com.iota.iri.crypto.SpongeFactory;
import com.iota.iri.model.Hash;
import com.iota.iri.model.HashFactory;
import com.iota.iri.model.persistables.Transaction;
import com.iota.iri.network.Neighbor;
import com.iota.iri.service.dto.*;
import com.iota.iri.service.tipselection.TipSelector;
import com.iota.iri.service.tipselection.impl.WalkValidatorImpl;
import com.iota.iri.utils.Converter;
import com.iota.iri.utils.IotaIOUtils;
import com.iota.iri.utils.MapIdentityManager;

import com.google.gson.Gson;
import com.google.gson.GsonBuilder;

import org.apache.commons.lang3.StringUtils;
import org.slf4j.Logger;
import org.slf4j.LoggerFactory;
import org.xnio.channels.StreamSinkChannel;
import org.xnio.streams.ChannelInputStream;

import java.io.*;
import java.net.InetSocketAddress;
import java.net.URI;
import java.net.URISyntaxException;
import java.nio.ByteBuffer;
import java.nio.charset.StandardCharsets;
import java.security.InvalidAlgorithmParameterException;
import java.util.*;
import java.util.concurrent.ConcurrentHashMap;
import java.util.concurrent.atomic.AtomicInteger;
import java.util.regex.Matcher;
import java.util.regex.Pattern;
import java.util.stream.Collectors;
import java.util.stream.IntStream;

import io.undertow.Undertow;
import io.undertow.security.api.AuthenticationMechanism;
import io.undertow.security.api.AuthenticationMode;
import io.undertow.security.handlers.AuthenticationCallHandler;
import io.undertow.security.handlers.AuthenticationConstraintHandler;
import io.undertow.security.handlers.AuthenticationMechanismsHandler;
import io.undertow.security.handlers.SecurityInitialHandler;
import io.undertow.security.idm.IdentityManager;
import io.undertow.security.impl.BasicAuthenticationMechanism;
import io.undertow.server.HttpHandler;
import io.undertow.server.HttpServerExchange;
import io.undertow.util.*;

import static io.undertow.Handlers.path;

/**
 * <p>
<<<<<<< HEAD
 *   The API makes it possible to interact with the node and request certain information or actions to be taken. 
 *   You can interact with it by passing a JSON object which must at least contain a <code>command</code>.
=======
 *   The API makes it possible to interact with the node by requesting information or actions to be taken. 
 *   You can interact with it by passing a JSON object which at least contains a <tt>command</tt>.
>>>>>>> 0088a313
 *   Upon successful execution of the command, the API returns your requested information in an {@link AbstractResponse}.
 * </p>
 * <p>
 *   If the request is invalid, an {@link ErrorResponse} is returned. 
<<<<<<< HEAD
 *   This, for example, happens when there is no command section or the request is too long.
 *   If the during execution of the command, there was an error in the given data, an {@link ErrorResponse} is also send. 
 * </p>
 * <p>
 *   If during execution of a command, an Exception is thrown, and {@link ExceptionResponse} is returned.
=======
 *   This, for example, happens when the command does not exist or there is no command section at all.
 *   If there is an error in the given data during the execution of a command, an {@link ErrorResponse} is also sent. 
 * </p>
 * <p>
 *   If an Exception is thrown during the execution of a command, an {@link ExceptionResponse} is returned.
>>>>>>> 0088a313
 * </p>
 */
@SuppressWarnings("unchecked")
public class API {

    public static final String REFERENCE_TRANSACTION_NOT_FOUND = "reference transaction not found";
    public static final String REFERENCE_TRANSACTION_TOO_OLD = "reference transaction is too old";
    
<<<<<<< HEAD
    public static final String INVALID_SUBTANGLE = "This operations cannot be executed: "
=======
    public static final String INVALID_SUBTANGLE = "This operation cannot be executed: "
>>>>>>> 0088a313
                                                 + "The subtangle has not been updated yet.";
    
    private static final Logger log = LoggerFactory.getLogger(API.class);
    private final IXI ixi;
    private final int milestoneStartIndex;

    private Undertow server;

    private final Gson gson = new GsonBuilder().create();
    private volatile PearlDiver pearlDiver = new PearlDiver();

    private final AtomicInteger counter = new AtomicInteger(0);

    private Pattern trytesPattern = Pattern.compile("[9A-Z]*");

    private final static int HASH_SIZE = 81;
    private final static int TRYTES_SIZE = 2673;

    private final static long MAX_TIMESTAMP_VALUE = (long) (Math.pow(3, 27) - 1) / 2; // max positive 27-trits value

    private final int maxFindTxs;
    private final int maxRequestList;
    private final int maxGetTrytes;
    private final int maxBodyLength;
    private final boolean testNet;

    private final static String overMaxErrorMessage = "Could not complete request";
    private final static String invalidParams = "Invalid parameters";

    private ConcurrentHashMap<Hash, Boolean> previousEpochsSpentAddresses;

    private final static char ZERO_LENGTH_ALLOWED = 'Y';
    private final static char ZERO_LENGTH_NOT_ALLOWED = 'N';
    private Iota instance;
    
    private final String[] features;

    /**
     * Starts loading the IOTA API, parameters do not have to be initialized.
     * 
     * @param instance The data source we interact with during any API call.
     * @param ixi If a command is not in the standard API, 
     *        we try to process it as a Nashorn JavaScript module through {@link IXI}
     */
    public API(Iota instance, IXI ixi) {
        this.instance = instance;
        this.ixi = ixi;
        APIConfig configuration = instance.configuration;
        maxFindTxs = configuration.getMaxFindTransactions();
        maxRequestList = configuration.getMaxRequestsList();
        maxGetTrytes = configuration.getMaxGetTrytes();
        maxBodyLength = configuration.getMaxBodyLength();
        testNet = configuration.isTestnet();
        milestoneStartIndex = ((ConsensusConfig) configuration).getMilestoneStartIndex();

        previousEpochsSpentAddresses = new ConcurrentHashMap<>();

        features = Feature.calculateFeatureNames(instance.configuration);
    }

    /**
<<<<<<< HEAD
     * Prepares the the IOTA API for usage. Until this method is called, no HTTP requests can be made.
     * Order of loading is the following
     * <ol>
     *    <li>
     *        Read the spend addresses from the previous epoch. Used in {@link #wasAddressSpentFrom(Hash)}.
     *        If this fails, a log is printed. The API will continue to initialize.
     *        This only happens if {@link APIConfig#isTestnet()} is <code>false</code>
=======
     * Prepares the IOTA API for usage. Until this method is called, no HTTP requests can be made.
     * The order of loading is as follows
     * <ol>
     *    <li>
     *        Read the spend addresses from the previous epoch. Used in {@link #wasAddressSpentFrom(Hash)}.
     *        This only happens if {@link APIConfig#isTestnet()} is <tt>false</tt>
     *        If reading from the previous epoch fails, a log is printed. The API will continue to initialize.
>>>>>>> 0088a313
     *    </li>
     *    <li>
     *        Get the {@link APIConfig} from the {@link Iota} instance, 
     *        and read {@link APIConfig#getPort()} and {@link APIConfig#getApiHost()}
     *    </li>
     *    <li>
     *        Builds a secure {@link Undertow} server with the port and host. 
<<<<<<< HEAD
     *        Remote authentication is blocked for anyone except 
     *         those defined in {@link APIConfig#getRemoteAuth()} or localhost.
     *        This is done with {@link BasicAuthenticationMechanism} in a {@link AuthenticationMode#PRO_ACTIVE} mode
=======
     *        If {@link APIConfig#getRemoteAuth()} is defined, remote authentication is blocked for anyone except 
     *         those defined in {@link APIConfig#getRemoteAuth()} or localhost.
     *        This is done with {@link BasicAuthenticationMechanism} in a {@link AuthenticationMode#PRO_ACTIVE} mode.
     *        By default, this authentication is disabled.
>>>>>>> 0088a313
     *    </li>
     *    <li>
     *        Starts the server, opening it for HTTP API requests
     *    </li>
     * </ol>
     * 
<<<<<<< HEAD
     * @throws IOException If we are not in testnet, and previousEpochsSpentAddresses files cannot be found. 
=======
     * @throws IOException If we are not on the testnet, and the previousEpochsSpentAddresses files cannot be found. 
>>>>>>> 0088a313
     *                     Currently this exception is caught in {@link #readPreviousEpochsSpentAddresses(boolean)}
     */
    public void init() throws IOException {
        readPreviousEpochsSpentAddresses(testNet);

        APIConfig configuration = instance.configuration;
        final int apiPort = configuration.getPort();
        final String apiHost = configuration.getApiHost();

        log.debug("Binding JSON-REST API Undertow server on {}:{}", apiHost, apiPort);

        server = Undertow.builder().addHttpListener(apiPort, apiHost)
                .setHandler(path().addPrefixPath("/", addSecurity(new HttpHandler() {
                    @Override
                    public void handleRequest(final HttpServerExchange exchange) throws Exception {
                        HttpString requestMethod = exchange.getRequestMethod();
                        if (Methods.OPTIONS.equals(requestMethod)) {
                            String allowedMethods = "GET,HEAD,POST,PUT,DELETE,TRACE,OPTIONS,CONNECT,PATCH";
                            //return list of allowed methods in response headers
                            exchange.setStatusCode(StatusCodes.OK);
                            exchange.getResponseHeaders().put(Headers.CONTENT_TYPE, MimeMappings.DEFAULT_MIME_MAPPINGS.get("txt"));
                            exchange.getResponseHeaders().put(Headers.CONTENT_LENGTH, 0);
                            exchange.getResponseHeaders().put(Headers.ALLOW, allowedMethods);
                            exchange.getResponseHeaders().put(new HttpString("Access-Control-Allow-Origin"), "*");
                            exchange.getResponseHeaders().put(new HttpString("Access-Control-Allow-Headers"), "Origin, X-Requested-With, Content-Type, Accept, X-IOTA-API-Version");
                            exchange.getResponseSender().close();
                            return;
                        }

                        if (exchange.isInIoThread()) {
                            exchange.dispatch(this);
                            return;
                        }
                        processRequest(exchange);
                    }
                }))).build();
        server.start();
    }

    /**
     * Read the spend addresses from the previous epoch. Used in {@link #wasAddressSpentFrom(Hash)}.
     * If this fails, a log is printed. The API will continue to initialize.
     * 
<<<<<<< HEAD
     * @param isTestnet If this node is running on the testnet. If this is <code>true</code>, nothing is loaded.
     * @throws IOException If we are not in testnet, and previousEpochsSpentAddresses files cannot be found. 
=======
     * @param isTestnet If this node is running on the testnet. If this is <tt>true</tt>, nothing is loaded.
     * @throws IOException If we are not on the testnet and previousEpochsSpentAddresses files cannot be found. 
>>>>>>> 0088a313
     *                     Currently this exception is caught in {@link #readPreviousEpochsSpentAddresses(boolean)}
     */
    private void readPreviousEpochsSpentAddresses(boolean isTestnet) throws IOException {
        if (isTestnet) {
            return;
        }

        String[] previousEpochsSpentAddressesFiles = instance
                .configuration
                .getPreviousEpochSpentAddressesFiles()
                .split(" ");
        
        for (String previousEpochsSpentAddressesFile : previousEpochsSpentAddressesFiles) {
            InputStream in = Snapshot.class.getResourceAsStream(previousEpochsSpentAddressesFile);
            try (BufferedReader reader = new BufferedReader(new InputStreamReader(in))) {
                String line;
                while ((line = reader.readLine()) != null) {
                    this.previousEpochsSpentAddresses.put(HashFactory.ADDRESS.create(line), true);
                }
            } catch (Exception e) {
                log.error("Failed to load resource: {}.", previousEpochsSpentAddressesFile, e);
            }
        }
    }
    
    /**
<<<<<<< HEAD
     * 
     * @param exchange Contains information about what the client has send to us
     * @param res The response of the API. 
     *            See {@link #processRequest(HttpServerExchange)} 
     *            and {@link #process(String, InetSocketAddress)} for the different responses in each case.
     * @param beginningTime The current time when we received the request, in milliseconds. 
     *                      This will be used to set the response duration in {@link AbstractResponse#setDuration(Integer)}
     * @throws IOException When connection to client has been lost - Currently beeing caught.
=======
     * Sends the API response back as JSON to the requester. 
     * Status code of the HTTP request is also set according to the type of response.
     * <ul>
     *     <li>{@link ErrorResponse}: 400</li>
     *     <li>{@link AccessLimitedResponse}: 401</li>
     *     <li>{@link ExceptionResponse}: 500</li>
     *     <li>Default: 200</li>
     * </ul>
     * 
     * @param exchange Contains information about what the client sent to us
     * @param res The response of the API. 
     *            See {@link #processRequest(HttpServerExchange)} 
     *            and {@link #process(String, InetSocketAddress)} for the different responses in each case.
     * @param beginningTime The time when we received the request, in milliseconds. 
     *                      This will be used to set the response duration in {@link AbstractResponse#setDuration(Integer)}
     * @throws IOException When connection to client has been lost - Currently being caught.
>>>>>>> 0088a313
     */
    private void sendResponse(HttpServerExchange exchange, AbstractResponse res, long beginningTime) throws IOException {
        res.setDuration((int) (System.currentTimeMillis() - beginningTime));
        final String response = gson.toJson(res);

        if (res instanceof ErrorResponse) {
            // bad request or invalid parameters
            exchange.setStatusCode(400); 
        } else if (res instanceof AccessLimitedResponse) {
            // API method not allowed
            exchange.setStatusCode(401); 
        } else if (res instanceof ExceptionResponse) {
            // internal error
            exchange.setStatusCode(500); 
        }

        setupResponseHeaders(exchange);

        ByteBuffer responseBuf = ByteBuffer.wrap(response.getBytes(StandardCharsets.UTF_8));
        exchange.setResponseContentLength(responseBuf.array().length);
        StreamSinkChannel sinkChannel = exchange.getResponseChannel();
        sinkChannel.getWriteSetter().set( channel -> {
            if (responseBuf.remaining() > 0) {
                try {
                    sinkChannel.write(responseBuf);
                    if (responseBuf.remaining() == 0) {
                        exchange.endExchange();
                    }
                } catch (IOException e) {
                    log.error("Lost connection to client - cannot send response");
                    exchange.endExchange();
                    sinkChannel.getWriteSetter().set(null);
                }
            }
            else {
                exchange.endExchange();
            }
        });
        sinkChannel.resumeWrites();
    }

    /**
     * <p>
     *     Processes an API HTTP request. 
     *     No checks have been done until now, except that it is not an OPTIONS request.
     *     We can be sure that we are in a thread that allows blocking.
     * </p>
     * <p>
     *     The request process duration is recorded. 
     *     During this the request gets verified. If it is incorrect, an {@link ErrorResponse} is made.
     *     Otherwise it is processed in {@link #process(String, InetSocketAddress)}.
<<<<<<< HEAD
     *     The result is send back to the requester.
     * </p>
     *   
     * @param exchange Contains the data the client has send to us
=======
     *     The result is sent back to the requester.
     * </p>
     *   
     * @param exchange Contains the data the client sent to us
>>>>>>> 0088a313
     * @throws IOException If the body of this HTTP request cannot be read
     */
    private void processRequest(final HttpServerExchange exchange) throws IOException {
        final ChannelInputStream cis = new ChannelInputStream(exchange.getRequestChannel());
        exchange.getResponseHeaders().put(Headers.CONTENT_TYPE, "application/json");

        final long beginningTime = System.currentTimeMillis();
        final String body = IotaIOUtils.toString(cis, StandardCharsets.UTF_8);
        final AbstractResponse response;

        if (!exchange.getRequestHeaders().contains("X-IOTA-API-Version")) {
            response = ErrorResponse.create("Invalid API Version");
        } else if (body.length() > maxBodyLength) {
            response = ErrorResponse.create("Request too long");
        } else {
            response = process(body, exchange.getSourceAddress());
        }
        sendResponse(exchange, response, beginningTime);
    }

    /**
     * Handles an API request body. 
     * Its returned {@link AbstractResponse} is created using the following logic
     * <ul>
     *     <li>
     *         {@link ExceptionResponse} if the body cannot be parsed.
     *     </li>
     *     <li>
<<<<<<< HEAD
     *         {@link ErrorResponse} if the body does not contain a '<code>command</code>' section.
=======
     *         {@link ErrorResponse} if the body does not contain a '<tt>command</tt>' section.
>>>>>>> 0088a313
     *     </li>
     *     <li>
     *         {@link AccessLimitedResponse} if the command is not allowed on this node.
     *     </li>
     *     <li>
     *         {@link ErrorResponse} if the command contains invalid parameters.
     *     </li>
     *     <li>
     *         {@link ExceptionResponse} if we encountered an unexpected exception during command processing.
     *     </li>
     *     <li>
     *         {@link AbstractResponse} when the command is successfully processed. 
     *         The response class depends on the command executed.
     *     </li>
     * </ul>
     * 
     * @param requestString The JSON encoded data of the request.
     *                      This String is attempted to be converted into a {@code Map<String, Object>}.
     * @param sourceAddress The address from the sender of this API request.
     * @return The result of this request. 
     * @throws UnsupportedEncodingException If the requestString cannot be parsed into a Map. 
                                            Currently caught and turned into a {@link ExceptionResponse}.
     */
    private AbstractResponse process(final String requestString, InetSocketAddress sourceAddress) 
            throws UnsupportedEncodingException {

        try {
            // Request JSON data into map
            final Map<String, Object> request = gson.fromJson(requestString, Map.class);
            if (request == null) {
                return ExceptionResponse.create("Invalid request payload: '" + requestString + "'");
            }

            // Did the requester ask for a command?
            final String command = (String) request.get("command");
            if (command == null) {
                return ErrorResponse.create("COMMAND parameter has not been specified in the request.");
            }

<<<<<<< HEAD
            // Is this command allowed to be run from this request address
=======
            // Is this command allowed to be run from this request address? 
            // We check the remote limit API configuration.
>>>>>>> 0088a313
            if (instance.configuration.getRemoteLimitApi().contains(command) &&
                    !sourceAddress.getAddress().isLoopbackAddress()) {
                return AccessLimitedResponse.create("COMMAND " + command + " is not available on this node");
            }

            log.debug("# {} -> Requesting command '{}'", counter.incrementAndGet(), command);

            switch (command) {
                case "storeMessage": {
                    if (!testNet) {
                        return AccessLimitedResponse.create("COMMAND storeMessage is only available on testnet");
                    }

                    if (!request.containsKey("address") || !request.containsKey("message")) {
                        return ErrorResponse.create("Invalid params");
                    }

                    String address = (String) request.get("address");
                    String message = (String) request.get("message");
                    return storeMessageStatement(address, message);
                }

                case "addNeighbors": {
                    List<String> uris = getParameterAsList(request,"uris",0);
                    log.debug("Invoking 'addNeighbors' with {}", uris);
                    return addNeighborsStatement(uris);
                }
                case "attachToTangle": {
                    final Hash trunkTransaction  = HashFactory.TRANSACTION.create(getParameterAsStringAndValidate(request,"trunkTransaction", HASH_SIZE));
                    final Hash branchTransaction = HashFactory.TRANSACTION.create(getParameterAsStringAndValidate(request,"branchTransaction", HASH_SIZE));
                    final int minWeightMagnitude = getParameterAsInt(request,"minWeightMagnitude");

                    final List<String> trytes = getParameterAsList(request,"trytes", TRYTES_SIZE);

                    List<String> elements = attachToTangleStatement(trunkTransaction, branchTransaction, minWeightMagnitude, trytes);
                    return AttachToTangleResponse.create(elements);
                }
                case "broadcastTransactions": {
                    final List<String> trytes = getParameterAsList(request,"trytes", TRYTES_SIZE);
                    broadcastTransactionsStatement(trytes);
                    return AbstractResponse.createEmptyResponse();
                }
                case "findTransactions": {
                    return findTransactionsStatement(request);
                }
                case "getBalances": {
                    final List<String> addresses = getParameterAsList(request,"addresses", HASH_SIZE);
                    final List<String> tips = request.containsKey("tips") ?
                            getParameterAsList(request,"tips", HASH_SIZE):
                            null;
                    final int threshold = getParameterAsInt(request, "threshold");
                    return getBalancesStatement(addresses, tips, threshold);
                }
                case "getInclusionStates": {
                    if (invalidSubtangleStatus()) {
                        return ErrorResponse.create(INVALID_SUBTANGLE);
                    }
                    final List<String> transactions = getParameterAsList(request,"transactions", HASH_SIZE);
                    final List<String> tips = getParameterAsList(request,"tips", HASH_SIZE);

                    return getInclusionStatesStatement(transactions, tips);
                }
                case "getNeighbors": {
                    return getNeighborsStatement();
                }
                case "getNodeInfo": {
                    return getNodeInfoStatement();
                }
                case "getTips": {
                    return getTipsStatement();
                }
                case "getTransactionsToApprove": {
                    Optional<Hash> reference = request.containsKey("reference") ?
                        Optional.of(HashFactory.TRANSACTION.create(getParameterAsStringAndValidate(request,"reference", HASH_SIZE)))
                        : Optional.empty();
                    int depth = getParameterAsInt(request, "depth");

                    return getTransactionsToApproveStatement(depth, reference);
                }
                case "getTrytes": {
                    final List<String> hashes = getParameterAsList(request,"hashes", HASH_SIZE);
                    return getTrytesStatement(hashes);
                }

                case "interruptAttachingToTangle": {
                    return interruptAttachingToTangleStatement();
                }
                case "removeNeighbors": {
                    List<String> uris = getParameterAsList(request,"uris",0);
                    log.debug("Invoking 'removeNeighbors' with {}", uris);
                    return removeNeighborsStatement(uris);
                }

                case "storeTransactions": {
                    try {
                        final List<String> trytes = getParameterAsList(request,"trytes", TRYTES_SIZE);
                        storeTransactionsStatement(trytes);
                        return AbstractResponse.createEmptyResponse();
                    } catch (RuntimeException e) {
                        //transaction not valid
                        return ErrorResponse.create("Invalid trytes input");
                    }
                }
                case "getMissingTransactions": {
                    //TransactionRequester.instance().rescanTransactionsToRequest();
                    synchronized (instance.transactionRequester) {
                        List<String> missingTx = Arrays.stream(instance.transactionRequester.getRequestedTransactions())
                                .map(Hash::toString)
                                .collect(Collectors.toList());
                        return GetTipsResponse.create(missingTx);
                    }
                }
                case "checkConsistency": {
                    if (invalidSubtangleStatus()) {
                        return ErrorResponse.create(INVALID_SUBTANGLE);
                    }
                    final List<String> transactions = getParameterAsList(request,"tails", HASH_SIZE);
                    return checkConsistencyStatement(transactions);
                }
                case "wereAddressesSpentFrom": {
                    final List<String> addresses = getParameterAsList(request,"addresses", HASH_SIZE);
                    return wereAddressesSpentFromStatement(addresses);
                }
                default: {
                    AbstractResponse response = ixi.processCommand(command, request);
                    return response == null ?
                            ErrorResponse.create("Command [" + command + "] is unknown") :
                            response;
                }
            }

        } catch (final ValidationException e) {
            log.info("API Validation failed: " + e.getLocalizedMessage());
            return ErrorResponse.create(e.getLocalizedMessage());
        } catch (final InvalidAlgorithmParameterException e) {
             log.info("API InvalidAlgorithmParameter passed: " + e.getLocalizedMessage());
             return ErrorResponse.create(e.getLocalizedMessage());
        } catch (final Exception e) {
            log.error("API Exception: {}", e.getLocalizedMessage(), e);
            return ExceptionResponse.create(e.getLocalizedMessage());
        }
    }

    /**
     * Check if a list of addresses was ever spent from, in the current epoch, or in previous epochs.
<<<<<<< HEAD
     * If an address has a pending transaction, it is also spend.
=======
     * If an address has a pending transaction, it is also marked as spend.
>>>>>>> 0088a313
     * 
     * @param addresses List of addresses to check if they were ever spent from.
     * @return {@link com.iota.iri.service.dto.wereAddressesSpentFrom}
     **/
    private AbstractResponse wereAddressesSpentFromStatement(List<String> addresses) throws Exception {
        final List<Hash> addressesHash = addresses.stream()
                .map(HashFactory.ADDRESS::create)
                .collect(Collectors.toList());

        final boolean[] states = new boolean[addressesHash.size()];
        int index = 0;

        for (Hash address : addressesHash) {
            states[index++] = wasAddressSpentFrom(address);
        }
        return WereAddressesSpentFrom.create(states);
    }

    /**
     * Checks if the address was ever spent from, in the current epoch, or in previous epochs.
<<<<<<< HEAD
     * If an address has a pending transaction, it is also spend.
     * 
     * @param address The address to check if it was ever spent from.
     * @return <code>true</code> if it was spent from, otherwise <code>false</code>
=======
     * If an address has a pending transaction, it is also marked as spent.
     * 
     * @param address The address to check if it was ever spent from.
     * @return <tt>true</tt> if it was spent from, otherwise <tt>false</tt>
>>>>>>> 0088a313
     * @throws Exception When a model could not be loaded.
     */
    private boolean wasAddressSpentFrom(Hash address) throws Exception {
        if (previousEpochsSpentAddresses.containsKey(address)) {
            return true;
        }
        
        Set<Hash> hashes = AddressViewModel.load(instance.tangle, address).getHashes();
        for (Hash hash : hashes) {
            final TransactionViewModel tx = TransactionViewModel.fromHash(instance.tangle, hash);
            // Check for spending transactions
            if (tx.value() < 0) {
                // Transaction is confirmed
                if (tx.snapshotIndex() != 0) {
                    return true;
                }
                
                // Transaction is pending
                Hash tail = findTail(hash);
                if (tail != null && BundleValidator.validate(instance.tangle, tail).size() != 0) {
                    return true;
                }
            }
        }
        
        // No spending transaction found
        return false;
    }

    /**
     * Walks back from the hash until a tail transaction has been found or transaction aprovee is not found.
<<<<<<< HEAD
     * A trail transaction is the fist transaction in a bundle, thus with <code>index = 0</code>
=======
     * A tail transaction is the first transaction in a bundle, thus with <code>index = 0</code>
>>>>>>> 0088a313
     * 
     * @param hash The transaction hash where we start the search from. If this is a tail, its hash is returned.
     * @return The transaction hash of the tail
     * @throws Exception When a model could not be loaded.
     */
    private Hash findTail(Hash hash) throws Exception {
        TransactionViewModel tx = TransactionViewModel.fromHash(instance.tangle, hash);
        final Hash bundleHash = tx.getBundleHash();
        long index = tx.getCurrentIndex();
        boolean foundApprovee = false;
        
<<<<<<< HEAD
        // As long as the index is bigger then 0 and we are traversing the same bundle
=======
        // As long as the index is bigger than 0 and we are still traversing the same bundle
>>>>>>> 0088a313
        // If the hash we asked about is already a tail, this loop never starts
        while (index-- > 0 && tx.getBundleHash().equals(bundleHash)) {
            Set<Hash> approvees = tx.getApprovers(instance.tangle).getHashes();
            for (Hash approvee : approvees) {
                TransactionViewModel nextTx = TransactionViewModel.fromHash(instance.tangle, approvee);
                if (nextTx.getBundleHash().equals(bundleHash)) {
                    tx = nextTx;
                    foundApprovee = true;
                    break;
                }
            }
            if (!foundApprovee) {
                break;
            }
        }
        
        if (tx.getCurrentIndex() == 0) {
            return tx.getHash();
        }
        return null;
    }


    /**
     * 
     * Checks the consistency of the transactions.
     * Marks state as false on the following checks:
     * <ul>
     *     <li>Missing a reference transaction</li>
     *     <li>Invalid bundle</li>
     *     <li>Tails of tails are invalid</li>
     * </ul>
     * 
     * If a transaction does not exist, or it is not a tail, an {@link ErrorResponse} is returned.
     * 
     * @param transactionsList Transactions you want to check the consistency for
     * @return {@link CheckConsistency}
     **/
    private AbstractResponse checkConsistencyStatement(List<String> transactionsList) throws Exception {
        final List<Hash> transactions = transactionsList.stream().map(HashFactory.TRANSACTION::create).collect(Collectors.toList());
        boolean state = true;
        String info = "";

        // Check if the transactions themselves are valid
        for (Hash transaction : transactions) {
            TransactionViewModel txVM = TransactionViewModel.fromHash(instance.tangle, transaction);
            if (txVM.getType() == TransactionViewModel.PREFILLED_SLOT) {
                return ErrorResponse.create("Invalid transaction, missing: " + transaction);
            }
            if (txVM.getCurrentIndex() != 0) {
                return ErrorResponse.create("Invalid transaction, not a tail: " + transaction);
            }


            if (!txVM.isSolid()) {
                state = false;
                info = "tails are not solid (missing a referenced tx): " + transaction;
                break;
            } else if (BundleValidator.validate(instance.tangle, txVM.getHash()).size() == 0) {
                state = false;
                info = "tails are not consistent (bundle is invalid): " + transaction;
                break;
            }
        }

        // Transactions are valid, lets check ledger consistency
        if (state) {
            instance.milestoneTracker.latestSnapshot.rwlock.readLock().lock();
            try {
                WalkValidatorImpl walkValidator = new WalkValidatorImpl(instance.tangle, instance.ledgerValidator,
                        instance.milestoneTracker, instance.configuration);
                for (Hash transaction : transactions) {
                    if (!walkValidator.isValid(transaction)) {
                        state = false;
                        info = "tails are not consistent (would lead to inconsistent ledger state or below max depth)";
                        break;
                    }
                }
            } finally {
                instance.milestoneTracker.latestSnapshot.rwlock.readLock().unlock();
            }
        }

        return CheckConsistency.create(state, info);
    }

    /**
<<<<<<< HEAD
     * Checks if we are still in the latest solid subtangle milestone.
     * 
     * @return <code>true</code> if milestoneStartIndex is equal to 
     *                           {@link MilestoneTracker#latestSolidSubtangleMilestoneIndex},
     *                           otherwise <code>false</code>
=======
     * Compares the last received confirmed milestone with the last global snapshot milestone.
     * If these are equal, it means the tangle is empty and therefore invalid.
     * 
     * @return <tt>false</tt> if we received at least a solid milestone, otherwise <tt>true</tt>
>>>>>>> 0088a313
     */
    public boolean invalidSubtangleStatus() {
        return (instance.milestoneTracker.latestSolidSubtangleMilestoneIndex == milestoneStartIndex);
    }
    
    /**
     * Returns the set of neighbors you are connected with, as well as their activity statistics (or counters).
     * The activity counters are reset after restarting IRI.
     *
     * @return {@link com.iota.iri.service.dto.GetNeighborsResponse}
     **/
   private AbstractResponse getNeighborsStatement() {
       return GetNeighborsResponse.create(instance.node.getNeighbors());
   }
    
    /**
     * Temporarily add a list of neighbors to your node.
     * The added neighbors will not be available after restart.
     * Add the neighbors to your config file 
<<<<<<< HEAD
     * or supply them in the <code>-n</code> command line option if you want to add them permanent.
=======
     * or supply them in the <tt>-n</tt> command line option if you want to add them permanently.
>>>>>>> 0088a313
     *
     * The URI (Unique Resource Identification) for adding neighbors is:
     * <b>udp://IPADDRESS:PORT</b>
     *
     * @param uris list of neighbors to add
     * @return {@link com.iota.iri.service.dto.AddedNeighborsResponse}
     **/
   private AbstractResponse addNeighborsStatement(List<String> uris) {
       int numberOfAddedNeighbors = 0;
       try {
           for (final String uriString : uris) {
               log.info("Adding neighbor: " + uriString);
               final Neighbor neighbor = instance.node.newNeighbor(new URI(uriString), true);
               if (!instance.node.getNeighbors().contains(neighbor)) {
                   instance.node.getNeighbors().add(neighbor);
                   numberOfAddedNeighbors++;
               }
           }
       } catch (URISyntaxException|RuntimeException e) {
           return ErrorResponse.create("Invalid uri scheme: " + e.getLocalizedMessage());
       }
       return AddedNeighborsResponse.create(numberOfAddedNeighbors);
   }

    /**
      * Temporarily removes a list of neighbors from your node.
      * The added neighbors will be added again after relaunching IRI.
      * Remove the neighbors from your config file or make sure you don't supply them in the -n command line option if you want to keep them removed after restart.
      *
      * The URI (Unique Resource Identification) for removing neighbors is:
      * <b>udp://IPADDRESS:PORT</b>
      *
      * Returns an {@link com.iota.iri.service.dto.ErrorResponse} if the URI scheme is wrong
      *
      * @param uris The URIs of the neighbors we want to remove.
      * @return {@link com.iota.iri.service.dto.RemoveNeighborsResponse}
      **/
    private AbstractResponse removeNeighborsStatement(List<String> uris) {
        int numberOfRemovedNeighbors = 0;
        try {
            for (final String uriString : uris) {
                log.info("Removing neighbor: " + uriString);
                if (instance.node.removeNeighbor(new URI(uriString),true)) {
                    numberOfRemovedNeighbors++;
                }
            }
        } catch (URISyntaxException|RuntimeException e) {
            return ErrorResponse.create("Invalid uri scheme: " + e.getLocalizedMessage());
        }
        return RemoveNeighborsResponse.create(numberOfRemovedNeighbors);
    }

    /**
      * Returns the raw transaction data (trytes) of a specific transaction.
      * These trytes can then be easily converted into the actual transaction object.
      * See utility and {@link Transaction} functions in an IOTA library for more details.
      *
      * @param hashes The transaction hashes you want to get trytes from.
      * @return {@link com.iota.iri.service.dto.GetTrytesResponse}
      **/
    private synchronized AbstractResponse getTrytesStatement(List<String> hashes) throws Exception {
        final List<String> elements = new LinkedList<>();
        for (final String hash : hashes) {
            final TransactionViewModel transactionViewModel = TransactionViewModel.fromHash(instance.tangle, HashFactory.TRANSACTION.create(hash));
            if (transactionViewModel != null) {
                elements.add(Converter.trytes(transactionViewModel.trits()));
            }
        }
        if (elements.size() > maxGetTrytes){
            return ErrorResponse.create(overMaxErrorMessage);
        }
        return GetTrytesResponse.create(elements);
    }

    
    private static int counterGetTxToApprove = 0;
    
    /**
     * Can be 0 or more, and is set to 0 every 100 requests.
     * Each increase indicates another 2 tips send.
     * 
     * @return The current amount of times this node has returned transactions to approve
     */
<<<<<<< HEAD
    public static int getCounterGetTxToApprove() {
=======
    private static int getCounterGetTxToApprove() {
>>>>>>> 0088a313
        return counterGetTxToApprove;
    }
    
    /**
     * Increases the amount of tips send for transactions to approve by one
     */
<<<<<<< HEAD
    public static void incCounterGetTxToApprove() {
=======
    private static void incCounterGetTxToApprove() {
>>>>>>> 0088a313
        counterGetTxToApprove++;
    }

    private static long ellapsedTime_getTxToApprove = 0L;
    
    /**
     * Can be 0 or more, and is set to 0 every 100 requests.
     * 
     * @return The current amount of time spent on sending transactions to approve in milliseconds
     */
<<<<<<< HEAD
    public static long getEllapsedTimeGetTxToApprove() {
=======
    private static long getEllapsedTimeGetTxToApprove() {
>>>>>>> 0088a313
        return ellapsedTime_getTxToApprove;
    }
    
    /**
<<<<<<< HEAD
     * Increases the current amount of time spend on sending transactions to approve
     * 
     * @param ellapsedTime the time to add, in milliseconds
     */
    public static void incEllapsedTimeGetTxToApprove(long ellapsedTime) {
=======
     * Increases the current amount of time spent on sending transactions to approve
     * 
     * @param ellapsedTime the time to add, in milliseconds
     */
    private static void incEllapsedTimeGetTxToApprove(long ellapsedTime) {
>>>>>>> 0088a313
        ellapsedTime_getTxToApprove += ellapsedTime;
    }

    /**
      * Tip selection which returns <tt>trunkTransaction</tt> and <tt>branchTransaction</tt>.
      * The input value <tt>depth</tt> determines how many milestones to go back for finding the transactions to approve.
      * The higher your <tt>depth</tt> value, the more work you have to do as you are confirming more transactions.
      * If the <tt>depth</tt> is too large (usually above 15, it depends on the node's configuration) an error will be returned.
      * The <tt>reference</tt> is an optional hash of a transaction you want to approve.
      * If it can't be found at the specified <tt>depth</tt> then an error will be returned.
      *
      * @param depth Number of bundles to go back to determine the transactions for approval.
      * @param reference Hash of transaction to start random-walk from, used to make sure the tips returned reference a given transaction in their past.
      * @return {@link com.iota.iri.service.dto.GetTransactionsToApproveResponse}
      * @throws Exception When tip selection has failed. Currently caught and returned as an {@link ErrorResponse}.
      **/
    private synchronized AbstractResponse getTransactionsToApproveStatement(int depth, Optional<Hash> reference) throws Exception {
        if (depth < 0 || depth > instance.configuration.getMaxDepth()) {
            return ErrorResponse.create("Invalid depth input");
        }

        try {
            List<Hash> tips = getTransactionToApproveTips(depth, reference);
            return GetTransactionsToApproveResponse.create(tips.get(0), tips.get(1));

        } catch (Exception e) {
            log.info("Tip selection failed: " + e.getLocalizedMessage());
            return ErrorResponse.create(e.getLocalizedMessage());
        }
    }

    /**
     * Gets tips which can be used by new transactions to approve.
     * If debug is enabled, statistics on tip selection will be gathered.
     * 
<<<<<<< HEAD
     * @param depth The depth that the transactions will be found from. 
     * @param reference An optional transaction hash to be referenced by tips.
     * @return The tips which can be approved.
     * @throws Exception if the subtangle is out of date or if we fail to retrieve transaction tips.
=======
     * @param depth The milestone depth for finding the transactions to approve.
     * @param reference An optional transaction hash to be referenced by tips.
     * @return The tips which can be approved.
     * @throws Exception if the subtangle is out of date or if we fail to retrieve transaction tips.
     * @see TipSelector 
>>>>>>> 0088a313
     */
    List<Hash> getTransactionToApproveTips(int depth, Optional<Hash> reference) throws Exception {
        if (invalidSubtangleStatus()) {
            throw new IllegalStateException(INVALID_SUBTANGLE);
        }

        List<Hash> tips = instance.tipsSelector.getTransactionsToApprove(depth, reference);

        if (log.isDebugEnabled()) {
            gatherStatisticsOnTipSelection();
        }
        return tips;
    }

    /**
     * <p>
     *     Handles statistics on tip selection. 
     *     Increases the tip selection by one use.
     * </p> 
     * <p>
     *     If the {@link #getCounterGetTxToApprove()} is a power of 100, a log is send and counters are reset.
     * </p>
     */
    private void gatherStatisticsOnTipSelection() {
        API.incCounterGetTxToApprove();
        if ((getCounterGetTxToApprove() % 100) == 0) {
            String sb = "Last 100 getTxToApprove consumed "
                    + API.getEllapsedTimeGetTxToApprove() / 1000000000L 
                    + " seconds processing time.";
            
            log.debug(sb);
            counterGetTxToApprove = 0;
            ellapsedTime_getTxToApprove = 0L;
        }
    }

    /**
      * Returns all tips currently known by this node.
      *
      * @return {@link com.iota.iri.service.dto.GetTipsResponse}
      **/
    private synchronized AbstractResponse getTipsStatement() throws Exception {
        return GetTipsResponse.create(instance.tipsViewModel.getTips()
                .stream()
                .map(Hash::toString)
                .collect(Collectors.toList()));
    }

    /**
<<<<<<< HEAD
      * Stores transactions into the local tangle storage.
      * The trytes to be used for this call should be valid attached transaction trytes.
      * These trytes are returned by <code>attachToTangle</code>, or by doing proof of work somewhere else.
      *
      * @param trytes transaction data to be stored.
=======
      * Stores transactions in the local storage.
      * The trytes to be used for this call should be valid, attached transaction trytes.
      * These trytes are returned by <tt>attachToTangle</tt>, or by doing proof of work somewhere else.
      *
      * @param trytes Transaction data to be stored.
>>>>>>> 0088a313
      * @throws Exception When storing or updating a transaction fails
      **/
    public void storeTransactionsStatement(List<String> trytes) throws Exception {
        final List<TransactionViewModel> elements = new LinkedList<>();
        byte[] txTrits = Converter.allocateTritsForTrytes(TRYTES_SIZE);
        for (final String trytesPart : trytes) {
            //validate all trytes
            Converter.trits(trytesPart, txTrits, 0);
            final TransactionViewModel transactionViewModel = instance.transactionValidator.validateTrits(txTrits,
                    instance.transactionValidator.getMinWeightMagnitude());
            elements.add(transactionViewModel);
        }
        
        for (final TransactionViewModel transactionViewModel : elements) {
            //store transactions
            if(transactionViewModel.store(instance.tangle)) {
                transactionViewModel.setArrivalTime(System.currentTimeMillis() / 1000L);
                instance.transactionValidator.updateStatus(transactionViewModel);
                transactionViewModel.updateSender("local");
                transactionViewModel.update(instance.tangle, "sender");
            }
        }
    }
    
    /**
      * Interrupts and completely aborts the <tt>attachToTangle</tt> process.
      *
      * @return {@link com.iota.iri.service.dto.AbstractResponse.Emptyness}
      **/
    private AbstractResponse interruptAttachingToTangleStatement(){
        pearlDiver.cancel();
        return AbstractResponse.createEmptyResponse();
    }

    /**
      * Returns information about this node.
      *
      * @return {@link com.iota.iri.service.dto.GetNodeInfoResponse}
      **/
    private AbstractResponse getNodeInfoStatement(){
        String name = instance.configuration.isTestnet() ? IRI.TESTNET_NAME : IRI.MAINNET_NAME;
        return GetNodeInfoResponse.create(name, IRI.VERSION, 
                Runtime.getRuntime().availableProcessors(),
                Runtime.getRuntime().freeMemory(), 
                System.getProperty("java.version"), 
                Runtime.getRuntime().maxMemory(),
                Runtime.getRuntime().totalMemory(), 
                instance.milestoneTracker.latestMilestone, instance.milestoneTracker.latestMilestoneIndex,
                instance.milestoneTracker.latestSolidSubtangleMilestone, 
                instance.milestoneTracker.latestSolidSubtangleMilestoneIndex, 
                instance.milestoneTracker.milestoneStartIndex,
                instance.node.howManyNeighbors(), 
                instance.node.queuedTransactionsSize(),
                System.currentTimeMillis(), 
                instance.tipsViewModel.size(),
                instance.transactionRequester.numberOfTransactionsToRequest(),
                features,
                instance.configuration.getCoordinator());
    }

    /**
<<<<<<< HEAD
     * Get the inclusion states of a set of transactions.
     * This is for determining if a transaction was accepted and confirmed by the network or not.
     * You can search for multiple tips (and thus, milestones) to get past inclusion states of transactions.
     *
     * This API call returns a list of boolean values in the same order as the submitted transaction 
     * Booleans will be <code>true</code> if a transaction is confirmed, otherwise <code>false</code>.
=======
     * <p>
     *     Get the inclusion states of a set of transactions.
     *     This is for determining if a transaction was accepted and confirmed by the network or not.
     *     You can search for multiple tips (and thus, milestones) to get past inclusion states of transactions.
     * </p>
     * <p>
     *     This API call returns a list of boolean values in the same order as the submitted transactions.<br/>
     *     Boolean values will be <tt>true</tt> for confirmed transactions, otherwise <tt>false</tt>.
     * </p>
>>>>>>> 0088a313
     * Returns an {@link com.iota.iri.service.dto.ErrorResponse} if a tip is missing or the subtangle is not solid
     *
     * @param transactions List of transactions you want to get the inclusion state for.
     * @param tips List of tips (including milestones) you want to search for the inclusion state.
     * @return {@link com.iota.iri.service.dto.GetInclusionStatesResponse}
     * @throws Exception When a transaction cannot be loaded from hash
     **/
    private AbstractResponse getInclusionStatesStatement(
            final List<String> transactions, 
            final List<String> tips) throws Exception {
        
        final List<Hash> trans = transactions.stream()
                .map(HashFactory.TRANSACTION::create)
                .collect(Collectors.toList());
        
        final List<Hash> tps = tips.stream().
                map(HashFactory.TRANSACTION::create)
                .collect(Collectors.toList());

        int numberOfNonMetTransactions = trans.size();
        final byte[] inclusionStates = new byte[numberOfNonMetTransactions];

        List<Integer> tipsIndex = new LinkedList<>();
        {
            for(Hash tip: tps) {
                TransactionViewModel tx = TransactionViewModel.fromHash(instance.tangle, tip);
                if (tx.getType() != TransactionViewModel.PREFILLED_SLOT) {
                    tipsIndex.add(tx.snapshotIndex());
                }
            }
        }
        
        // Finds the lowest tips index, or 0
        int minTipsIndex = tipsIndex.stream().reduce((a,b) -> a < b ? a : b).orElse(0);
        
<<<<<<< HEAD
        // If minTipsIndex is 0 or lower, we can't check transactions against snapshots because there were no tips
=======
        // If the lowest tips index (minTipsIndex) is 0 (or lower), 
        // we can't check transactions against snapshots because there were no tips,
>>>>>>> 0088a313
        // or tips have not been confirmed by a snapshot yet
        if(minTipsIndex > 0) {
            // Finds the highest tips index, or 0
            int maxTipsIndex = tipsIndex.stream().reduce((a,b) -> a > b ? a : b).orElse(0);
            int count = 0;
            
            // Checks transactions with indexes of tips, and sets inclusionStates byte to 1 or -1 accordingly
<<<<<<< HEAD
            // Sets to -1 if is only known by hash, or has no index, or index is above the max tip index. (not included)
            // Sets to 1 if the transaction index is below the max index of tips (included)
=======
            // Sets to -1 if the transaction is only known by hash, 
            // or has no index, or index is above the max tip index (not included).

            // Sets to 1 if the transaction index is below the max index of tips (included).
>>>>>>> 0088a313
            for(Hash hash: trans) {
                TransactionViewModel transaction = TransactionViewModel.fromHash(instance.tangle, hash);
                if(transaction.getType() == TransactionViewModel.PREFILLED_SLOT || transaction.snapshotIndex() == 0) {
                    inclusionStates[count] = -1;
                } else if(transaction.snapshotIndex() > maxTipsIndex) {
                    inclusionStates[count] = -1;
                } else if(transaction.snapshotIndex() < maxTipsIndex) {
                    inclusionStates[count] = 1;
                }
                count++;
            }
        }

        Set<Hash> analyzedTips = new HashSet<>();
        Map<Integer, Integer> sameIndexTransactionCount = new HashMap<>();
        Map<Integer, Queue<Hash>> sameIndexTips = new HashMap<>();
        
        // Sorts all tips per snapshot index. Stops if a tip is not in our database, or just as a hash.
        for (final Hash tip : tps) {
            TransactionViewModel transactionViewModel = TransactionViewModel.fromHash(instance.tangle, tip);
            if (transactionViewModel.getType() == TransactionViewModel.PREFILLED_SLOT){
                return ErrorResponse.create("One of the tips is absent");
            }
            int snapshotIndex = transactionViewModel.snapshotIndex();
            sameIndexTips.putIfAbsent(snapshotIndex, new LinkedList<>());
            sameIndexTips.get(snapshotIndex).add(tip);
        }
        
<<<<<<< HEAD
        // Loop over all transaction without a state, and counts the amount per snapshot index
=======
        // Loop over all transactions without a state, and counts the amount per snapshot index
>>>>>>> 0088a313
        for(int i = 0; i < inclusionStates.length; i++) {
            if(inclusionStates[i] == 0) {
                TransactionViewModel transactionViewModel = TransactionViewModel.fromHash(instance.tangle, trans.get(i));
                int snapshotIndex = transactionViewModel.snapshotIndex();
                sameIndexTransactionCount.putIfAbsent(snapshotIndex, 0);
                sameIndexTransactionCount.put(snapshotIndex, sameIndexTransactionCount.get(snapshotIndex) + 1);
            }
        }
        
        // Loop over all snapshot indexes of transactions that were not confirmed.
        // If we encounter an invalid tangle, stop this function completely.
        for(Integer index : sameIndexTransactionCount.keySet()) {
            // Get the tips from the snapshot indexes we are missing
            Queue<Hash> sameIndexTip = sameIndexTips.get(index);
            
            // We have tips on the same level as transactions, do a manual search.
            if (sameIndexTip != null && !exhaustiveSearchWithinIndex(
                        sameIndexTip, analyzedTips, trans, 
                        inclusionStates, sameIndexTransactionCount.get(index), index)) {
                    
                return ErrorResponse.create(INVALID_SUBTANGLE);
            }
        }
        final boolean[] inclusionStatesBoolean = new boolean[inclusionStates.length];
        for(int i = 0; i < inclusionStates.length; i++) {
            // If a state is 0 by now, we know nothing so assume not included
            inclusionStatesBoolean[i] = inclusionStates[i] == 1;
        }
        
        {
            return GetInclusionStatesResponse.create(inclusionStatesBoolean);
        }
    }
    
    /**
     * Traverses down the tips until all transactions we wish to validate have been found or transaction data is missing.
     * 
     * @param nonAnalyzedTransactions Tips we will analyze.
     * @param analyzedTips The hashes of tips we have analyzed. 
<<<<<<< HEAD
     *                     If this already contains hashes, we wont analyze those again.
     * @param transactions All transactions we are validating. 
     * @param inclusionStates The state of each transaction. 
     *                        1 means confirmed, -1 means unconfirmed, 0 is unknown confirmation.
     *                        Should be of equal length as <code>transactions</code>.
     * @param count The amount of transactions on the same index level as <code>nonAnalyzedTransactions</code>. 
     * @param index The snapshot index of the tips in <code>nonAnalyzedTransactions</code>.
     * @return <code>true</code> if all <code>transactions</code> are directly or indirectly references by 
     *         <code>nonAnalyzedTransactions</code>. 
     *         If at some point we are missing transaction data <code>false</code> is returned immediately.
=======
     *                     Hashes specified here won't be analyzed again.
     * @param transactions All transactions we are validating. 
     * @param inclusionStates The state of each transaction. 
     *                        1 means confirmed, -1 means unconfirmed, 0 is unknown confirmation.
     *                        Should be of equal length as <tt>transactions</tt>.
     * @param count The amount of transactions on the same index level as <tt>nonAnalyzedTransactions</tt>. 
     * @param index The snapshot index of the tips in <tt>nonAnalyzedTransactions</tt>.
     * @return <tt>true</tt> if all <tt>transactions</tt> are directly or indirectly references by 
     *         <tt>nonAnalyzedTransactions</tt>. 
     *         If at some point we are missing transaction data <tt>false</tt> is returned immediately.
>>>>>>> 0088a313
     * @throws Exception If a {@link TransactionViewModel} cannot be loaded.
     */
    private boolean exhaustiveSearchWithinIndex(
                Queue<Hash> nonAnalyzedTransactions, 
                Set<Hash> analyzedTips, 
                List<Hash> transactions, 
                byte[] inclusionStates, int count, int index) throws Exception {
        
        Hash pointer;
        MAIN_LOOP:
        // While we have nonAnalyzedTransactions in the Queue
        while ((pointer = nonAnalyzedTransactions.poll()) != null) {
            // Only analyze tips we haven't analyzed yet
            if (analyzedTips.add(pointer)) {
                
                // Check if the transactions have indeed this index. Otherwise ignore.
                // Starts off with the tips in nonAnalyzedTransactions, but transaction trunk & branch gets added.
                final TransactionViewModel transactionViewModel = TransactionViewModel.fromHash(instance.tangle, pointer);
                if (transactionViewModel.snapshotIndex() == index) {
                    // Do we have the complete transaction? 
                    if (transactionViewModel.getType() == TransactionViewModel.PREFILLED_SLOT) {
                        // Incomplete transaction data, stop search.
                        return false;
                    } else {
                        // check all transactions we wish to verify confirmation for
                        for (int i = 0; i < inclusionStates.length; i++) {
                            if (inclusionStates[i] < 1 && pointer.equals(transactions.get(i))) {
                                // A tip, or its branch/trunk points to this transaction. 
                                // That means this transaction is confirmed by this tip.
                                inclusionStates[i] = 1;
                                
                                // Only stop search when we have found all transactions we were looking for
                                if (--count <= 0) {
                                    break MAIN_LOOP;
                                }
                            }
                        }
                        
                        // Add trunk and branch to the queue for the transaction confirmation check
                        nonAnalyzedTransactions.offer(transactionViewModel.getTrunkTransactionHash());
                        nonAnalyzedTransactions.offer(transactionViewModel.getBranchTransactionHash());
                    }
                }
            }
        }
        return true;
    }

    /**
      * <p>
      *     Find the transactions which match the specified input and return.
      *     All input values are lists, for which a list of return values (transaction hashes), in the same order, is returned for all individual elements.
<<<<<<< HEAD
      *     The input fields can either be <code>bundles</code>, <code>addresses</code>, <code>tags</code> or <code>approvees</code>.
=======
      *     The input fields can either be <tt>bundles</tt>, <tt>addresses</tt>, <tt>tags</tt> or <tt>approvees</tt>.
>>>>>>> 0088a313
      * </p>
      * 
      * Using multiple of these input fields returns the intersection of the values.
      * Returns an {@link com.iota.iri.service.dto.ErrorResponse} if more than maxFindTxs was found.
      *
      * @param request The map with input fields
      *                Must contain at least one of 'bundles', 'addresses', 'tags' or 'approvees'.
      * @return {@link com.iota.iri.service.dto.FindTransactionsResponse}.
      * @throws Exception If a model cannot be loaded, no valid input fields were supplied 
      *                   or the total transactions to find exceeds {@link APIConfig#getMaxFindTransactions()}.
      **/
    private synchronized AbstractResponse findTransactionsStatement(final Map<String, Object> request) throws Exception {

        final Set<Hash> foundTransactions =  new HashSet<>();
        boolean containsKey = false;

        final Set<Hash> bundlesTransactions = new HashSet<>();
        if (request.containsKey("bundles")) {
            final Set<String> bundles = getParameterAsSet(request,"bundles",HASH_SIZE);
            for (final String bundle : bundles) {
                bundlesTransactions.addAll(
                        BundleViewModel.load(instance.tangle, HashFactory.BUNDLE.create(bundle))
                        .getHashes());
            }
            foundTransactions.addAll(bundlesTransactions);
            containsKey = true;
        }

        final Set<Hash> addressesTransactions = new HashSet<>();
        if (request.containsKey("addresses")) {
            final Set<String> addresses = getParameterAsSet(request,"addresses",HASH_SIZE);
            for (final String address : addresses) {
                addressesTransactions.addAll(
                        AddressViewModel.load(instance.tangle, HashFactory.ADDRESS.create(address))
                        .getHashes());
            }
            foundTransactions.addAll(addressesTransactions);
            containsKey = true;
        }

        final Set<Hash> tagsTransactions = new HashSet<>();
        if (request.containsKey("tags")) {
            final Set<String> tags = getParameterAsSet(request,"tags",0);
            for (String tag : tags) {
                tag = padTag(tag);
                tagsTransactions.addAll(
                        TagViewModel.load(instance.tangle, HashFactory.TAG.create(tag))
                        .getHashes());
            }
            if (tagsTransactions.isEmpty()) {
                for (String tag : tags) {
                    tag = padTag(tag);
                    tagsTransactions.addAll(
                            TagViewModel.loadObsolete(instance.tangle, HashFactory.OBSOLETETAG.create(tag))
                            .getHashes());
                }
            }
            foundTransactions.addAll(tagsTransactions);
            containsKey = true;
        }

        final Set<Hash> approveeTransactions = new HashSet<>();

        if (request.containsKey("approvees")) {
            final Set<String> approvees = getParameterAsSet(request,"approvees",HASH_SIZE);
            for (final String approvee : approvees) {
                approveeTransactions.addAll(
                        TransactionViewModel.fromHash(instance.tangle, HashFactory.TRANSACTION.create(approvee))
                        .getApprovers(instance.tangle)
                        .getHashes());
            }
            foundTransactions.addAll(approveeTransactions);
            containsKey = true;
        }

        if (!containsKey) {
            throw new ValidationException(invalidParams);
        }

        //Using multiple of these input fields returns the intersection of the values.
        if (request.containsKey("bundles")) {
            foundTransactions.retainAll(bundlesTransactions);
        }
        if (request.containsKey("addresses")) {
            foundTransactions.retainAll(addressesTransactions);
        }
        if (request.containsKey("tags")) {
            foundTransactions.retainAll(tagsTransactions);
        }
        if (request.containsKey("approvees")) {
            foundTransactions.retainAll(approveeTransactions);
        }
        if (foundTransactions.size() > maxFindTxs){
            return ErrorResponse.create(overMaxErrorMessage);
        }

        final List<String> elements = foundTransactions.stream()
                .map(Hash::toString)
                .collect(Collectors.toCollection(LinkedList::new));

        return FindTransactionsResponse.create(elements);
    }

    /**
     * Adds '9' until the String is of {@link #HASH_SIZE} length.
     * 
     * @param tag The String to fill.
     * @return The updated String.
<<<<<<< HEAD
     * @throws ValidationException If the <code>tag</code> is a {@link Hash#NULL_HASH}.
=======
     * @throws ValidationException If the <tt>tag</tt> is a {@link Hash#NULL_HASH}.
>>>>>>> 0088a313
     */
    private String padTag(String tag) throws ValidationException {
        while (tag.length() < HASH_SIZE) {
            tag += Converter.TRYTE_ALPHABET.charAt(0);
        }
        if (tag.equals(Hash.NULL_HASH.toString())) {
            throw new ValidationException("Invalid tag input");
        }
        return tag;
    }

    /**
<<<<<<< HEAD
     * Runs {@link #addNeighborsStatement(List)} and transforms it into a {@link HashSet}.
=======
     * Runs {@link #getParameterAsList(Map, String, int)} and transforms it into a {@link Set}.
>>>>>>> 0088a313
     * 
     * @param request All request parameters.
     * @param paramName The name of the parameter we want to turn into a list of Strings.
     * @param size the length each String must have.
     * @return the list of valid Tryte Strings.
     * @throws ValidationException If the requested parameter does not exist or 
<<<<<<< HEAD
     *                             the string is not exactly trytes of <code>size</code> length or
=======
     *                             the string is not exactly trytes of <tt>size</tt> length or
>>>>>>> 0088a313
     *                             the amount of Strings in the list exceeds {@link APIConfig#getMaxRequestsList}
     */
    private Set<String> getParameterAsSet(
            Map<String, Object> request, 
            String paramName, int size) throws ValidationException {

        HashSet<String> result = getParameterAsList(request,paramName,size)
                .stream()
                .collect(Collectors.toCollection(HashSet::new));
        
        if (result.contains(Hash.NULL_HASH.toString())) {
            throw new ValidationException("Invalid " + paramName + " input");
        }
        return result;
    }

    /**
      * Broadcast a list of transactions to all neighbors.
<<<<<<< HEAD
      * The trytes to be used for this call should be valid attached transaction trytes.
      * These trytes are returned by <code>attachToTangle</code>, or by doing proof of work somewhere else.
=======
      * The trytes to be used for this call should be valid, attached transaction trytes.
      * These trytes are returned by <tt>attachToTangle</tt>, or by doing proof of work somewhere else.
>>>>>>> 0088a313
      * 
      * @param trytes the list of transaction trytes to broadcast
      **/
    public void broadcastTransactionsStatement(List<String> trytes) {
        final List<TransactionViewModel> elements = new LinkedList<>();
        byte[] txTrits = Converter.allocateTritsForTrytes(TRYTES_SIZE);
        for (final String tryte : trytes) {
            //validate all trytes
            Converter.trits(tryte, txTrits, 0);
            final TransactionViewModel transactionViewModel = instance.transactionValidator.validateTrits(
                    txTrits, instance.transactionValidator.getMinWeightMagnitude());
            
            elements.add(transactionViewModel);
        }
        for (final TransactionViewModel transactionViewModel : elements) {
            //push first in line to broadcast
            transactionViewModel.weightMagnitude = Curl.HASH_LENGTH;
            instance.node.broadcast(transactionViewModel);
        }
    }


    /**
      * <p>
<<<<<<< HEAD
      *     Calculates the confirmed balance, as viewed by the specified <code>tips</code>. 
      *     If you do not specify the referencing <code>tips</code>, 
      *     the returned balance is based on the latest confirmed milestone.
      *     In addition to the balances, it also returns the referencing <code>tips</code> (or milestone), 
=======
      *     Calculates the confirmed balance, as viewed by the specified <tt>tips</tt>. 
      *     If you do not specify the referencing <tt>tips</tt>, 
      *     the returned balance is based on the latest confirmed milestone.
      *     In addition to the balances, it also returns the referencing <tt>tips</tt> (or milestone), 
>>>>>>> 0088a313
      *     as well as the index with which the confirmed balance was determined.
      *     The balances are returned as a list in the same order as the addresses were provided as input.
      * </p>
      * Returns an {@link ErrorResponse} if tips are not found, inconsistent or the threshold is invalid.
      *
      * @param addresses The addresses where we will find the balance for.
      * @param tips The optional tips to find the balance through.
      * @param threshold The confirmation threshold between 0 and 100(inclusive). 
      *                  Should be set to 100 for getting balance by counting only confirmed transactions.
      * @return {@link com.iota.iri.service.dto.GetBalancesResponse}
      * @throws Exception When the database has encountered an error
      **/
    private AbstractResponse getBalancesStatement(List<String> addresses, 
                                                  List<String> tips, 
                                                  int threshold) throws Exception {

        if (threshold <= 0 || threshold > 100) {
            return ErrorResponse.create("Illegal 'threshold'");
        }

        final List<Hash> addressList = addresses.stream()
                .map(address -> (HashFactory.ADDRESS.create(address)))
                .collect(Collectors.toCollection(LinkedList::new));
        
        final List<Hash> hashes;
        final Map<Hash, Long> balances = new HashMap<>();
        instance.milestoneTracker.latestSnapshot.rwlock.readLock().lock();
        final int index = instance.milestoneTracker.latestSnapshot.index();
        
        if (tips == null || tips.size() == 0) {
            hashes = Collections.singletonList(instance.milestoneTracker.latestSolidSubtangleMilestone);
        } else {
            hashes = tips.stream()
                    .map(tip -> (HashFactory.TRANSACTION.create(tip)))
                    .collect(Collectors.toCollection(LinkedList::new));
        }
        
        try {
            // Get the balance for each address at the last snapshot
            for (final Hash address : addressList) {
                Long value = instance.milestoneTracker.latestSnapshot.getBalance(address);
                if (value == null) {
                    value = 0L;
                }
                balances.put(address, value);
            }

            final Set<Hash> visitedHashes = new HashSet<>();
            final Map<Hash, Long> diff = new HashMap<>();

<<<<<<< HEAD
            // Then check if all tips are present and we can update the transactions then through
=======
            // Calculate the difference created by the non-verified transactions which tips approve.
            // This difference is put in a map with address -> value changed
>>>>>>> 0088a313
            for (Hash tip : hashes) {
                if (!TransactionViewModel.exists(instance.tangle, tip)) {
                    return ErrorResponse.create("Tip not found: " + tip.toString());
                }
                if (!instance.ledgerValidator.updateDiff(visitedHashes, diff, tip)) {
                    return ErrorResponse.create("Tips are not consistent");
                }
            }
            
<<<<<<< HEAD
            // Update the found balance according to current epoch's balance changes
=======
            // Update the found balance according to 'diffs' balance changes
>>>>>>> 0088a313
            diff.forEach((key, value) -> balances.computeIfPresent(key, (hash, aLong) -> value + aLong));
        } finally {
            instance.milestoneTracker.latestSnapshot.rwlock.readLock().unlock();
        }

        final List<String> elements = addressList.stream()
                .map(address -> balances.get(address).toString())
                .collect(Collectors.toCollection(LinkedList::new));

        return GetBalancesResponse.create(elements, hashes.stream()
                .map(h -> h.toString())
                .collect(Collectors.toList()), index);
    }

    private static int counter_PoW = 0;
    
    /**
     * Can be 0 or more, and is set to 0 every 100 requests.
<<<<<<< HEAD
     * Each increase indicates another 2 tips send.
     * 
     * @return The current amount of times this node has done proof of work.
=======
     * Each increase indicates another 2 tips sent.
     * 
     * @return The current amount of times this node has done proof of work. 
     *         Doesn't distinguish between remote and local proof of work.
>>>>>>> 0088a313
     */
    public static int getCounterPoW() {
        return counter_PoW;
    }
    
    /**
     * Increases the amount of times this node has done proof of work by one.
     */
    public static void incCounterPoW() {
        API.counter_PoW++;
    }

    private static long ellapsedTime_PoW = 0L;
    
    /**
     * Can be 0 or more, and is set to 0 every 100 requests.
     * 
     * @return The current amount of time spent on doing proof of work in milliseconds.
<<<<<<< HEAD
=======
     *         Doesn't distinguish between remote and local proof of work. 
>>>>>>> 0088a313
     */
    public static long getEllapsedTimePoW() {
        return ellapsedTime_PoW;
    }
    
    /**
     * Increases the current amount of time spent on doing proof of work.
     * 
     * @param ellapsedTime the time to add, in milliseconds.
     */
    public static void incEllapsedTimePoW(long ellapsedTime) {
        ellapsedTime_PoW += ellapsedTime;
    }

    /**
      * <p>
<<<<<<< HEAD
      *     Attaches the specified transactions (trytes) to the Tangle by doing Proof of Work.
      *     You need to supply <code>branchTransaction</code> as well as <code>trunkTransaction</code>.
      *     These are the tips which you're going to validate and reference with this transaction. 
      *     These are obtainable by calling the <code>getTransactionsToApprove</code> API call.
      * </p>
      * <p>
      *     The returned value is a different set of tryte values which you can input into 
      *     <code>broadcastTransactions</code> and <code>storeTransactions</code>.
=======
      *     Prepares the specified transactions (trytes) for attachment to the Tangle by doing Proof of Work.
      *     You need to supply <tt>branchTransaction</tt> as well as <tt>trunkTransaction</tt>.
      *     These are the tips which you're going to validate and reference with this transaction. 
      *     These are obtainable by the <tt>getTransactionsToApprove</tt> API call.
      * </p>
      * <p>
      *     The returned value is a different set of tryte values which you can input into 
      *     <tt>broadcastTransactions</tt> and <tt>storeTransactions</tt>.
>>>>>>> 0088a313
      *     The last 243 trytes of the return value consist of the following:
      *     <ul>
      *         <li><code>trunkTransaction</code></li>
      *         <li><code>branchTransaction</code></li>
      *         <li><code>nonce</code></li>
      *     </ul>
      *     These are valid trytes which are then accepted by the network.
      * </p>
      * @param trunkTransaction A reference to an external transaction (tip) used as trunk.
      *                         The transaction with index 0 will have this tip in its trunk.
      *                         All other transactions reference the previous transaction in the bundle (Their index-1).
      *                         
      * @param branchTransaction A reference to an external transaction (tip) used as branch.
      *                          Each Transaction in the bundle will have this tip as their branch, except the last.
      *                          The last one will have the branch in its trunk.
<<<<<<< HEAD
      * @param minWeightMagnitude The amount of work we should to to confirm this transaction. 
=======
      * @param minWeightMagnitude The amount of work we should do to confirm this transaction. 
>>>>>>> 0088a313
      *                           Each 0-trit on the end of the transaction represents 1 magnitude. 
      *                           A 9-tryte represents 3 magnitudes, since a 9 is represented by 3 0-trits.
      *                           Transactions with a different minWeightMagnitude are compatible.
      * @param trytes the list of trytes to prepare for network attachment, by doing proof of work.
      * @return The list of transactions in trytes, ready to be broadcast to the network.
      **/
    public synchronized List<String> attachToTangleStatement(Hash trunkTransaction, Hash branchTransaction,
                                                             int minWeightMagnitude, List<String> trytes) {
        
        final List<TransactionViewModel> transactionViewModels = new LinkedList<>();

        Hash prevTransaction = null;
        pearlDiver = new PearlDiver();

        byte[] transactionTrits = Converter.allocateTritsForTrytes(TRYTES_SIZE);

        for (final String tryte : trytes) {
            long startTime = System.nanoTime();
            long timestamp = System.currentTimeMillis();
            try {
                Converter.trits(tryte, transactionTrits, 0);
                //branch and trunk
                System.arraycopy((prevTransaction == null ? trunkTransaction : prevTransaction).trits(), 0,
                        transactionTrits, TransactionViewModel.TRUNK_TRANSACTION_TRINARY_OFFSET,
                        TransactionViewModel.TRUNK_TRANSACTION_TRINARY_SIZE);
                System.arraycopy((prevTransaction == null ? branchTransaction : trunkTransaction).trits(), 0,
                        transactionTrits, TransactionViewModel.BRANCH_TRANSACTION_TRINARY_OFFSET,
                        TransactionViewModel.BRANCH_TRANSACTION_TRINARY_SIZE);

                //attachment fields: tag and timestamps
                //tag - copy the obsolete tag to the attachment tag field only if tag isn't set.
                if(IntStream.range(TransactionViewModel.TAG_TRINARY_OFFSET, 
                                   TransactionViewModel.TAG_TRINARY_OFFSET + TransactionViewModel.TAG_TRINARY_SIZE)
                        .allMatch(idx -> transactionTrits[idx]  == ((byte) 0))) {
                    
                    System.arraycopy(transactionTrits, TransactionViewModel.OBSOLETE_TAG_TRINARY_OFFSET,
                    transactionTrits, TransactionViewModel.TAG_TRINARY_OFFSET,
                    TransactionViewModel.TAG_TRINARY_SIZE);
                }

                Converter.copyTrits(timestamp, transactionTrits,
                        TransactionViewModel.ATTACHMENT_TIMESTAMP_TRINARY_OFFSET,
                        TransactionViewModel.ATTACHMENT_TIMESTAMP_TRINARY_SIZE);
                Converter.copyTrits(0, transactionTrits,
                        TransactionViewModel.ATTACHMENT_TIMESTAMP_LOWER_BOUND_TRINARY_OFFSET,
                        TransactionViewModel.ATTACHMENT_TIMESTAMP_LOWER_BOUND_TRINARY_SIZE);
                Converter.copyTrits(MAX_TIMESTAMP_VALUE, transactionTrits,
                        TransactionViewModel.ATTACHMENT_TIMESTAMP_UPPER_BOUND_TRINARY_OFFSET,
                        TransactionViewModel.ATTACHMENT_TIMESTAMP_UPPER_BOUND_TRINARY_SIZE);

                if (!pearlDiver.search(transactionTrits, minWeightMagnitude, instance.configuration.getPowThreads())) {
                    transactionViewModels.clear();
                    break;
                }
                //validate PoW - throws exception if invalid
                final TransactionViewModel transactionViewModel = instance.transactionValidator.validateTrits(
                        transactionTrits, instance.transactionValidator.getMinWeightMagnitude());

                transactionViewModels.add(transactionViewModel);
                prevTransaction = transactionViewModel.getHash();
            } finally {
                API.incEllapsedTimePoW(System.nanoTime() - startTime);
                API.incCounterPoW();
                if ( ( API.getCounterPoW() % 100) == 0 ) {
                    String sb = "Last 100 PoW consumed " 
                                + API.getEllapsedTimePoW() / 1000000000L 
                                + " seconds processing time.";
                    log.info(sb);
                    counter_PoW = 0;
                    ellapsedTime_PoW = 0L;
                }
            }
        }

        final List<String> elements = new LinkedList<>();
        for (int i = transactionViewModels.size(); i-- > 0; ) {
            elements.add(Converter.trytes(transactionViewModels.get(i).trits()));
        }
        return elements;
    }
    
    /**
     * Transforms an object parameter into an int. 
     * 
     * @param request A map of all request parameters
     * @param paramName The parameter we want to get as an int.
     * @return The integer value of this parameter
     * @throws ValidationException If the requested parameter does not exist or cannot be transformed into an int.
     */
    private int getParameterAsInt(Map<String, Object> request, String paramName) throws ValidationException {
        validateParamExists(request, paramName);
        int result;
        try {
            result = ((Double) request.get(paramName)).intValue();
        } catch (ClassCastException e) {
            throw new ValidationException("Invalid " + paramName + " input");
        }
        return result;
    }

    /**
     * Transforms an object parameter into a String.
     *  
     * @param request A map of all request parameters
<<<<<<< HEAD
     * @param paramName The parameter we want to get as an String.
     * @param size The expected length of this String
     * @return The String value of this parameter
     * @throws ValidationException If the requested parameter does not exist or 
     *                             the string is not exactly trytes of <code>size</code> length
=======
     * @param paramName The parameter we want to get as a String.
     * @param size The expected length of this String
     * @return The String value of this parameter
     * @throws ValidationException If the requested parameter does not exist or 
     *                             the string is not exactly trytes of <tt>size</tt> length
>>>>>>> 0088a313
     */
    private String getParameterAsStringAndValidate(Map<String, Object> request, String paramName, int size) throws ValidationException {
        validateParamExists(request, paramName);
        String result = (String) request.get(paramName);
        validateTrytes(paramName, size, result);
        return result;
    }

    /**
<<<<<<< HEAD
     * Checks if a string is non 0 length, and contains exactly <code>size</code> amount of trytes.
=======
     * Checks if a string is non 0 length, and contains exactly <tt>size</tt> amount of trytes.
     * Trytes are Strings containing only A-Z and the number 9.
>>>>>>> 0088a313
     * 
     * @param paramName The name of the parameter this String came from.
     * @param size The amount of trytes it should contain.
     * @param result The String we validate.
<<<<<<< HEAD
     * @throws ValidationException If the string is not exactly trytes of <code>size</code> length
=======
     * @throws ValidationException If the string is not exactly trytes of <tt>size</tt> length
>>>>>>> 0088a313
     */
    private void validateTrytes(String paramName, int size, String result) throws ValidationException {
        if (!validTrytes(result,size,ZERO_LENGTH_NOT_ALLOWED)) {
            throw new ValidationException("Invalid " + paramName + " input");
        }
    }

    /**
     * Checks if a parameter exists in the map
     * @param request All request parameters
     * @param paramName The name of the parameter we are looking for
<<<<<<< HEAD
     * @throws ValidationException if <code>request</code> does not contain <code>paramName</code>
=======
     * @throws ValidationException if <tt>request</tt> does not contain <tt>paramName</tt>
>>>>>>> 0088a313
     */
    private void validateParamExists(Map<String, Object> request, String paramName) throws ValidationException {
        if (!request.containsKey(paramName)) {
            throw new ValidationException(invalidParams);
        }
    }

    /**
<<<<<<< HEAD
=======
     * Translates the parameter into a {@link List}. 
     * We then validate if the amount of elements does not exceed the maximum allowed. 
     * Afterwards we verify if each element is valid according to {@link #validateTrytes(String, int, String)}.
>>>>>>> 0088a313
     * 
     * @param request All request parameters
     * @param paramName The name of the parameter we want to turn into a list of Strings
     * @param size the length each String must have
     * @return the list of valid Tryte Strings.
     * @throws ValidationException If the requested parameter does not exist or 
<<<<<<< HEAD
     *                             the string is not exactly trytes of <code>size</code> length or
=======
     *                             the string is not exactly trytes of <tt>size</tt> length or
>>>>>>> 0088a313
     *                             the amount of Strings in the list exceeds {@link APIConfig#getMaxRequestsList}
     */
    private List<String> getParameterAsList(Map<String, Object> request, String paramName, int size) throws ValidationException {
        validateParamExists(request, paramName);
        final List<String> paramList = (List<String>) request.get(paramName);
        if (paramList.size() > maxRequestList) {
            throw new ValidationException(overMaxErrorMessage);
        }

        if (size > 0) {
            //validate
            for (final String param : paramList) {
                validateTrytes(paramName, size, param);
            }
        }

        return paramList;

    }

    /**
<<<<<<< HEAD
     * Checks if a string is of a certain length, and contains exactly <code>size</code> amount of trytes.
=======
     * Checks if a string is of a certain length, and contains exactly <tt>size</tt> amount of trytes.
     * Trytes are Strings containing only A-Z and the number 9.
>>>>>>> 0088a313
     * 
     * @param trytes The String we validate.
     * @param length The amount of trytes it should contain.
     * @param zeroAllowed If set to '{@value #ZERO_LENGTH_ALLOWED}', an empty string is also valid.
<<<<<<< HEAD
     * @throws ValidationException If the string is not exactly trytes of <code>size</code> length
     * @return <code>true</code> if the string is valid, otherwise <code>false</code>
=======
     * @throws ValidationException If the string is not exactly trytes of <tt>size</tt> length
     * @return <tt>true</tt> if the string is valid, otherwise <tt>false</tt>
>>>>>>> 0088a313
     */
    private boolean validTrytes(String trytes, int length, char zeroAllowed) {
        if (trytes.length() == 0 && zeroAllowed == ZERO_LENGTH_ALLOWED) {
            return true;
        }
        if (trytes.length() != length) {
            return false;
        }
        Matcher matcher = trytesPattern.matcher(trytes);
        return matcher.matches();
    }

    /**
     * Updates the {@link HttpServerExchange} {@link HeaderMap} with the proper response settings.
     * @param exchange Contains information about what the client has send to us 
     */
    private static void setupResponseHeaders(HttpServerExchange exchange) {
        final HeaderMap headerMap = exchange.getResponseHeaders();
        headerMap.add(new HttpString("Access-Control-Allow-Origin"),"*");
        headerMap.add(new HttpString("Keep-Alive"), "timeout=500, max=100");
    }

    /**
     * Sets up the {@link HttpHandler} to have correct security settings.
     * Remote authentication is blocked for anyone except 
     * those defined in {@link APIConfig#getRemoteAuth()} or localhost.
     * This is done with {@link BasicAuthenticationMechanism} in a {@link AuthenticationMode#PRO_ACTIVE} mode.
     * 
     * @param toWrap the path handler used in creating the server.
     * @return The updated handler
     */
    private HttpHandler addSecurity(HttpHandler toWrap) {
        String credentials = instance.configuration.getRemoteAuth();
        if (credentials == null || credentials.isEmpty()) {
            return toWrap;
        }

        final Map<String, char[]> users = new HashMap<>(2);
        users.put(credentials.split(":")[0], credentials.split(":")[1].toCharArray());

        IdentityManager identityManager = new MapIdentityManager(users);
        HttpHandler handler = toWrap;
        handler = new AuthenticationCallHandler(handler);
        handler = new AuthenticationConstraintHandler(handler);
        final List<AuthenticationMechanism> mechanisms = 
                Collections.singletonList(new BasicAuthenticationMechanism("Iota Realm"));
        
        handler = new AuthenticationMechanismsHandler(handler, mechanisms);
        handler = new SecurityInitialHandler(AuthenticationMode.PRO_ACTIVE, identityManager, handler);
        return handler;
    }

    /**
     * If a server is running, stops the server from accepting new incoming requests.
     * Does not remove the instance, so the server may be restarted without having to recreate it.
     */
    public void shutDown() {
        if (server != null) {
            server.stop();
        }
    }

   /**
     * <b>Only available on testnet.</b>
     * Creates, attaches, and broadcasts a transaction with this message
     *
     * @param address The address to add the message to
     * @param message The message to store
     **/
    private synchronized AbstractResponse storeMessageStatement(String address, String message) throws Exception {
        final List<Hash> txToApprove = getTransactionToApproveTips(3, Optional.empty());

        final int txMessageSize = TransactionViewModel.SIGNATURE_MESSAGE_FRAGMENT_TRINARY_SIZE / 3;

        final int txCount = (message.length() + txMessageSize - 1) / txMessageSize;

        final byte[] timestampTrits = new byte[TransactionViewModel.TIMESTAMP_TRINARY_SIZE];
        Converter.copyTrits(System.currentTimeMillis(), timestampTrits, 0, timestampTrits.length);
        final String timestampTrytes = StringUtils.rightPad(
                Converter.trytes(timestampTrits), 
                timestampTrits.length / 3, '9');

        final byte[] lastIndexTrits = new byte[TransactionViewModel.LAST_INDEX_TRINARY_SIZE];
        byte[] currentIndexTrits = new byte[TransactionViewModel.CURRENT_INDEX_TRINARY_SIZE];

        Converter.copyTrits(txCount - 1, lastIndexTrits, 0, lastIndexTrits.length);
        final String lastIndexTrytes = Converter.trytes(lastIndexTrits);

        List<String> transactions = new ArrayList<>();
        for (int i = 0; i < txCount; i++) {
            String tx;
            if (i != txCount - 1) {
                tx = message.substring(i * txMessageSize, (i + 1) * txMessageSize);
            } else {
                tx = message.substring(i * txMessageSize);
            }

            Converter.copyTrits(i, currentIndexTrits, 0, currentIndexTrits.length);

            tx = StringUtils.rightPad(tx, txMessageSize, '9');
            tx += address.substring(0, 81);
            // value
            tx += StringUtils.repeat('9', 27);
            // obsolete tag
            tx += StringUtils.repeat('9', 27);
            // timestamp
            tx += timestampTrytes;
            // current index
            tx += StringUtils.rightPad(Converter.trytes(currentIndexTrits), currentIndexTrits.length / 3, '9');
            // last index
            tx += StringUtils.rightPad(lastIndexTrytes, lastIndexTrits.length / 3, '9');
            transactions.add(tx);
        }

        // let's calculate the bundle essence :S
        int startIdx = TransactionViewModel.ESSENCE_TRINARY_OFFSET / 3;
        Sponge sponge = SpongeFactory.create(SpongeFactory.Mode.KERL);

        for (String tx : transactions) {
            String essence = tx.substring(startIdx);
            byte[] essenceTrits = new byte[essence.length() * Converter.NUMBER_OF_TRITS_IN_A_TRYTE];
            Converter.trits(essence, essenceTrits, 0);
            sponge.absorb(essenceTrits, 0, essenceTrits.length);
        }

        byte[] essenceTrits = new byte[243];
        sponge.squeeze(essenceTrits, 0, essenceTrits.length);
        final String bundleHash = Converter.trytes(essenceTrits, 0, essenceTrits.length);

        transactions = transactions.stream()
                .map(tx -> StringUtils.rightPad(tx + bundleHash, TRYTES_SIZE, '9'))
                .collect(Collectors.toList());

        // do pow
        List<String> powResult = attachToTangleStatement(txToApprove.get(0), txToApprove.get(1), 9, transactions);
        broadcastTransactionsStatement(powResult);
        return AbstractResponse.createEmptyResponse();
    }
}<|MERGE_RESOLUTION|>--- conflicted
+++ resolved
@@ -63,30 +63,17 @@
 
 /**
  * <p>
-<<<<<<< HEAD
- *   The API makes it possible to interact with the node and request certain information or actions to be taken. 
- *   You can interact with it by passing a JSON object which must at least contain a <code>command</code>.
-=======
  *   The API makes it possible to interact with the node by requesting information or actions to be taken. 
  *   You can interact with it by passing a JSON object which at least contains a <tt>command</tt>.
->>>>>>> 0088a313
  *   Upon successful execution of the command, the API returns your requested information in an {@link AbstractResponse}.
  * </p>
  * <p>
  *   If the request is invalid, an {@link ErrorResponse} is returned. 
-<<<<<<< HEAD
- *   This, for example, happens when there is no command section or the request is too long.
- *   If the during execution of the command, there was an error in the given data, an {@link ErrorResponse} is also send. 
- * </p>
- * <p>
- *   If during execution of a command, an Exception is thrown, and {@link ExceptionResponse} is returned.
-=======
  *   This, for example, happens when the command does not exist or there is no command section at all.
  *   If there is an error in the given data during the execution of a command, an {@link ErrorResponse} is also sent. 
  * </p>
  * <p>
  *   If an Exception is thrown during the execution of a command, an {@link ExceptionResponse} is returned.
->>>>>>> 0088a313
  * </p>
  */
 @SuppressWarnings("unchecked")
@@ -95,11 +82,7 @@
     public static final String REFERENCE_TRANSACTION_NOT_FOUND = "reference transaction not found";
     public static final String REFERENCE_TRANSACTION_TOO_OLD = "reference transaction is too old";
     
-<<<<<<< HEAD
-    public static final String INVALID_SUBTANGLE = "This operations cannot be executed: "
-=======
     public static final String INVALID_SUBTANGLE = "This operation cannot be executed: "
->>>>>>> 0088a313
                                                  + "The subtangle has not been updated yet.";
     
     private static final Logger log = LoggerFactory.getLogger(API.class);
@@ -161,15 +144,6 @@
     }
 
     /**
-<<<<<<< HEAD
-     * Prepares the the IOTA API for usage. Until this method is called, no HTTP requests can be made.
-     * Order of loading is the following
-     * <ol>
-     *    <li>
-     *        Read the spend addresses from the previous epoch. Used in {@link #wasAddressSpentFrom(Hash)}.
-     *        If this fails, a log is printed. The API will continue to initialize.
-     *        This only happens if {@link APIConfig#isTestnet()} is <code>false</code>
-=======
      * Prepares the IOTA API for usage. Until this method is called, no HTTP requests can be made.
      * The order of loading is as follows
      * <ol>
@@ -177,7 +151,6 @@
      *        Read the spend addresses from the previous epoch. Used in {@link #wasAddressSpentFrom(Hash)}.
      *        This only happens if {@link APIConfig#isTestnet()} is <tt>false</tt>
      *        If reading from the previous epoch fails, a log is printed. The API will continue to initialize.
->>>>>>> 0088a313
      *    </li>
      *    <li>
      *        Get the {@link APIConfig} from the {@link Iota} instance, 
@@ -185,27 +158,17 @@
      *    </li>
      *    <li>
      *        Builds a secure {@link Undertow} server with the port and host. 
-<<<<<<< HEAD
-     *        Remote authentication is blocked for anyone except 
-     *         those defined in {@link APIConfig#getRemoteAuth()} or localhost.
-     *        This is done with {@link BasicAuthenticationMechanism} in a {@link AuthenticationMode#PRO_ACTIVE} mode
-=======
      *        If {@link APIConfig#getRemoteAuth()} is defined, remote authentication is blocked for anyone except 
      *         those defined in {@link APIConfig#getRemoteAuth()} or localhost.
      *        This is done with {@link BasicAuthenticationMechanism} in a {@link AuthenticationMode#PRO_ACTIVE} mode.
      *        By default, this authentication is disabled.
->>>>>>> 0088a313
      *    </li>
      *    <li>
      *        Starts the server, opening it for HTTP API requests
      *    </li>
      * </ol>
      * 
-<<<<<<< HEAD
-     * @throws IOException If we are not in testnet, and previousEpochsSpentAddresses files cannot be found. 
-=======
      * @throws IOException If we are not on the testnet, and the previousEpochsSpentAddresses files cannot be found. 
->>>>>>> 0088a313
      *                     Currently this exception is caught in {@link #readPreviousEpochsSpentAddresses(boolean)}
      */
     public void init() throws IOException {
@@ -249,13 +212,8 @@
      * Read the spend addresses from the previous epoch. Used in {@link #wasAddressSpentFrom(Hash)}.
      * If this fails, a log is printed. The API will continue to initialize.
      * 
-<<<<<<< HEAD
-     * @param isTestnet If this node is running on the testnet. If this is <code>true</code>, nothing is loaded.
-     * @throws IOException If we are not in testnet, and previousEpochsSpentAddresses files cannot be found. 
-=======
      * @param isTestnet If this node is running on the testnet. If this is <tt>true</tt>, nothing is loaded.
      * @throws IOException If we are not on the testnet and previousEpochsSpentAddresses files cannot be found. 
->>>>>>> 0088a313
      *                     Currently this exception is caught in {@link #readPreviousEpochsSpentAddresses(boolean)}
      */
     private void readPreviousEpochsSpentAddresses(boolean isTestnet) throws IOException {
@@ -282,16 +240,6 @@
     }
     
     /**
-<<<<<<< HEAD
-     * 
-     * @param exchange Contains information about what the client has send to us
-     * @param res The response of the API. 
-     *            See {@link #processRequest(HttpServerExchange)} 
-     *            and {@link #process(String, InetSocketAddress)} for the different responses in each case.
-     * @param beginningTime The current time when we received the request, in milliseconds. 
-     *                      This will be used to set the response duration in {@link AbstractResponse#setDuration(Integer)}
-     * @throws IOException When connection to client has been lost - Currently beeing caught.
-=======
      * Sends the API response back as JSON to the requester. 
      * Status code of the HTTP request is also set according to the type of response.
      * <ul>
@@ -308,7 +256,6 @@
      * @param beginningTime The time when we received the request, in milliseconds. 
      *                      This will be used to set the response duration in {@link AbstractResponse#setDuration(Integer)}
      * @throws IOException When connection to client has been lost - Currently being caught.
->>>>>>> 0088a313
      */
     private void sendResponse(HttpServerExchange exchange, AbstractResponse res, long beginningTime) throws IOException {
         res.setDuration((int) (System.currentTimeMillis() - beginningTime));
@@ -360,17 +307,10 @@
      *     The request process duration is recorded. 
      *     During this the request gets verified. If it is incorrect, an {@link ErrorResponse} is made.
      *     Otherwise it is processed in {@link #process(String, InetSocketAddress)}.
-<<<<<<< HEAD
-     *     The result is send back to the requester.
-     * </p>
-     *   
-     * @param exchange Contains the data the client has send to us
-=======
      *     The result is sent back to the requester.
      * </p>
      *   
      * @param exchange Contains the data the client sent to us
->>>>>>> 0088a313
      * @throws IOException If the body of this HTTP request cannot be read
      */
     private void processRequest(final HttpServerExchange exchange) throws IOException {
@@ -399,11 +339,7 @@
      *         {@link ExceptionResponse} if the body cannot be parsed.
      *     </li>
      *     <li>
-<<<<<<< HEAD
-     *         {@link ErrorResponse} if the body does not contain a '<code>command</code>' section.
-=======
      *         {@link ErrorResponse} if the body does not contain a '<tt>command</tt>' section.
->>>>>>> 0088a313
      *     </li>
      *     <li>
      *         {@link AccessLimitedResponse} if the command is not allowed on this node.
@@ -443,12 +379,8 @@
                 return ErrorResponse.create("COMMAND parameter has not been specified in the request.");
             }
 
-<<<<<<< HEAD
-            // Is this command allowed to be run from this request address
-=======
             // Is this command allowed to be run from this request address? 
             // We check the remote limit API configuration.
->>>>>>> 0088a313
             if (instance.configuration.getRemoteLimitApi().contains(command) &&
                     !sourceAddress.getAddress().isLoopbackAddress()) {
                 return AccessLimitedResponse.create("COMMAND " + command + " is not available on this node");
@@ -594,11 +526,7 @@
 
     /**
      * Check if a list of addresses was ever spent from, in the current epoch, or in previous epochs.
-<<<<<<< HEAD
-     * If an address has a pending transaction, it is also spend.
-=======
      * If an address has a pending transaction, it is also marked as spend.
->>>>>>> 0088a313
      * 
      * @param addresses List of addresses to check if they were ever spent from.
      * @return {@link com.iota.iri.service.dto.wereAddressesSpentFrom}
@@ -619,17 +547,10 @@
 
     /**
      * Checks if the address was ever spent from, in the current epoch, or in previous epochs.
-<<<<<<< HEAD
-     * If an address has a pending transaction, it is also spend.
-     * 
-     * @param address The address to check if it was ever spent from.
-     * @return <code>true</code> if it was spent from, otherwise <code>false</code>
-=======
      * If an address has a pending transaction, it is also marked as spent.
      * 
      * @param address The address to check if it was ever spent from.
      * @return <tt>true</tt> if it was spent from, otherwise <tt>false</tt>
->>>>>>> 0088a313
      * @throws Exception When a model could not be loaded.
      */
     private boolean wasAddressSpentFrom(Hash address) throws Exception {
@@ -661,11 +582,7 @@
 
     /**
      * Walks back from the hash until a tail transaction has been found or transaction aprovee is not found.
-<<<<<<< HEAD
-     * A trail transaction is the fist transaction in a bundle, thus with <code>index = 0</code>
-=======
      * A tail transaction is the first transaction in a bundle, thus with <code>index = 0</code>
->>>>>>> 0088a313
      * 
      * @param hash The transaction hash where we start the search from. If this is a tail, its hash is returned.
      * @return The transaction hash of the tail
@@ -677,11 +594,7 @@
         long index = tx.getCurrentIndex();
         boolean foundApprovee = false;
         
-<<<<<<< HEAD
-        // As long as the index is bigger then 0 and we are traversing the same bundle
-=======
         // As long as the index is bigger than 0 and we are still traversing the same bundle
->>>>>>> 0088a313
         // If the hash we asked about is already a tail, this loop never starts
         while (index-- > 0 && tx.getBundleHash().equals(bundleHash)) {
             Set<Hash> approvees = tx.getApprovers(instance.tangle).getHashes();
@@ -769,18 +682,10 @@
     }
 
     /**
-<<<<<<< HEAD
-     * Checks if we are still in the latest solid subtangle milestone.
-     * 
-     * @return <code>true</code> if milestoneStartIndex is equal to 
-     *                           {@link MilestoneTracker#latestSolidSubtangleMilestoneIndex},
-     *                           otherwise <code>false</code>
-=======
      * Compares the last received confirmed milestone with the last global snapshot milestone.
      * If these are equal, it means the tangle is empty and therefore invalid.
      * 
      * @return <tt>false</tt> if we received at least a solid milestone, otherwise <tt>true</tt>
->>>>>>> 0088a313
      */
     public boolean invalidSubtangleStatus() {
         return (instance.milestoneTracker.latestSolidSubtangleMilestoneIndex == milestoneStartIndex);
@@ -800,11 +705,7 @@
      * Temporarily add a list of neighbors to your node.
      * The added neighbors will not be available after restart.
      * Add the neighbors to your config file 
-<<<<<<< HEAD
-     * or supply them in the <code>-n</code> command line option if you want to add them permanent.
-=======
      * or supply them in the <tt>-n</tt> command line option if you want to add them permanently.
->>>>>>> 0088a313
      *
      * The URI (Unique Resource Identification) for adding neighbors is:
      * <b>udp://IPADDRESS:PORT</b>
@@ -888,22 +789,14 @@
      * 
      * @return The current amount of times this node has returned transactions to approve
      */
-<<<<<<< HEAD
-    public static int getCounterGetTxToApprove() {
-=======
     private static int getCounterGetTxToApprove() {
->>>>>>> 0088a313
         return counterGetTxToApprove;
     }
     
     /**
      * Increases the amount of tips send for transactions to approve by one
      */
-<<<<<<< HEAD
-    public static void incCounterGetTxToApprove() {
-=======
     private static void incCounterGetTxToApprove() {
->>>>>>> 0088a313
         counterGetTxToApprove++;
     }
 
@@ -914,28 +807,16 @@
      * 
      * @return The current amount of time spent on sending transactions to approve in milliseconds
      */
-<<<<<<< HEAD
-    public static long getEllapsedTimeGetTxToApprove() {
-=======
     private static long getEllapsedTimeGetTxToApprove() {
->>>>>>> 0088a313
         return ellapsedTime_getTxToApprove;
     }
     
     /**
-<<<<<<< HEAD
-     * Increases the current amount of time spend on sending transactions to approve
+     * Increases the current amount of time spent on sending transactions to approve
      * 
      * @param ellapsedTime the time to add, in milliseconds
      */
-    public static void incEllapsedTimeGetTxToApprove(long ellapsedTime) {
-=======
-     * Increases the current amount of time spent on sending transactions to approve
-     * 
-     * @param ellapsedTime the time to add, in milliseconds
-     */
     private static void incEllapsedTimeGetTxToApprove(long ellapsedTime) {
->>>>>>> 0088a313
         ellapsedTime_getTxToApprove += ellapsedTime;
     }
 
@@ -971,18 +852,11 @@
      * Gets tips which can be used by new transactions to approve.
      * If debug is enabled, statistics on tip selection will be gathered.
      * 
-<<<<<<< HEAD
-     * @param depth The depth that the transactions will be found from. 
-     * @param reference An optional transaction hash to be referenced by tips.
-     * @return The tips which can be approved.
-     * @throws Exception if the subtangle is out of date or if we fail to retrieve transaction tips.
-=======
      * @param depth The milestone depth for finding the transactions to approve.
      * @param reference An optional transaction hash to be referenced by tips.
      * @return The tips which can be approved.
      * @throws Exception if the subtangle is out of date or if we fail to retrieve transaction tips.
      * @see TipSelector 
->>>>>>> 0088a313
      */
     List<Hash> getTransactionToApproveTips(int depth, Optional<Hash> reference) throws Exception {
         if (invalidSubtangleStatus()) {
@@ -1032,19 +906,11 @@
     }
 
     /**
-<<<<<<< HEAD
-      * Stores transactions into the local tangle storage.
-      * The trytes to be used for this call should be valid attached transaction trytes.
-      * These trytes are returned by <code>attachToTangle</code>, or by doing proof of work somewhere else.
-      *
-      * @param trytes transaction data to be stored.
-=======
       * Stores transactions in the local storage.
       * The trytes to be used for this call should be valid, attached transaction trytes.
       * These trytes are returned by <tt>attachToTangle</tt>, or by doing proof of work somewhere else.
       *
       * @param trytes Transaction data to be stored.
->>>>>>> 0088a313
       * @throws Exception When storing or updating a transaction fails
       **/
     public void storeTransactionsStatement(List<String> trytes) throws Exception {
@@ -1106,14 +972,6 @@
     }
 
     /**
-<<<<<<< HEAD
-     * Get the inclusion states of a set of transactions.
-     * This is for determining if a transaction was accepted and confirmed by the network or not.
-     * You can search for multiple tips (and thus, milestones) to get past inclusion states of transactions.
-     *
-     * This API call returns a list of boolean values in the same order as the submitted transaction 
-     * Booleans will be <code>true</code> if a transaction is confirmed, otherwise <code>false</code>.
-=======
      * <p>
      *     Get the inclusion states of a set of transactions.
      *     This is for determining if a transaction was accepted and confirmed by the network or not.
@@ -1123,7 +981,6 @@
      *     This API call returns a list of boolean values in the same order as the submitted transactions.<br/>
      *     Boolean values will be <tt>true</tt> for confirmed transactions, otherwise <tt>false</tt>.
      * </p>
->>>>>>> 0088a313
      * Returns an {@link com.iota.iri.service.dto.ErrorResponse} if a tip is missing or the subtangle is not solid
      *
      * @param transactions List of transactions you want to get the inclusion state for.
@@ -1159,12 +1016,8 @@
         // Finds the lowest tips index, or 0
         int minTipsIndex = tipsIndex.stream().reduce((a,b) -> a < b ? a : b).orElse(0);
         
-<<<<<<< HEAD
-        // If minTipsIndex is 0 or lower, we can't check transactions against snapshots because there were no tips
-=======
         // If the lowest tips index (minTipsIndex) is 0 (or lower), 
         // we can't check transactions against snapshots because there were no tips,
->>>>>>> 0088a313
         // or tips have not been confirmed by a snapshot yet
         if(minTipsIndex > 0) {
             // Finds the highest tips index, or 0
@@ -1172,15 +1025,10 @@
             int count = 0;
             
             // Checks transactions with indexes of tips, and sets inclusionStates byte to 1 or -1 accordingly
-<<<<<<< HEAD
-            // Sets to -1 if is only known by hash, or has no index, or index is above the max tip index. (not included)
-            // Sets to 1 if the transaction index is below the max index of tips (included)
-=======
             // Sets to -1 if the transaction is only known by hash, 
             // or has no index, or index is above the max tip index (not included).
 
             // Sets to 1 if the transaction index is below the max index of tips (included).
->>>>>>> 0088a313
             for(Hash hash: trans) {
                 TransactionViewModel transaction = TransactionViewModel.fromHash(instance.tangle, hash);
                 if(transaction.getType() == TransactionViewModel.PREFILLED_SLOT || transaction.snapshotIndex() == 0) {
@@ -1209,11 +1057,7 @@
             sameIndexTips.get(snapshotIndex).add(tip);
         }
         
-<<<<<<< HEAD
-        // Loop over all transaction without a state, and counts the amount per snapshot index
-=======
         // Loop over all transactions without a state, and counts the amount per snapshot index
->>>>>>> 0088a313
         for(int i = 0; i < inclusionStates.length; i++) {
             if(inclusionStates[i] == 0) {
                 TransactionViewModel transactionViewModel = TransactionViewModel.fromHash(instance.tangle, trans.get(i));
@@ -1253,18 +1097,6 @@
      * 
      * @param nonAnalyzedTransactions Tips we will analyze.
      * @param analyzedTips The hashes of tips we have analyzed. 
-<<<<<<< HEAD
-     *                     If this already contains hashes, we wont analyze those again.
-     * @param transactions All transactions we are validating. 
-     * @param inclusionStates The state of each transaction. 
-     *                        1 means confirmed, -1 means unconfirmed, 0 is unknown confirmation.
-     *                        Should be of equal length as <code>transactions</code>.
-     * @param count The amount of transactions on the same index level as <code>nonAnalyzedTransactions</code>. 
-     * @param index The snapshot index of the tips in <code>nonAnalyzedTransactions</code>.
-     * @return <code>true</code> if all <code>transactions</code> are directly or indirectly references by 
-     *         <code>nonAnalyzedTransactions</code>. 
-     *         If at some point we are missing transaction data <code>false</code> is returned immediately.
-=======
      *                     Hashes specified here won't be analyzed again.
      * @param transactions All transactions we are validating. 
      * @param inclusionStates The state of each transaction. 
@@ -1275,7 +1107,6 @@
      * @return <tt>true</tt> if all <tt>transactions</tt> are directly or indirectly references by 
      *         <tt>nonAnalyzedTransactions</tt>. 
      *         If at some point we are missing transaction data <tt>false</tt> is returned immediately.
->>>>>>> 0088a313
      * @throws Exception If a {@link TransactionViewModel} cannot be loaded.
      */
     private boolean exhaustiveSearchWithinIndex(
@@ -1328,11 +1159,7 @@
       * <p>
       *     Find the transactions which match the specified input and return.
       *     All input values are lists, for which a list of return values (transaction hashes), in the same order, is returned for all individual elements.
-<<<<<<< HEAD
-      *     The input fields can either be <code>bundles</code>, <code>addresses</code>, <code>tags</code> or <code>approvees</code>.
-=======
       *     The input fields can either be <tt>bundles</tt>, <tt>addresses</tt>, <tt>tags</tt> or <tt>approvees</tt>.
->>>>>>> 0088a313
       * </p>
       * 
       * Using multiple of these input fields returns the intersection of the values.
@@ -1441,11 +1268,7 @@
      * 
      * @param tag The String to fill.
      * @return The updated String.
-<<<<<<< HEAD
-     * @throws ValidationException If the <code>tag</code> is a {@link Hash#NULL_HASH}.
-=======
      * @throws ValidationException If the <tt>tag</tt> is a {@link Hash#NULL_HASH}.
->>>>>>> 0088a313
      */
     private String padTag(String tag) throws ValidationException {
         while (tag.length() < HASH_SIZE) {
@@ -1458,22 +1281,14 @@
     }
 
     /**
-<<<<<<< HEAD
-     * Runs {@link #addNeighborsStatement(List)} and transforms it into a {@link HashSet}.
-=======
      * Runs {@link #getParameterAsList(Map, String, int)} and transforms it into a {@link Set}.
->>>>>>> 0088a313
      * 
      * @param request All request parameters.
      * @param paramName The name of the parameter we want to turn into a list of Strings.
      * @param size the length each String must have.
      * @return the list of valid Tryte Strings.
      * @throws ValidationException If the requested parameter does not exist or 
-<<<<<<< HEAD
-     *                             the string is not exactly trytes of <code>size</code> length or
-=======
      *                             the string is not exactly trytes of <tt>size</tt> length or
->>>>>>> 0088a313
      *                             the amount of Strings in the list exceeds {@link APIConfig#getMaxRequestsList}
      */
     private Set<String> getParameterAsSet(
@@ -1492,13 +1307,8 @@
 
     /**
       * Broadcast a list of transactions to all neighbors.
-<<<<<<< HEAD
-      * The trytes to be used for this call should be valid attached transaction trytes.
-      * These trytes are returned by <code>attachToTangle</code>, or by doing proof of work somewhere else.
-=======
       * The trytes to be used for this call should be valid, attached transaction trytes.
       * These trytes are returned by <tt>attachToTangle</tt>, or by doing proof of work somewhere else.
->>>>>>> 0088a313
       * 
       * @param trytes the list of transaction trytes to broadcast
       **/
@@ -1523,17 +1333,10 @@
 
     /**
       * <p>
-<<<<<<< HEAD
-      *     Calculates the confirmed balance, as viewed by the specified <code>tips</code>. 
-      *     If you do not specify the referencing <code>tips</code>, 
-      *     the returned balance is based on the latest confirmed milestone.
-      *     In addition to the balances, it also returns the referencing <code>tips</code> (or milestone), 
-=======
       *     Calculates the confirmed balance, as viewed by the specified <tt>tips</tt>. 
       *     If you do not specify the referencing <tt>tips</tt>, 
       *     the returned balance is based on the latest confirmed milestone.
       *     In addition to the balances, it also returns the referencing <tt>tips</tt> (or milestone), 
->>>>>>> 0088a313
       *     as well as the index with which the confirmed balance was determined.
       *     The balances are returned as a list in the same order as the addresses were provided as input.
       * </p>
@@ -1584,12 +1387,8 @@
             final Set<Hash> visitedHashes = new HashSet<>();
             final Map<Hash, Long> diff = new HashMap<>();
 
-<<<<<<< HEAD
-            // Then check if all tips are present and we can update the transactions then through
-=======
             // Calculate the difference created by the non-verified transactions which tips approve.
             // This difference is put in a map with address -> value changed
->>>>>>> 0088a313
             for (Hash tip : hashes) {
                 if (!TransactionViewModel.exists(instance.tangle, tip)) {
                     return ErrorResponse.create("Tip not found: " + tip.toString());
@@ -1599,11 +1398,7 @@
                 }
             }
             
-<<<<<<< HEAD
-            // Update the found balance according to current epoch's balance changes
-=======
             // Update the found balance according to 'diffs' balance changes
->>>>>>> 0088a313
             diff.forEach((key, value) -> balances.computeIfPresent(key, (hash, aLong) -> value + aLong));
         } finally {
             instance.milestoneTracker.latestSnapshot.rwlock.readLock().unlock();
@@ -1622,16 +1417,10 @@
     
     /**
      * Can be 0 or more, and is set to 0 every 100 requests.
-<<<<<<< HEAD
-     * Each increase indicates another 2 tips send.
-     * 
-     * @return The current amount of times this node has done proof of work.
-=======
      * Each increase indicates another 2 tips sent.
      * 
      * @return The current amount of times this node has done proof of work. 
      *         Doesn't distinguish between remote and local proof of work.
->>>>>>> 0088a313
      */
     public static int getCounterPoW() {
         return counter_PoW;
@@ -1650,10 +1439,7 @@
      * Can be 0 or more, and is set to 0 every 100 requests.
      * 
      * @return The current amount of time spent on doing proof of work in milliseconds.
-<<<<<<< HEAD
-=======
      *         Doesn't distinguish between remote and local proof of work. 
->>>>>>> 0088a313
      */
     public static long getEllapsedTimePoW() {
         return ellapsedTime_PoW;
@@ -1670,16 +1456,6 @@
 
     /**
       * <p>
-<<<<<<< HEAD
-      *     Attaches the specified transactions (trytes) to the Tangle by doing Proof of Work.
-      *     You need to supply <code>branchTransaction</code> as well as <code>trunkTransaction</code>.
-      *     These are the tips which you're going to validate and reference with this transaction. 
-      *     These are obtainable by calling the <code>getTransactionsToApprove</code> API call.
-      * </p>
-      * <p>
-      *     The returned value is a different set of tryte values which you can input into 
-      *     <code>broadcastTransactions</code> and <code>storeTransactions</code>.
-=======
       *     Prepares the specified transactions (trytes) for attachment to the Tangle by doing Proof of Work.
       *     You need to supply <tt>branchTransaction</tt> as well as <tt>trunkTransaction</tt>.
       *     These are the tips which you're going to validate and reference with this transaction. 
@@ -1688,7 +1464,6 @@
       * <p>
       *     The returned value is a different set of tryte values which you can input into 
       *     <tt>broadcastTransactions</tt> and <tt>storeTransactions</tt>.
->>>>>>> 0088a313
       *     The last 243 trytes of the return value consist of the following:
       *     <ul>
       *         <li><code>trunkTransaction</code></li>
@@ -1704,11 +1479,7 @@
       * @param branchTransaction A reference to an external transaction (tip) used as branch.
       *                          Each Transaction in the bundle will have this tip as their branch, except the last.
       *                          The last one will have the branch in its trunk.
-<<<<<<< HEAD
-      * @param minWeightMagnitude The amount of work we should to to confirm this transaction. 
-=======
       * @param minWeightMagnitude The amount of work we should do to confirm this transaction. 
->>>>>>> 0088a313
       *                           Each 0-trit on the end of the transaction represents 1 magnitude. 
       *                           A 9-tryte represents 3 magnitudes, since a 9 is represented by 3 0-trits.
       *                           Transactions with a different minWeightMagnitude are compatible.
@@ -1813,19 +1584,11 @@
      * Transforms an object parameter into a String.
      *  
      * @param request A map of all request parameters
-<<<<<<< HEAD
-     * @param paramName The parameter we want to get as an String.
-     * @param size The expected length of this String
-     * @return The String value of this parameter
-     * @throws ValidationException If the requested parameter does not exist or 
-     *                             the string is not exactly trytes of <code>size</code> length
-=======
      * @param paramName The parameter we want to get as a String.
      * @param size The expected length of this String
      * @return The String value of this parameter
      * @throws ValidationException If the requested parameter does not exist or 
      *                             the string is not exactly trytes of <tt>size</tt> length
->>>>>>> 0088a313
      */
     private String getParameterAsStringAndValidate(Map<String, Object> request, String paramName, int size) throws ValidationException {
         validateParamExists(request, paramName);
@@ -1835,21 +1598,13 @@
     }
 
     /**
-<<<<<<< HEAD
-     * Checks if a string is non 0 length, and contains exactly <code>size</code> amount of trytes.
-=======
      * Checks if a string is non 0 length, and contains exactly <tt>size</tt> amount of trytes.
      * Trytes are Strings containing only A-Z and the number 9.
->>>>>>> 0088a313
      * 
      * @param paramName The name of the parameter this String came from.
      * @param size The amount of trytes it should contain.
      * @param result The String we validate.
-<<<<<<< HEAD
-     * @throws ValidationException If the string is not exactly trytes of <code>size</code> length
-=======
      * @throws ValidationException If the string is not exactly trytes of <tt>size</tt> length
->>>>>>> 0088a313
      */
     private void validateTrytes(String paramName, int size, String result) throws ValidationException {
         if (!validTrytes(result,size,ZERO_LENGTH_NOT_ALLOWED)) {
@@ -1861,11 +1616,7 @@
      * Checks if a parameter exists in the map
      * @param request All request parameters
      * @param paramName The name of the parameter we are looking for
-<<<<<<< HEAD
-     * @throws ValidationException if <code>request</code> does not contain <code>paramName</code>
-=======
      * @throws ValidationException if <tt>request</tt> does not contain <tt>paramName</tt>
->>>>>>> 0088a313
      */
     private void validateParamExists(Map<String, Object> request, String paramName) throws ValidationException {
         if (!request.containsKey(paramName)) {
@@ -1874,23 +1625,16 @@
     }
 
     /**
-<<<<<<< HEAD
-=======
      * Translates the parameter into a {@link List}. 
      * We then validate if the amount of elements does not exceed the maximum allowed. 
      * Afterwards we verify if each element is valid according to {@link #validateTrytes(String, int, String)}.
->>>>>>> 0088a313
      * 
      * @param request All request parameters
      * @param paramName The name of the parameter we want to turn into a list of Strings
      * @param size the length each String must have
      * @return the list of valid Tryte Strings.
      * @throws ValidationException If the requested parameter does not exist or 
-<<<<<<< HEAD
-     *                             the string is not exactly trytes of <code>size</code> length or
-=======
      *                             the string is not exactly trytes of <tt>size</tt> length or
->>>>>>> 0088a313
      *                             the amount of Strings in the list exceeds {@link APIConfig#getMaxRequestsList}
      */
     private List<String> getParameterAsList(Map<String, Object> request, String paramName, int size) throws ValidationException {
@@ -1912,23 +1656,14 @@
     }
 
     /**
-<<<<<<< HEAD
-     * Checks if a string is of a certain length, and contains exactly <code>size</code> amount of trytes.
-=======
      * Checks if a string is of a certain length, and contains exactly <tt>size</tt> amount of trytes.
      * Trytes are Strings containing only A-Z and the number 9.
->>>>>>> 0088a313
      * 
      * @param trytes The String we validate.
      * @param length The amount of trytes it should contain.
      * @param zeroAllowed If set to '{@value #ZERO_LENGTH_ALLOWED}', an empty string is also valid.
-<<<<<<< HEAD
-     * @throws ValidationException If the string is not exactly trytes of <code>size</code> length
-     * @return <code>true</code> if the string is valid, otherwise <code>false</code>
-=======
      * @throws ValidationException If the string is not exactly trytes of <tt>size</tt> length
      * @return <tt>true</tt> if the string is valid, otherwise <tt>false</tt>
->>>>>>> 0088a313
      */
     private boolean validTrytes(String trytes, int length, char zeroAllowed) {
         if (trytes.length() == 0 && zeroAllowed == ZERO_LENGTH_ALLOWED) {
