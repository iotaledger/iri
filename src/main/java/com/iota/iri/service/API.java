--- conflicted
+++ resolved
@@ -1,15 +1,7 @@
 package com.iota.iri.service;
 
-<<<<<<< HEAD
-import com.iota.iri.BundleValidator;
-import com.iota.iri.IRI;
-import com.iota.iri.IXI;
-import com.iota.iri.Iota;
-import com.iota.iri.Snapshot;
-=======
 import com.google.gson.JsonSyntaxException;
 import com.iota.iri.*;
->>>>>>> c1881758
 import com.iota.iri.conf.APIConfig;
 import com.iota.iri.controllers.AddressViewModel;
 import com.iota.iri.controllers.BundleViewModel;
@@ -747,12 +739,9 @@
         return GetTrytesResponse.create(elements);
     }
 
-<<<<<<< HEAD
-=======
 
     private static int counterGetTxToApprove = 0;
 
->>>>>>> c1881758
     /**
      * Can be 0 or more, and is set to 0 every 100 requests.
      * Each increase indicates another 2 tips send.
@@ -770,11 +759,8 @@
         counterGetTxToApprove++;
     }
 
-<<<<<<< HEAD
-=======
     private static long ellapsedTime_getTxToApprove = 0L;
 
->>>>>>> c1881758
     /**
      * Can be 0 or more, and is set to 0 every 100 requests.
      *
@@ -783,8 +769,6 @@
     private static long getEllapsedTimeGetTxToApprove() {
         return ellapsedTime_getTxToApprove;
     }
-<<<<<<< HEAD
-=======
 
     /**
      * Increases the current amount of time spent on sending transactions to approve
@@ -794,7 +778,6 @@
     private static void incEllapsedTimeGetTxToApprove(long ellapsedTime) {
         ellapsedTime_getTxToApprove += ellapsedTime;
     }
->>>>>>> c1881758
 
     /**
       * Tip selection which returns <tt>trunkTransaction</tt> and <tt>branchTransaction</tt>.
@@ -1356,25 +1339,14 @@
         final List<Hash> addressList = addresses.stream()
                 .map(address -> (HashFactory.ADDRESS.create(address)))
                 .collect(Collectors.toCollection(LinkedList::new));
-<<<<<<< HEAD
-        
+
         List<Hash> hashes;
-        final Map<Hash, Long> balances = new HashMap<>();
-        instance.milestoneTracker.latestSnapshot.rwlock.readLock().lock();
-        final int index = instance.milestoneTracker.latestSnapshot.index();
-        
-        if (tips == null || tips.isEmpty()) {
-            hashes = Collections.singletonList(instance.milestoneTracker.latestSolidSubtangleMilestone);
-=======
-
-        final List<Hash> hashes;
         final Map<Hash, Long> balances = new HashMap<>();
         instance.snapshotProvider.getLatestSnapshot().lockRead();
         final int index = instance.snapshotProvider.getLatestSnapshot().getIndex();
 
-        if (tips == null || tips.size() == 0) {
+        if (tips == null || tips.isEmpty()) {
             hashes = Collections.singletonList(instance.snapshotProvider.getLatestSnapshot().getHash());
->>>>>>> c1881758
         } else {
             hashes = tips.stream()
                     .map(tip -> (HashFactory.TRANSACTION.create(tip)))
@@ -1420,11 +1392,8 @@
                 .collect(Collectors.toList()), index);
     }
 
-<<<<<<< HEAD
-=======
     private static int counter_PoW = 0;
 
->>>>>>> c1881758
     /**
      * Can be 0 or more, and is set to 0 every 100 requests.
      * Each increase indicates another 2 tips sent.
@@ -1443,11 +1412,8 @@
         API.counter_PoW++;
     }
 
-<<<<<<< HEAD
-=======
     private static long ellapsedTime_PoW = 0L;
 
->>>>>>> c1881758
     /**
      * Can be 0 or more, and is set to 0 every 100 requests.
      *
