--- conflicted
+++ resolved
@@ -206,13 +206,10 @@
                     log.info("Reason to stop: transactionViewModel==extraTip");
                     messageQ.publish("rtsd %s", transactionViewModel.getHash());
                     break;
-<<<<<<< HEAD
-=======
                 } else if (isBundleReusingKey(transactionViewModel)) {
                     log.info("Reason to stop: key reuse");
                     messageQ.publish("rtsk %s", transactionViewModel.getHash());
                     break;
->>>>>>> 7bdd83fe
                 }
                 // set the tail here!
                 tail = tip;
