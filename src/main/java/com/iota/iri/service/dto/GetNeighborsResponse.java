--- conflicted
+++ resolved
@@ -30,13 +30,8 @@
     private Neighbor[] neighbors;
 
     /**
-     * 
-<<<<<<< HEAD
      * @see com.iota.iri.service.dto.GetNeighborsResponse.Neighbor
-     * @return the neighbors
-=======
      * @return {@link #neighbors}
->>>>>>> 94377986
      */
     public Neighbor[] getNeighbors() {
         return neighbors;
