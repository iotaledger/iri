--- conflicted
+++ resolved
@@ -166,7 +166,6 @@
         Deque<Hash> stack = new ArrayDeque<>();
         stack.push(startTransaction);
 
-<<<<<<< HEAD
         while(stack.size() != 0){
             try {
                 Map<Hash, Long> currentState = new HashMap<>();
@@ -183,18 +182,13 @@
                 if (isLeafTrunk && isLeafBranch) {
                     if (transactionViewModel.getCurrentIndex() == 0) {
                         if (transactionViewModel.getType() == TransactionViewModel.PREFILLED_SLOT) {
-=======
-                        final List<TransactionViewModel> bundleTransactions = bundleValidator.validate(tangle,
-                                enforceExtraRules, snapshotProvider.getInitialSnapshot(),
-                                transactionViewModel.getHash());
-
-                        if (bundleTransactions.isEmpty()) {
->>>>>>> b7d52156
                             return null;
                         }
+
                         if (!milestoneService.isTransactionConfirmed(transactionViewModel, milestoneIndex)) {
                             final List<TransactionViewModel> bundleTransactions = bundleValidator.validate(tangle,
-                                    snapshotProvider.getInitialSnapshot(), transactionViewModel.getHash());
+                                    enforceExtraRules, snapshotProvider.getInitialSnapshot(),
+                                    transactionViewModel.getHash());
 
                             if (bundleTransactions.isEmpty()) {
                                 return null;
