package com.iota.iri.service.milestone.impl;

import com.iota.iri.BundleValidator;
import com.iota.iri.conf.MilestoneConfig;
import com.iota.iri.controllers.MilestoneViewModel;
import com.iota.iri.controllers.TransactionViewModel;
import com.iota.iri.crypto.Curl;
import com.iota.iri.crypto.ISS;
import com.iota.iri.crypto.ISSInPlace;
import com.iota.iri.crypto.SpongeFactory;
import com.iota.iri.model.Hash;
import com.iota.iri.model.HashFactory;
import com.iota.iri.model.StateDiff;
import com.iota.iri.service.milestone.MilestoneException;
import com.iota.iri.service.milestone.MilestoneService;
import com.iota.iri.service.milestone.MilestoneValidity;
import com.iota.iri.service.snapshot.Snapshot;
import com.iota.iri.service.snapshot.SnapshotProvider;
import com.iota.iri.service.snapshot.SnapshotService;
import com.iota.iri.storage.Tangle;
import com.iota.iri.utils.Converter;
import com.iota.iri.utils.dag.DAGHelper;
import org.slf4j.Logger;
import org.slf4j.LoggerFactory;

import java.nio.ByteBuffer;
import java.util.HashSet;
import java.util.List;
import java.util.Optional;
import java.util.Set;

import static com.iota.iri.controllers.TransactionViewModel.OBSOLETE_TAG_TRINARY_OFFSET;
import static com.iota.iri.service.milestone.MilestoneValidity.*;

/**
 * Creates a service instance that allows us to perform milestone specific operations.<br />
 * <br />
 * This class is stateless and does not hold any domain specific models.<br />
 */
public class MilestoneServiceImpl implements MilestoneService {
    /**
     * Holds the logger of this class.<br />
     */
    private final static Logger log = LoggerFactory.getLogger(MilestoneServiceImpl.class);

    /**
     * Holds the tangle object which acts as a database interface.<br />
     */
    private Tangle tangle;

    /**
     * Holds the snapshot provider which gives us access to the relevant snapshots.<br />
     */
    private SnapshotProvider snapshotProvider;

    /**
     * Holds a reference to the service instance of the snapshot package that allows us to rollback ledger states.<br />
     */
    private SnapshotService snapshotService;

    /**
     * Configurations for milestone
     */
    private MilestoneConfig config;


    private BundleValidator bundleValidator;

    /**
     * This method initializes the instance and registers its dependencies.<br />
     * <br />
     * It simply stores the passed in values in their corresponding private properties.<br />
     * <br />
     * Note: Instead of handing over the dependencies in the constructor, we register them lazy. This allows us to have
     *       circular dependencies because the instantiation is separated from the dependency injection. To reduce the
     *       amount of code that is necessary to correctly instantiate this class, we return the instance itself which
     *       allows us to still instantiate, initialize and assign in one line - see Example:<br />
     *       <br />
     *       {@code milestoneService = new MilestoneServiceImpl().init(...);}
     *
     * @param tangle Tangle object which acts as a database interface
     * @param snapshotProvider snapshot provider which gives us access to the relevant snapshots
     * @param config config with important milestone specific settings
     * @return the initialized instance itself to allow chaining
     */
    public MilestoneServiceImpl init(Tangle tangle, SnapshotProvider snapshotProvider, SnapshotService snapshotService,
<<<<<<< HEAD
            MilestoneConfig config) {
=======
            BundleValidator bundleValidator, ConsensusConfig config) {
>>>>>>> f0be37b0

        this.tangle = tangle;
        this.snapshotProvider = snapshotProvider;
        this.snapshotService = snapshotService;
        this.bundleValidator = bundleValidator;
        this.config = config;

        return this;
    }

    //region {PUBLIC METHODS] //////////////////////////////////////////////////////////////////////////////////////////

    /**
     * {@inheritDoc}
     * <br />
     * We first check the trivial case where the node was fully synced. If no processed solid milestone could be found
     * within the last two milestones of the node, we perform a binary search from present to past, which reduces the
     * amount of database requests to a minimum (even with a huge amount of milestones in the database).<br />
     */
    @Override
    public Optional<MilestoneViewModel> findLatestProcessedSolidMilestoneInDatabase() throws MilestoneException {
        try {
            // if we have no milestone in our database -> abort
            MilestoneViewModel latestMilestone = MilestoneViewModel.latest(tangle);
            if (latestMilestone == null) {
                return Optional.empty();
            }

             // trivial case #1: the node was fully synced
            if (wasMilestoneAppliedToLedger(latestMilestone)) {
                return Optional.of(latestMilestone);
            }

             // trivial case #2: the node was fully synced but the last milestone was not processed, yet
            MilestoneViewModel latestMilestonePredecessor = MilestoneViewModel.findClosestPrevMilestone(tangle,
                    latestMilestone.index(), snapshotProvider.getInitialSnapshot().getIndex());
            if (latestMilestonePredecessor != null && wasMilestoneAppliedToLedger(latestMilestonePredecessor)) {
                return Optional.of(latestMilestonePredecessor);
            }

             // non-trivial case: do a binary search in the database
            return binarySearchLatestProcessedSolidMilestoneInDatabase(latestMilestone);
        } catch (Exception e) {
            throw new MilestoneException(
                    "unexpected error while trying to find the latest processed solid milestone in the database", e);
        }
    }

    @Override
    public void updateMilestoneIndexOfMilestoneTransactions(Hash milestoneHash, int index) throws MilestoneException {
        if (index <= 0) {
            throw new MilestoneException("the new index needs to be bigger than 0 " +
                    "(use resetCorruptedMilestone to reset the milestone index)");
        }

        updateMilestoneIndexOfMilestoneTransactions(milestoneHash, index, index, new HashSet<>());
    }

    /**
     * {@inheritDoc}
     * <br />
     * We redirect the call to {@link #resetCorruptedMilestone(int, Set)} while initiating the set of {@code
     * processedTransactions} with an empty {@link HashSet} which will ensure that we reset all found
     * transactions.<br />
     */
    @Override
    public void resetCorruptedMilestone(int index) throws MilestoneException {
        resetCorruptedMilestone(index, new HashSet<>());
    }

    @Override
    public MilestoneValidity validateMilestone(TransactionViewModel transactionViewModel, int milestoneIndex)
            throws MilestoneException {

        if (milestoneIndex < 0 || milestoneIndex >= config.getMaxMilestoneIndex()) {
            return INVALID;
        }

        try {
            if (MilestoneViewModel.get(tangle, milestoneIndex) != null) {
                // Already validated.
                return VALID;
            }

            final List<List<TransactionViewModel>> bundleTransactions = bundleValidator.validate(tangle,
                    snapshotProvider.getInitialSnapshot(), transactionViewModel.getHash());

            if (bundleTransactions.isEmpty()) {
                return INCOMPLETE;
            } else {
                for (final List<TransactionViewModel> bundleTransactionViewModels : bundleTransactions) {
                    final TransactionViewModel tail = bundleTransactionViewModels.get(0);
                    if (tail.getHash().equals(transactionViewModel.getHash())) {
                        //the signed transaction - which references the confirmed transactions and contains
                        // the Merkle tree siblings.
                        int coordinatorSecurityLevel = config.getCoordinatorSecurityLevel();
                        final TransactionViewModel siblingsTx =
                                bundleTransactionViewModels.get(coordinatorSecurityLevel);

                        if (isMilestoneBundleStructureValid(bundleTransactionViewModels, coordinatorSecurityLevel)) {
                            //milestones sign the normalized hash of the sibling transaction.
                            byte[] signedHash = ISS.normalizedBundle(siblingsTx.getHash().trits());

                            //validate leaf signature
                            ByteBuffer bb = ByteBuffer.allocate(Curl.HASH_LENGTH * coordinatorSecurityLevel);
                            byte[] digest = new byte[Curl.HASH_LENGTH];

                            SpongeFactory.Mode coordinatorSignatureMode = config.getCoordinatorSignatureMode();
                            for (int i = 0; i < coordinatorSecurityLevel; i++) {
                                ISSInPlace.digest(coordinatorSignatureMode, signedHash,
                                        ISS.NUMBER_OF_FRAGMENT_CHUNKS * i,
                                        bundleTransactionViewModels.get(i).getSignature(), 0, digest);
                                bb.put(digest);
                            }

                            byte[] digests = bb.array();
                            byte[] address = ISS.address(coordinatorSignatureMode, digests);

                            //validate Merkle path
                            byte[] merkleRoot = ISS.getMerkleRoot(coordinatorSignatureMode, address,
                                    siblingsTx.trits(), 0, milestoneIndex, config.getNumberOfKeysInMilestone());
                            boolean skipValidation = config.isTestnet() && config.isDontValidateTestnetMilestoneSig();
                            if (skipValidation || config.getCoordinator().equals(HashFactory.ADDRESS.create(merkleRoot))) {
                                MilestoneViewModel newMilestoneViewModel = new MilestoneViewModel(milestoneIndex,
                                        transactionViewModel.getHash());
                                newMilestoneViewModel.store(tangle);

                                // if we find a NEW milestone that should have been processed before our latest solid
                                // milestone -> reset the ledger state and check the milestones again
                                //
                                // NOTE: this can happen if a new subtangle becomes solid before a previous one while
                                //       syncing
                                if (milestoneIndex < snapshotProvider.getLatestSnapshot().getIndex() &&
                                        milestoneIndex > snapshotProvider.getInitialSnapshot().getIndex()) {

                                     resetCorruptedMilestone(milestoneIndex);
                                }

                                return VALID;
                            } else {
                                return INVALID;
                            }
                        }
                    }
                }
            }
        } catch (Exception e) {
            throw new MilestoneException("error while checking milestone status of " + transactionViewModel, e);
        }

        return INVALID;
    }

    @Override
    public int getMilestoneIndex(TransactionViewModel milestoneTransaction) {
        return (int) Converter.longValue(milestoneTransaction.trits(), OBSOLETE_TAG_TRINARY_OFFSET, 15);
    }

    @Override
    public boolean isTransactionConfirmed(TransactionViewModel transaction, int milestoneIndex) {
        return transaction.snapshotIndex() != 0 && transaction.snapshotIndex() <= milestoneIndex;
    }

    @Override
    public boolean isTransactionConfirmed(TransactionViewModel transaction) {
        return isTransactionConfirmed(transaction, snapshotProvider.getLatestSnapshot().getIndex());
    }

    //endregion ////////////////////////////////////////////////////////////////////////////////////////////////////////

    //region [PRIVATE UTILITY METHODS] /////////////////////////////////////////////////////////////////////////////////

    /**
     * Performs a binary search for the latest solid milestone which was already processed by the node and applied to
     * the ledger state at some point in the past (i.e. before IRI got restarted).<br />
     * <br />
     * It searches from present to past using a binary search algorithm which quickly narrows down the amount of
     * candidates even for big databases.<br />
     *
     * @param latestMilestone the latest milestone in the database (used to define the search range)
     * @return the latest solid milestone that was previously processed by IRI or an empty value if no previously
     *         processed solid milestone can be found
     * @throws Exception if anything unexpected happens while performing the search
     */
    private Optional<MilestoneViewModel> binarySearchLatestProcessedSolidMilestoneInDatabase(
            MilestoneViewModel latestMilestone) throws Exception {

        Optional<MilestoneViewModel> lastAppliedCandidate = Optional.empty();

        int rangeEnd = latestMilestone.index();
        int rangeStart = snapshotProvider.getInitialSnapshot().getIndex() + 1;
        while (rangeEnd - rangeStart >= 0) {
            // if no candidate found in range -> return last candidate
            MilestoneViewModel currentCandidate = getMilestoneInMiddleOfRange(rangeStart, rangeEnd);
            if (currentCandidate == null) {
                return lastAppliedCandidate;
            }

             // if the milestone was applied -> continue to search for "later" ones that might have also been applied
            if (wasMilestoneAppliedToLedger(currentCandidate)) {
                rangeStart = currentCandidate.index() + 1;

                lastAppliedCandidate = Optional.of(currentCandidate);
            }

             // if the milestone was not applied -> continue to search for "earlier" ones
            else {
                rangeEnd = currentCandidate.index() - 1;
            }
        }

        return lastAppliedCandidate;
    }

    /**
     * Determines the milestone in the middle of the range defined by {@code rangeStart} and {@code rangeEnd}.<br />
     * <br />
     * It is used by the binary search algorithm of {@link #findLatestProcessedSolidMilestoneInDatabase()}. It first
     * calculates the index that represents the middle of the range and then tries to find the milestone that is closest
     * to this index.<br/>
     * <br />
     * Note: We start looking for younger milestones first, because most of the times the latest processed solid
     *       milestone is close to the end.<br />
     *
     * @param rangeStart the milestone index representing the start of our search range
     * @param rangeEnd the milestone index representing the end of our search range
     * @return the milestone that is closest to the middle of the given range or {@code null} if no milestone can be
     *         found
     * @throws Exception if anything unexpected happens while trying to get the milestone
     */
    private MilestoneViewModel getMilestoneInMiddleOfRange(int rangeStart, int rangeEnd) throws Exception {
        int range = rangeEnd - rangeStart;
        int middleOfRange = rangeEnd - range / 2;

        MilestoneViewModel milestone = MilestoneViewModel.findClosestNextMilestone(tangle, middleOfRange - 1, rangeEnd);
        if (milestone == null) {
            milestone = MilestoneViewModel.findClosestPrevMilestone(tangle, middleOfRange, rangeStart);
        }

        return milestone;
    }

    /**
     * Checks if the milestone was applied to the ledger at some point in the past (before a restart of IRI).<br />
     * <br />
     * Since the {@code snapshotIndex} value is used as a flag to determine if the milestone was already applied to the
     * ledger, we can use it to determine if it was processed by IRI in the past. If this value is set we should also
     * have a corresponding {@link StateDiff} entry in the database.<br />
     *
     * @param milestone the milestone that shall be checked
     * @return {@code true} if the milestone has been processed by IRI before and {@code false} otherwise
     * @throws Exception if anything unexpected happens while checking the milestone
     */
    private boolean wasMilestoneAppliedToLedger(MilestoneViewModel milestone) throws Exception {
        TransactionViewModel milestoneTransaction = TransactionViewModel.fromHash(tangle, milestone.getHash());
        return milestoneTransaction.getType() != TransactionViewModel.PREFILLED_SLOT &&
                milestoneTransaction.snapshotIndex() != 0;
    }

    /**
     * This method implements the logic described by {@link #updateMilestoneIndexOfMilestoneTransactions(Hash, int)} but
     * accepts some additional parameters that allow it to be reused by different parts of this service.<br />
     *
     * @param milestoneHash the hash of the transaction
     * @param correctIndex the milestone index of the milestone that would be set if all transactions are marked
     *                     correctly
     * @param newIndex the milestone index that shall be set
     * @throws MilestoneException if anything unexpected happens while updating the milestone index
     * @param processedTransactions a set of transactions that have been processed already (for the recursive calls)
     */
    private void updateMilestoneIndexOfMilestoneTransactions(Hash milestoneHash, int correctIndex, int newIndex,
            Set<Hash> processedTransactions) throws MilestoneException {

        processedTransactions.add(milestoneHash);

        Set<Integer> inconsistentMilestones = new HashSet<>();
        Set<TransactionViewModel> transactionsToUpdate = new HashSet<>();

        try {
            prepareMilestoneIndexUpdate(TransactionViewModel.fromHash(tangle, milestoneHash), correctIndex, newIndex,
                    inconsistentMilestones, transactionsToUpdate);

            DAGHelper.get(tangle).traverseApprovees(
                milestoneHash,
                currentTransaction -> {
                    // if the transaction was confirmed by a PREVIOUS milestone -> check if we have a back-referencing
                    // transaction and abort the traversal
                    if (isTransactionConfirmed(currentTransaction, correctIndex - 1)) {
                        patchSolidEntryPointsIfNecessary(snapshotProvider.getInitialSnapshot(), currentTransaction);

                        return false;
                    }

                    return true;
                },
                currentTransaction -> prepareMilestoneIndexUpdate(currentTransaction, correctIndex, newIndex,
                        inconsistentMilestones, transactionsToUpdate),
                processedTransactions
            );
        } catch (Exception e) {
            throw new MilestoneException("error while updating the milestone index", e);
        }

        for(int inconsistentMilestoneIndex : inconsistentMilestones) {
            resetCorruptedMilestone(inconsistentMilestoneIndex, processedTransactions);
        }

        for (TransactionViewModel transactionToUpdate : transactionsToUpdate) {
            updateMilestoneIndexOfSingleTransaction(transactionToUpdate, newIndex);
        }
    }

    /**
     * This method resets the {@code milestoneIndex} of a single transaction.<br />
     * <br />
     * In addition to setting the corresponding value, we also publish a message to the ZeroMQ message provider, which
     * allows external recipients to get informed about this change.<br />
     *
     * @param transaction the transaction that shall have its {@code milestoneIndex} reset
     * @param index the milestone index that is set for the given transaction
     * @throws MilestoneException if anything unexpected happens while updating the transaction
     */
    private void updateMilestoneIndexOfSingleTransaction(TransactionViewModel transaction, int index) throws
            MilestoneException {

        try {
            transaction.setSnapshot(tangle, snapshotProvider.getInitialSnapshot(), index);
        } catch (Exception e) {
            throw new MilestoneException("error while updating the snapshotIndex of " + transaction, e);
        }

        tangle.publish("%s %s %d sn", transaction.getAddressHash(), transaction.getHash(), index);
        tangle.publish("sn %d %s %s %s %s %s", index, transaction.getHash(), transaction.getAddressHash(),
                transaction.getTrunkTransactionHash(), transaction.getBranchTransactionHash(),
                transaction.getBundleHash());
    }

    /**
     * This method prepares the update of the milestone index by checking the current {@code snapshotIndex} of the given
     * transaction.<br />
     * <br />
     * If the {@code snapshotIndex} is higher than the "correct one", we know that we applied the milestones in the
     * wrong order and need to reset the corresponding milestone that wrongly approved this transaction. We therefore
     * add its index to the {@code corruptMilestones} set.<br />
     * <br />
     * If the milestone does not have the new value set already we add it to the set of {@code transactionsToUpdate} so
     * it can be updated by the caller accordingly.<br />
     *
     * @param transaction the transaction that shall get its milestoneIndex updated
     * @param correctMilestoneIndex the milestone index that this transaction should be associated to (the index of the
     *                              milestone that should "confirm" this transaction)
     * @param newMilestoneIndex the new milestone index that we want to assign (either 0 or the correctMilestoneIndex)
     * @param corruptMilestones a set that is used to collect all corrupt milestones indexes [output parameter]
     * @param transactionsToUpdate a set that is used to collect all transactions that need to be updated [output
     *                             parameter]
     */
    private void prepareMilestoneIndexUpdate(TransactionViewModel transaction, int correctMilestoneIndex,
            int newMilestoneIndex, Set<Integer> corruptMilestones, Set<TransactionViewModel> transactionsToUpdate) {

        if(transaction.snapshotIndex() > correctMilestoneIndex) {
            corruptMilestones.add(transaction.snapshotIndex());
        }
        if (transaction.snapshotIndex() != newMilestoneIndex) {
            transactionsToUpdate.add(transaction);
        }
    }

    /**
     * This method patches the solid entry points if a back-referencing transaction is detected.<br />
     * <br />
     * While we iterate through the approvees of a milestone we stop as soon as we arrive at a transaction that has a
     * smaller {@code snapshotIndex} than the milestone. If this {@code snapshotIndex} is also smaller than the index of
     * the milestone of our local snapshot, we have detected a back-referencing transaction.<br />
     *
     * @param initialSnapshot the initial snapshot holding the solid entry points
     * @param transaction the transactions that was referenced by the processed milestone
     */
    private void patchSolidEntryPointsIfNecessary(Snapshot initialSnapshot, TransactionViewModel transaction) {
        if (transaction.snapshotIndex() <= initialSnapshot.getIndex() && !initialSnapshot.hasSolidEntryPoint(
                transaction.getHash())) {

            initialSnapshot.getSolidEntryPoints().put(transaction.getHash(), initialSnapshot.getIndex());
        }
    }

    /**
     * This method is a utility method that checks if the transactions belonging to the potential milestone bundle have
     * a valid structure (used during the validation of milestones).<br />
     * <br />
     * It first checks if the bundle has enough transactions to conform to the given {@code securityLevel} and then
     * verifies that the {@code branchTransactionsHash}es are pointing to the {@code trunkTransactionHash} of the head
     * transactions.<br />
     *
     * @param bundleTransactions all transactions belonging to the milestone
     * @param securityLevel the security level used for the signature
     * @return {@code true} if the basic structure is valid and {@code false} otherwise
     */
    private boolean isMilestoneBundleStructureValid(List<TransactionViewModel> bundleTransactions, int securityLevel) {
        if (bundleTransactions.size() <= securityLevel) {
            return false;
        }

        Hash headTransactionHash = bundleTransactions.get(securityLevel).getTrunkTransactionHash();
        return bundleTransactions.stream()
                .limit(securityLevel)
                .map(TransactionViewModel::getBranchTransactionHash)
                .allMatch(branchTransactionHash -> branchTransactionHash.equals(headTransactionHash));
    }

    /**
     * This method does the same as {@link #resetCorruptedMilestone(int)} but additionally receives a set of {@code
     * processedTransactions} that will allow us to not process the same transactions over and over again while
     * resetting additional milestones in recursive calls.<br />
     * <br />
     * It first checks if the desired {@code milestoneIndex} is reachable by this node and then triggers the reset
     * by:<br />
     * <br />
     * 1. resetting the ledger state if it addresses a milestone before the current latest solid milestone<br />
     * 2. resetting the {@code milestoneIndex} of all transactions that were confirmed by the current milestone<br />
     * 3. deleting the corresponding {@link StateDiff} entry from the database<br />
     *
     * @param index milestone index that shall be reverted
     * @param processedTransactions a set of transactions that have been processed already
     * @throws MilestoneException if anything goes wrong while resetting the corrupted milestone
     */
    private void resetCorruptedMilestone(int index, Set<Hash> processedTransactions) throws MilestoneException {
        if(index <= snapshotProvider.getInitialSnapshot().getIndex()) {
            return;
        }
         log.info("resetting corrupted milestone #" + index);
         try {
            MilestoneViewModel milestoneToRepair = MilestoneViewModel.get(tangle, index);
            if(milestoneToRepair != null) {
                if(milestoneToRepair.index() <= snapshotProvider.getLatestSnapshot().getIndex()) {
                    snapshotService.rollBackMilestones(snapshotProvider.getLatestSnapshot(), milestoneToRepair.index());
                }
                 updateMilestoneIndexOfMilestoneTransactions(milestoneToRepair.getHash(), milestoneToRepair.index(), 0,
                        processedTransactions);
                tangle.delete(StateDiff.class, milestoneToRepair.getHash());
            }
        } catch (Exception e) {
            throw new MilestoneException("failed to repair corrupted milestone with index #" + index, e);
        }
    }

    //endregion ////////////////////////////////////////////////////////////////////////////////////////////////////////
}<|MERGE_RESOLUTION|>--- conflicted
+++ resolved
@@ -84,11 +84,8 @@
      * @return the initialized instance itself to allow chaining
      */
     public MilestoneServiceImpl init(Tangle tangle, SnapshotProvider snapshotProvider, SnapshotService snapshotService,
-<<<<<<< HEAD
             MilestoneConfig config) {
-=======
-            BundleValidator bundleValidator, ConsensusConfig config) {
->>>>>>> f0be37b0
+            BundleValidator bundleValidator, MilestoneConfig config) {
 
         this.tangle = tangle;
         this.snapshotProvider = snapshotProvider;
