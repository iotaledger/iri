package com.iota.iri.service.milestone.impl;

import com.iota.iri.conf.SolidificationConfig;
import com.iota.iri.controllers.AddressViewModel;
import com.iota.iri.controllers.MilestoneViewModel;
import com.iota.iri.controllers.TransactionViewModel;
import com.iota.iri.model.Hash;
import com.iota.iri.network.TransactionRequester;
import com.iota.iri.service.ledger.LedgerService;
import com.iota.iri.service.milestone.MilestoneRepairer;
import com.iota.iri.service.milestone.MilestoneService;
import com.iota.iri.service.milestone.MilestoneSolidifier;
import com.iota.iri.service.milestone.MilestoneValidity;
import com.iota.iri.service.snapshot.Snapshot;
import com.iota.iri.service.snapshot.SnapshotProvider;
import com.iota.iri.service.validation.TransactionSolidifier;
import com.iota.iri.storage.Tangle;
import com.iota.iri.utils.ASCIIProgressBar;
import com.iota.iri.utils.log.interval.IntervalLogger;

import org.slf4j.Logger;
import org.slf4j.LoggerFactory;

import java.util.*;
import java.util.concurrent.ArrayBlockingQueue;
import java.util.concurrent.BlockingQueue;
import java.util.concurrent.ConcurrentHashMap;
import java.util.concurrent.atomic.AtomicBoolean;
import java.util.concurrent.atomic.AtomicInteger;
import java.util.concurrent.atomic.AtomicReference;

public class MilestoneSolidifierImpl implements MilestoneSolidifier {
    
    private final static Logger log = LoggerFactory.getLogger(MilestoneSolidifierImpl.class);
    
    private static final IntervalLogger latestMilestoneLogger = new IntervalLogger(MilestoneSolidifierImpl.class);
    
    private static final IntervalLogger latestSolidMilestoneLogger = new IntervalLogger(MilestoneSolidifierImpl.class);
    
    private static final IntervalLogger solidifyLogger = new IntervalLogger(MilestoneSolidifierImpl.class, 10000);

    private static final IntervalLogger progressBarLogger = new IntervalLogger(MilestoneSolidifierImpl.class);
    
    
    // Max size fo the solidification queue
    private static final int MAX_SIZE = 10;

    private Map<Hash, Integer> unsolidMilestones = new ConcurrentHashMap<>();
    private Map<Hash, Integer> solidificationQueue = new ConcurrentHashMap<>();
    private Map<Integer, Hash> seenMilestones = new ConcurrentHashMap<>();

    private Map.Entry<Hash, Integer> oldestMilestoneInQueue = null;

    private AtomicInteger latestMilestoneIndex = new AtomicInteger(0);
    private AtomicReference<Hash> latestMilestoneHash = new AtomicReference<>(Hash.NULL_HASH);
    private AtomicInteger latestSolidMilestone = new AtomicInteger(0);

    private TransactionSolidifier transactionSolidifier;
    private LedgerService ledgerService;
    private SnapshotProvider snapshotProvider;
    private Tangle tangle;
    private TransactionRequester transactionRequester;
    private MilestoneService milestoneService;
    private MilestoneRepairer milestoneRepairer;
    private SolidificationConfig config;


    private SyncProgressInfo syncProgressInfo = new SyncProgressInfo();

    /**
     * An indicator for whether or not the solidifier has processed from the first batch of seen milestones
     */
    private AtomicBoolean initialized = new AtomicBoolean(false);

    /**
     * A thread to run the milestone solidification thread in
     */
    private Thread milestoneSolidifier = new Thread(this::milestoneSolidificationThread, "Milestone Solidifier");

    /**
     * Constructor for the {@link MilestoneSolidifierImpl}. This class holds milestone objects to be processed for
     * solidification. It also tracks the latest solid milestone object.
     *
     * @param transactionSolidifier     Solidification service for transaction objects
     * @param tangle                    DB reference
     * @param snapshotProvider          SnapshotProvider for fetching local snapshots
     * @param ledgerService             LedgerService for bootstrapping ledger state
     * @param txRequester               TransationRequester to submit missing transactions to
     * @param milestoneService          MilestoneService for resetting corrupted milestones
     * @param config                    Configuration to determine if additional logging will be used
     */
    public MilestoneSolidifierImpl(TransactionSolidifier transactionSolidifier, Tangle tangle,
                                   SnapshotProvider snapshotProvider, LedgerService ledgerService,
                                   TransactionRequester txRequester, MilestoneService milestoneService,
                                   SolidificationConfig config) {
        this.transactionSolidifier = transactionSolidifier;
        this.snapshotProvider = snapshotProvider;
        this.ledgerService = ledgerService;
        this.tangle = tangle;
        this.transactionRequester = txRequester;
        this.milestoneService = milestoneService;
        this.config = config;
        this.milestoneRepairer = new MilestoneRepairerImpl(milestoneService);
    }

    @Override
    public void start() {
        try {
            bootStrapSolidMilestones();
            ledgerService.restoreLedgerState();

            Snapshot latestSnapshot = snapshotProvider.getLatestSnapshot();
            setLatestMilestone(latestSnapshot.getHash(), latestSnapshot.getIndex());
            logChange(snapshotProvider.getInitialSnapshot().getIndex());

            syncProgressInfo.setSyncMilestoneStartIndex(snapshotProvider.getInitialSnapshot().getIndex());
            milestoneSolidifier.start();

        } catch (Exception e) {
            log.error("Error starting milestone solidification thread", e);
        }
    }

    private void milestoneSolidificationThread() {
        while(!Thread.currentThread().isInterrupted()) {
            try {
                processSolidifyQueue();
                checkLatestSolidMilestone();

                if (getLatestMilestoneIndex() > getLatestSolidMilestoneIndex()) {
                    solidifyLog();
                }

                Thread.sleep(100);
            } catch (InterruptedException e) {
                log.info("Milestone Thread interrupted. Shutting Down.");
            } catch (Exception e) {
                log.error("Error running milestone solidification thread", e);
            }
        }
    }

    @Override
    public void shutdown(){
        milestoneSolidifier.interrupt();
    }

    /**
     * Scan through milestones in the {@link #unsolidMilestones} queue and refill the {@link #solidificationQueue} queue.
     * It then iterates through this queue to determine if the milestone has already been seen and validated. If it is
     * found in the {@link #seenMilestones} queue, then the milestone is removed from the solidification pool. If not,
     * then the {@link #oldestMilestoneInQueue} is updated iterating through whatever milestones are still present in
     * the {@link #solidificationQueue}.
     */
    private void scanMilestonesInQueue() {
        // refill the solidification queue with solidification candidates sorted by index
        if (unsolidMilestones.size() > 0) {
            solidificationQueue.clear();
            unsolidMilestones.entrySet().stream()
                    .sorted(Map.Entry.comparingByValue())
                    .forEach(milestone -> {
                        //If milestone candidate has a lower index than the latest solid milestone remove it from the queues.
                        if (milestone.getValue() < getLatestSolidMilestoneIndex()){
                            removeFromQueues(milestone.getKey());
                        } else {
                            if (solidificationQueue.size() < MAX_SIZE) {
                                solidificationQueue.put(milestone.getKey(), milestone.getValue());
                            }
                        }
                    });
        }

        // update the oldest milestone in queue. First reset oldestMilestoneInQueue before scanning queue.
        oldestMilestoneInQueue = null;
        for (Map.Entry<Hash, Integer> currentEntry : solidificationQueue.entrySet()) {
            if (!seenMilestones.containsKey(currentEntry.getValue())) {
                updateOldestMilestone(currentEntry.getKey(), currentEntry.getValue());
            }
        }
    }

    private void updateOldestMilestone(Hash milestoneHash, int milestoneIndex) {
        if (oldestMilestoneInQueue == null || oldestMilestoneInQueue.getValue() > milestoneIndex) {
            oldestMilestoneInQueue = new AbstractMap.SimpleEntry<>(milestoneHash, milestoneIndex);
        }
    }

    /**
     * Iterates through the {@link #solidificationQueue} to check for validity. Valid transactions are then submitted to
     * the {@link #seenMilestones} mapping if solid, and the {@link TransactionSolidifier} if not. Invalid transactions
     * are removed from the solidification queues.
     */
    private void processSolidifyQueue() throws Exception {
        Iterator<Map.Entry<Hash, Integer>> iterator = solidificationQueue.entrySet().iterator();
        Map.Entry<Hash, Integer> milestone;
        while(!Thread.currentThread().isInterrupted() && iterator.hasNext()) {
            milestone = iterator.next();
            Hash milestoneHash = milestone.getKey();
            int milestoneIndex = milestone.getValue();
            TransactionViewModel milestoneCandidate = TransactionViewModel.fromHash(tangle, milestoneHash);

            MilestoneValidity validity = milestoneService.validateMilestone(milestoneCandidate, milestoneIndex);
            switch(validity) {
                case VALID:
                    milestoneCandidate.isMilestone(tangle, snapshotProvider.getInitialSnapshot(), true);
                    registerNewMilestone(getLatestMilestoneIndex(), milestoneIndex, milestoneHash);
                    if (milestoneCandidate.isSolid()) {
                        removeFromQueues(milestoneHash);
                        addSeenMilestone(milestoneHash, milestoneIndex);
                    } else {
                        transactionSolidifier.addToSolidificationQueue(milestoneHash);
                    }
                    break;
                case INCOMPLETE:
                    transactionSolidifier.addToSolidificationQueue(milestoneHash);
                    break;
                case INVALID:
                    removeFromQueues(milestone.getKey());
            }
        }

        scanMilestonesInQueue();
    }

    /**
     * Tries to solidify the next available milestone index. If successful, the milestone will be removed from the
     * {@link #seenMilestones} queue, and any milestone objects below that index in the {@link #unsolidMilestones} queue
     * will be removed as well.
     */
    private void checkLatestSolidMilestone() {
        try {
            if (getLatestMilestoneIndex() > getLatestSolidMilestoneIndex()) {
                int nextMilestone = getLatestSolidMilestoneIndex() + 1;
                if (seenMilestones.containsKey(nextMilestone)) {
                    TransactionViewModel milestone = TransactionViewModel.fromHash(tangle,
                            seenMilestones.get(nextMilestone));
                    if (milestone.isSolid()) {
                        updateSolidMilestone(getLatestSolidMilestoneIndex());
                        transactionSolidifier.addToPropagationQueue(milestone.getHash());
                    } else {
                        transactionSolidifier.addToSolidificationQueue(milestone.getHash());
                    }
                }
            }
        } catch (Exception e) {
            log.error(e.getMessage(), e);
        }
    }

    private void solidifyLog() {
        if (!unsolidMilestones.isEmpty() && oldestMilestoneInQueue != null) {
            int milestoneIndex = oldestMilestoneInQueue.getValue();
            solidifyLogger.info("Solidifying milestone # " + milestoneIndex + " - [ LSM: " + latestSolidMilestone +
                    " LM: " + latestMilestoneIndex + " ] - [ Remaining: " +
                    (getLatestMilestoneIndex() - getLatestSolidMilestoneIndex()) + " Queued: " +
                    (seenMilestones.size() + unsolidMilestones.size()) + " ]");
        }
    }

    /**
     * Sets the {@link #latestSolidMilestone} index to the snapshot index, and scans through all transactions that are
     * present in the db associated with the coordinator address. It then iterates through these transactions, adding
     * valid transactions to the {@link #seenMilestones} pool, and adding all valid and incomplete milestones to the
     * solidification queue. Once completed the {@link #initialized} flag is set to true.
     *
     * @return  Latest Solid Milestone index
     * @throws Exception
     */
    private void bootStrapSolidMilestones() throws Exception {
        setLatestSolidMilestone(snapshotProvider.getLatestSnapshot().getIndex());
<<<<<<< HEAD
        boolean milestonePresent = true;
        int index = getLatestSolidMilestoneIndex();
        MilestoneViewModel nextMilestone;

        log.info("Starting milestone bootstrapping...");
        while (milestonePresent) {
            index++;
            if ((nextMilestone = MilestoneViewModel.get(tangle, index)) != null) {
                registerNewMilestone(getLatestMilestoneIndex(), index, nextMilestone.getHash());
                addMilestoneCandidate(nextMilestone.getHash(), nextMilestone.index());
            } else {
                milestonePresent = false;
=======
        Set<Hash> milestoneTransactions = AddressViewModel.load(tangle, config.getCoordinator()).getHashes();
        int processed = 0;
        int index;
        for (Hash hash: milestoneTransactions) {
            try {
                processed += 1;
                TransactionViewModel tvm = TransactionViewModel.fromHash(tangle, hash);
                boolean isTail = tvm.getCurrentIndex() == 0;
                if (isTail && (index = milestoneService
                        .getMilestoneIndex(tvm)) > getLatestSolidMilestoneIndex()) {
                    MilestoneValidity validity = milestoneService.validateMilestone(tvm, index);
                    if (validity == MilestoneValidity.VALID) {
                        tvm.isMilestone(tangle, snapshotProvider.getInitialSnapshot(), true);
                        registerNewMilestone(getLatestMilestoneIndex(), index, tvm.getHash());
                    }

                    if (validity != MilestoneValidity.INVALID) {
                        addMilestoneCandidate(hash, index);
                    }
                }
                if (processed % (milestoneTransactions.size()/10) == 0 || processed % milestoneTransactions.size() == 0){
                    log.info("Bootstrapping milestones: [ " + processed  + " / " + milestoneTransactions.size() + " ]");
                }
            } catch(Exception e) {
                log.error("Error processing existing milestone index", e);
>>>>>>> 3723624c
            }
        }

        log.info("Done bootstrapping milestones.");
        initialized.set(true);
    }



    private void updateSolidMilestone(int currentSolidMilestoneIndex) throws Exception {
        int nextMilestoneIndex = currentSolidMilestoneIndex + 1;
        MilestoneViewModel nextSolidMilestone = MilestoneViewModel.get(tangle, nextMilestoneIndex);
        if (nextSolidMilestone != null) {
            if (applySolidMilestoneToLedger(nextSolidMilestone)) {
                logChange(currentSolidMilestoneIndex);

                if (nextMilestoneIndex == getLatestMilestoneIndex()) {
                    transactionRequester.clearRecentlyRequestedTransactions();
                }

                removeCurrentAndLowerSeenMilestone(nextMilestoneIndex);
            }
        }

    }

    /**
     * {@inheritDoc}
     */
    @Override
    public void addMilestoneCandidate(Hash milestoneHash, int milestoneIndex) {
        if (!unsolidMilestones.containsKey(milestoneHash) && !seenMilestones.containsKey(milestoneIndex) &&
                milestoneIndex > getLatestSolidMilestoneIndex()) {
            unsolidMilestones.put(milestoneHash, milestoneIndex);
        }
    }

    /**
     * {@inheritDoc}
     */
    @Override
    public void addSeenMilestone(Hash milestoneHash, int milestoneIndex) {
        if (!seenMilestones.containsKey(milestoneIndex)) {
            seenMilestones.put(milestoneIndex, milestoneHash);
        }
        removeFromQueues(milestoneHash);
    }

    /**
     * {@inheritDoc}
     */
    @Override
    public List<Map.Entry<Hash, Integer>> getOldestMilestonesInQueue() {
        return new ArrayList<>(solidificationQueue.entrySet());
    }

    /**
     * {@inheritDoc}
     */
    @Override
    public void removeFromQueues(Hash milestoneHash) {
        unsolidMilestones.remove(milestoneHash);
        solidificationQueue.remove(milestoneHash);
    }

    /**
     * {@inheritDoc}
     */
    @Override
    public int getLatestMilestoneIndex() {
        return latestMilestoneIndex.get();
    }

    /**
     * {@inheritDoc}
     */
    @Override
    public Hash getLatestMilestoneHash() {
        return latestMilestoneHash.get();
    }

    private int getLatestSolidMilestoneIndex() {
        return latestSolidMilestone.get();
    }

    private void setLatestSolidMilestone(int milestoneIndex) {
        if (milestoneIndex > latestSolidMilestone.get()) {
            this.latestSolidMilestone.set(milestoneIndex);
        }
    }


    /**
     * {@inheritDoc}
     */
    @Override
    public void setLatestMilestone(Hash milestoneHash, int milestoneIndex) {
        if (milestoneIndex > latestMilestoneIndex.get()) {
            this.latestMilestoneHash.set(milestoneHash);
            this.latestMilestoneIndex.set(milestoneIndex);
        }
    }

    /**
     * {@inheritDoc}
     */
    @Override
    public boolean isInitialScanComplete() {
        return initialized.get();
    }

    /**
     * {@inheritDoc}
     */
    @Override
    public void registerNewMilestone(int oldMilestoneIndex, int newMilestoneIndex, Hash newMilestoneHash) {
        if (newMilestoneIndex > oldMilestoneIndex) {
            setLatestMilestone(newMilestoneHash, newMilestoneIndex);
            tangle.publish("lmi %d %d", oldMilestoneIndex, newMilestoneIndex);
            latestMilestoneLogger.info("Latest milestone has changed from #" + oldMilestoneIndex + " to #" + newMilestoneIndex);
        }
    }

    /**
     * Remove milestone candidate from the {@link #seenMilestones} queue, then iterate through the
     * {@link #unsolidMilestones} queue and remove any milestones with an index below the provided index.
     *
     * @param solidMilestoneIndex   The milestone index to remove
     */
    private void removeCurrentAndLowerSeenMilestone(int solidMilestoneIndex) {
        seenMilestones.remove(solidMilestoneIndex);
        for (Iterator<Map.Entry<Hash, Integer>> iterator = unsolidMilestones.entrySet().iterator();
             !Thread.currentThread().isInterrupted() && iterator.hasNext();) {
            Map.Entry<Hash, Integer> nextMilestone = iterator.next();
            if (nextMilestone.getValue() <= solidMilestoneIndex ||
                    nextMilestone.getValue() < snapshotProvider.getLatestSnapshot().getInitialIndex()) {
                iterator.remove();
            }
        }
        scanMilestonesInQueue();
    }


    private boolean applySolidMilestoneToLedger(MilestoneViewModel milestone) throws Exception {
        if (ledgerService.applyMilestoneToLedger(milestone)) {
            if (milestoneRepairer.isRepairRunning() && milestoneRepairer.isRepairSuccessful(milestone)) {
                milestoneRepairer.stopRepair();
            }
            syncProgressInfo.addMilestoneApplicationTime();
            return true;
        } else {
            milestoneRepairer.repairCorruptedMilestone(milestone);
            return false;
        }
    }




    private void logChange(int prevSolidMilestoneIndex) {
        Snapshot latestSnapshot = snapshotProvider.getLatestSnapshot();
        int nextLatestSolidMilestone = latestSnapshot.getIndex();
        setLatestSolidMilestone(nextLatestSolidMilestone);


        if (prevSolidMilestoneIndex == nextLatestSolidMilestone) {
            return;
        }

        latestSolidMilestoneLogger.info("Latest SOLID milestone index changed from #" + prevSolidMilestoneIndex + " to #" + nextLatestSolidMilestone);

        tangle.publish("lmsi %d %d", prevSolidMilestoneIndex, nextLatestSolidMilestone);
        tangle.publish("lmhs %s", latestMilestoneHash);

        if (!config.isPrintSyncProgressEnabled()) {
            return;
        }

        // only print more sophisticated progress if we are coming from a more unsynced state
        if (getLatestMilestoneIndex() - nextLatestSolidMilestone < 1) {
            syncProgressInfo.setSyncMilestoneStartIndex(nextLatestSolidMilestone);
            syncProgressInfo.resetMilestoneApplicationTimes();
            return;
        }

        int estSecondsToBeSynced = syncProgressInfo.computeEstimatedTimeToSyncUpSeconds(getLatestMilestoneIndex(),
                nextLatestSolidMilestone);
        StringBuilder progressSB = new StringBuilder();

        // add progress bar
        progressSB.append(ASCIIProgressBar.getProgressBarString(syncProgressInfo.getSyncMilestoneStartIndex(),
                getLatestMilestoneIndex(), nextLatestSolidMilestone));
        // add lsm to lm
        progressSB.append(String.format(" [LSM %d / LM %d - remaining: %d]", nextLatestSolidMilestone,
                getLatestMilestoneIndex(), getLatestMilestoneIndex() - nextLatestSolidMilestone));
        // add estimated time to get fully synced
        if (estSecondsToBeSynced != -1) {
            progressSB.append(String.format(" - est. seconds to get synced: %d", estSecondsToBeSynced));
        }
        progressBarLogger.info(progressSB.toString());
    }


    /**
     * Holds variables containing information needed for sync progress calculation.
     */
    private static class SyncProgressInfo {
        /**
         * The actual start milestone index from which the node started from when syncing up.
         */
        private int syncMilestoneStartIndex;

        /**
         * Used to calculate the average time needed to apply a milestone.
         */
        private BlockingQueue<Long> lastMilestoneApplyTimes = new ArrayBlockingQueue<>(100);

        /**
         * Gets the milestone sync start index.
         *
         * @return the milestone sync start index
         */
        int getSyncMilestoneStartIndex() {
            return syncMilestoneStartIndex;
        }

        /**
         * Sets the milestone sync start index.
         *
         * @param syncMilestoneStartIndex the value to set
         */
        void setSyncMilestoneStartIndex(int syncMilestoneStartIndex) {
            this.syncMilestoneStartIndex = syncMilestoneStartIndex;
        }

        /**
         * Adds the current time as a time where a milestone got applied to the ledger state.
         */
        void addMilestoneApplicationTime() {
            if (lastMilestoneApplyTimes.remainingCapacity() == 0) {
                lastMilestoneApplyTimes.remove();
            }
            lastMilestoneApplyTimes.add(System.currentTimeMillis());
        }

        /**
         * Clears the records of times when milestones got applied.
         */
        void resetMilestoneApplicationTimes() {
            lastMilestoneApplyTimes.clear();
        }

        /**
         * Computes the estimated time (seconds) needed to get synced up by looking at the last N milestone applications
         * times and the current solid and last milestone indices.
         *
         * @param latestMilestoneIndex      the current latest known milestone index
         * @param latestSolidMilestoneIndex the current to the ledger applied milestone index
         * @return the number of seconds needed to get synced up or -1 if not enough data is available
         */
        int computeEstimatedTimeToSyncUpSeconds(int latestMilestoneIndex, int latestSolidMilestoneIndex) {
            // compute average time needed to apply a milestone
            Object[] times = lastMilestoneApplyTimes.toArray();
            long sumDelta = 0;
            double avgMilestoneApplyMillisec;
            if (times.length > 1) {
                // compute delta sum
                for (int i = times.length - 1; i > 1; i--) {
                    sumDelta += ((Long)times[i]) - ((Long)times[i - 1]);
                }
                avgMilestoneApplyMillisec = (double) sumDelta / (double) (times.length - 1);
            } else {
                return -1;
            }

            return (int) ((avgMilestoneApplyMillisec / 1000) * (latestMilestoneIndex - latestSolidMilestoneIndex));
        }
    }

}<|MERGE_RESOLUTION|>--- conflicted
+++ resolved
@@ -268,7 +268,6 @@
      */
     private void bootStrapSolidMilestones() throws Exception {
         setLatestSolidMilestone(snapshotProvider.getLatestSnapshot().getIndex());
-<<<<<<< HEAD
         boolean milestonePresent = true;
         int index = getLatestSolidMilestoneIndex();
         MilestoneViewModel nextMilestone;
@@ -281,33 +280,6 @@
                 addMilestoneCandidate(nextMilestone.getHash(), nextMilestone.index());
             } else {
                 milestonePresent = false;
-=======
-        Set<Hash> milestoneTransactions = AddressViewModel.load(tangle, config.getCoordinator()).getHashes();
-        int processed = 0;
-        int index;
-        for (Hash hash: milestoneTransactions) {
-            try {
-                processed += 1;
-                TransactionViewModel tvm = TransactionViewModel.fromHash(tangle, hash);
-                boolean isTail = tvm.getCurrentIndex() == 0;
-                if (isTail && (index = milestoneService
-                        .getMilestoneIndex(tvm)) > getLatestSolidMilestoneIndex()) {
-                    MilestoneValidity validity = milestoneService.validateMilestone(tvm, index);
-                    if (validity == MilestoneValidity.VALID) {
-                        tvm.isMilestone(tangle, snapshotProvider.getInitialSnapshot(), true);
-                        registerNewMilestone(getLatestMilestoneIndex(), index, tvm.getHash());
-                    }
-
-                    if (validity != MilestoneValidity.INVALID) {
-                        addMilestoneCandidate(hash, index);
-                    }
-                }
-                if (processed % (milestoneTransactions.size()/10) == 0 || processed % milestoneTransactions.size() == 0){
-                    log.info("Bootstrapping milestones: [ " + processed  + " / " + milestoneTransactions.size() + " ]");
-                }
-            } catch(Exception e) {
-                log.error("Error processing existing milestone index", e);
->>>>>>> 3723624c
             }
         }
 
