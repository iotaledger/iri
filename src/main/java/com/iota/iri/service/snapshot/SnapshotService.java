--- conflicted
+++ resolved
@@ -78,13 +78,8 @@
      * @return The Snapshot we ended up making
      * @throws SnapshotException if anything goes wrong while creating the local snapshot
      */
-<<<<<<< HEAD
-    void takeLocalSnapshot(MilestoneSolidifier milestoneSolidifier, TransactionPruner transactionPruner) throws
-=======
-    Snapshot takeLocalSnapshot(LatestMilestoneTracker latestMilestoneTracker, TransactionPruner transactionPruner,
-            int snapshotUntillIndex) throws
->>>>>>> c9c74c27
-            SnapshotException;
+    Snapshot takeLocalSnapshot(MilestoneSolidifier milestoneSolidifier, TransactionPruner transactionPruner,
+                           int snapshotUntillIndex) throws SnapshotException;
 
     /**
      * <p>
