--- conflicted
+++ resolved
@@ -12,10 +12,7 @@
 import com.iota.iri.service.transactionpruning.PruningCondition;
 import com.iota.iri.service.transactionpruning.TransactionPruner;
 import com.iota.iri.service.transactionpruning.TransactionPruningException;
-<<<<<<< HEAD
-=======
 import com.iota.iri.service.transactionpruning.jobs.MilestonePrunerJob;
->>>>>>> 36da0236
 import com.iota.iri.utils.thread.ThreadIdentifier;
 import com.iota.iri.utils.thread.ThreadUtils;
 
@@ -245,13 +242,9 @@
     private boolean canPrune(int pruningMilestoneIndex) {
         int snapshotIndex = snapshotProvider.getInitialSnapshot().getIndex();
         // -1 means we can't prune, smaller than snapshotIndex because we prune until index + 1
-<<<<<<< HEAD
-        return pruningMilestoneIndex > 0 && pruningMilestoneIndex < snapshotIndex;
-=======
         return pruningMilestoneIndex > 0 
                 && pruningMilestoneIndex < snapshotIndex 
                 && !transactionPruner.hasActiveJobFor(MilestonePrunerJob.class);
->>>>>>> 36da0236
     }
 
     /**
