package com.iota.iri.service.snapshot.impl;

import java.util.HashMap;
import java.util.HashSet;
import java.util.Map;
import java.util.Set;
import java.util.concurrent.atomic.AtomicBoolean;
import java.util.stream.Collectors;

import org.slf4j.Logger;
import org.slf4j.LoggerFactory;

import com.iota.iri.conf.SnapshotConfig;
import com.iota.iri.controllers.ApproveeViewModel;
import com.iota.iri.controllers.MilestoneViewModel;
import com.iota.iri.controllers.StateDiffViewModel;
import com.iota.iri.controllers.TransactionViewModel;
import com.iota.iri.model.Hash;
import com.iota.iri.service.milestone.LatestMilestoneTracker;
import com.iota.iri.service.snapshot.Snapshot;
import com.iota.iri.service.snapshot.SnapshotException;
import com.iota.iri.service.snapshot.SnapshotMetaData;
import com.iota.iri.service.snapshot.SnapshotProvider;
import com.iota.iri.service.snapshot.SnapshotService;
import com.iota.iri.service.transactionpruning.TransactionPruner;
import com.iota.iri.service.transactionpruning.TransactionPruningException;
import com.iota.iri.service.transactionpruning.jobs.MilestonePrunerJob;
import com.iota.iri.service.transactionpruning.jobs.UnconfirmedSubtanglePrunerJob;
import com.iota.iri.storage.Tangle;
import com.iota.iri.utils.dag.DAGHelper;
import com.iota.iri.utils.dag.TraversalException;
import com.iota.iri.utils.log.ProgressLogger;
import com.iota.iri.utils.log.interval.IntervalProgressLogger;

/**
 * <p>
 * Creates a service instance that allows us to access the business logic for {@link Snapshot}s.
 * </p>
 * <p>
 * The service instance is stateless and can be shared by multiple other consumers.
 * </p>
 */
public class SnapshotServiceImpl implements SnapshotService {
    /**
     * Logger for this class allowing us to dump debug and status messages.
     */
    private static final Logger log = LoggerFactory.getLogger(SnapshotServiceImpl.class);

    /**
     * <p>
     * Holds a limit for the amount of milestones we go back in time when generating the solid entry points (to speed up
     * the snapshot creation).
     * </p>
     * <p>
     * Note: Since the snapshot creation is a "continuous" process where we build upon the information gathered during
     *       the creation of previous snapshots, we do not need to analyze all previous milestones but can rely on
     *       slowly gathering the missing information over time. While this might lead to a situation where the very
     *       first snapshots taken by a node might generate snapshot files that can not reliably be used by other nodes
     *       to sync it is still a reasonable trade-off to reduce the load on the nodes. We just assume that anybody who
     *       wants to share his snapshots with the community as a way to bootstrap new nodes will run his snapshot
     *       enabled node for a few hours before sharing his files (this is a problem in very rare edge cases when
     *       having back-referencing transactions anyway).
     * </p>
     */
    private static final int OUTER_SHELL_SIZE = 100;

    /**
     * <p>
     * Maximum age in milestones since creation of solid entry points.
     * </p>
     * <p>
     * Since it is possible to artificially keep old solid entry points alive by periodically attaching new transactions
     * to them, we limit the life time of solid entry points and ignore them whenever they become too old. This is a
     * measure against a potential attack vector where somebody might try to blow up the meta data of local snapshots.
     * </p>
     */
    private static final int SOLID_ENTRY_POINT_LIFETIME = 1000;

    /**
     * Holds the tangle object which acts as a database interface.
     */
    private final Tangle tangle;

    /**
     * Holds the snapshot provider which gives us access to the relevant snapshots.
     */
    private final SnapshotProvider snapshotProvider;

    /**
     * Holds the config with important snapshot specific settings.
     */
    private final SnapshotConfig config;

    /**
     * Implements the snapshot service. See interface for more information.
     * @param tangle acts as a database interface.
     * @param snapshotProvider gives us access to the relevant snapshots.
     * @param config configuration with snapshot specific settings.
     */
    public SnapshotServiceImpl(Tangle tangle, SnapshotProvider snapshotProvider, SnapshotConfig config) {
        this.tangle = tangle;
        this.snapshotProvider = snapshotProvider;
        this.config = config;
    }

    /**
     * {@inheritDoc}
     * 
     * <p>
     * To increase the performance of this operation, we do not apply every single milestone separately but first
     * accumulate all the necessary changes and then apply it to the snapshot in a single run. This allows us to
     * modify its values without having to create a "copy" of the initial state to possibly roll back the changes if
     * anything unexpected happens (creating a backup of the state requires a lot of memory).
     * </p>
     */
    @Override
    public void replayMilestones(Snapshot snapshot, int targetMilestoneIndex) throws SnapshotException {
        Map<Hash, Long> balanceChanges = new HashMap<>();
        Set<Integer> skippedMilestones = new HashSet<>();
        MilestoneViewModel lastAppliedMilestone = null;

        try {
            for (int currentMilestoneIndex = snapshot.getIndex() + 1; currentMilestoneIndex <= targetMilestoneIndex;
                 currentMilestoneIndex++) {

                MilestoneViewModel currentMilestone = MilestoneViewModel.get(tangle, currentMilestoneIndex);
                if (currentMilestone != null) {
                    StateDiffViewModel stateDiffViewModel = StateDiffViewModel.load(tangle, currentMilestone.getHash());
                    if(!stateDiffViewModel.isEmpty()) {
                        stateDiffViewModel.getDiff().forEach((address, change) -> {
                            balanceChanges.compute(address, (k, balance) -> (balance == null ? 0 : balance) + change);
                        });
                    }

                    lastAppliedMilestone = currentMilestone;
                } else {
                    skippedMilestones.add(currentMilestoneIndex);
                }
            }

            if (lastAppliedMilestone != null) {
                try {
                    snapshot.lockWrite();

                    snapshot.applyStateDiff(new SnapshotStateDiffImpl(balanceChanges));

                    snapshot.setIndex(lastAppliedMilestone.index());
                    snapshot.setHash(lastAppliedMilestone.getHash());

                    TransactionViewModel milestoneTransaction = TransactionViewModel.fromHash(tangle,
                            lastAppliedMilestone.getHash());
                    if(milestoneTransaction.getType() != TransactionViewModel.PREFILLED_SLOT) {
                        snapshot.setTimestamp(milestoneTransaction.getTimestamp());
                    }

                    for (int skippedMilestoneIndex : skippedMilestones) {
                        snapshot.addSkippedMilestone(skippedMilestoneIndex);
                    }
                } finally {
                    snapshot.unlockWrite();
                }
            }
        } catch (Exception e) {
            throw new SnapshotException("failed to replay the state of the ledger", e);
        }
    }

    /**
     * {@inheritDoc}
     */
    @Override
    public void rollBackMilestones(Snapshot snapshot, int targetMilestoneIndex) throws SnapshotException {
        if(targetMilestoneIndex <= snapshot.getInitialIndex() || targetMilestoneIndex > snapshot.getIndex()) {
            throw new SnapshotException("invalid milestone index");
        }

        snapshot.lockWrite();

        Snapshot snapshotBeforeChanges = snapshot.clone();

        try {
            boolean rollbackSuccessful = true;
            while (targetMilestoneIndex <= snapshot.getIndex() && rollbackSuccessful) {
                rollbackSuccessful = rollbackLastMilestone(tangle, snapshot);
            }

            if(targetMilestoneIndex < snapshot.getIndex()) {
                throw new SnapshotException("failed to reach the target milestone index when rolling back milestones");
            }
        } catch(SnapshotException e) {
            snapshot.update(snapshotBeforeChanges);

            throw e;
        } finally {
            snapshot.unlockWrite();
        }
    }

    /**
     * {@inheritDoc}
     */
    @Override
    public Snapshot takeLocalSnapshot(LatestMilestoneTracker latestMilestoneTracker, TransactionPruner transactionPruner, int targetMilestoneIndex)
            throws SnapshotException {

        MilestoneViewModel targetMilestone = determineMilestoneForLocalSnapshot(tangle, snapshotProvider, targetMilestoneIndex);
        
        Snapshot newSnapshot = generateSnapshot(latestMilestoneTracker, targetMilestone);

        persistLocalSnapshot(snapshotProvider, newSnapshot, config);
        if (transactionPruner != null) {
            cleanupExpiredSolidEntryPoints(tangle, snapshotProvider.getInitialSnapshot().getSolidEntryPoints(),
                newSnapshot.getSolidEntryPoints(), transactionPruner);
        }
        
        return newSnapshot;
    }

<<<<<<< HEAD
    /**
     * {@inheritDoc}
     */
    @Override
    public void pruneSnapshotData(TransactionPruner transactionPruner, int pruningMilestoneIndex) throws SnapshotException {
        if (transactionPruner != null) {
            cleanupOldData(config, transactionPruner, pruningMilestoneIndex);
        }
=======
        persistLocalSnapshot(snapshotProvider, newSnapshot);
>>>>>>> 5f863811
    }

    /**
     * {@inheritDoc}
     */
    @Override
    public Snapshot generateSnapshot(LatestMilestoneTracker latestMilestoneTracker, MilestoneViewModel targetMilestone)
            throws SnapshotException {

        if (targetMilestone == null) {
            throw new SnapshotException("the target milestone must not be null");
        } else if (targetMilestone.index() > snapshotProvider.getLatestSnapshot().getIndex()) {
            throw new SnapshotException("the snapshot target " + targetMilestone + " was not solidified yet");
        } else if (targetMilestone.index() < snapshotProvider.getInitialSnapshot().getIndex()) {
            throw new SnapshotException("the snapshot target " + targetMilestone + " is too old");
        }

        snapshotProvider.getInitialSnapshot().lockRead();
        snapshotProvider.getLatestSnapshot().lockRead();

        Snapshot snapshot;
        try {
            int distanceFromInitialSnapshot = Math.abs(snapshotProvider.getInitialSnapshot().getIndex() -
                    targetMilestone.index());
            int distanceFromLatestSnapshot = Math.abs(snapshotProvider.getLatestSnapshot().getIndex() -
                    targetMilestone.index());

            if (distanceFromInitialSnapshot <= distanceFromLatestSnapshot) {
                snapshot = snapshotProvider.getInitialSnapshot().clone();

                replayMilestones(snapshot, targetMilestone.index());
            } else {
                snapshot = snapshotProvider.getLatestSnapshot().clone();

                rollBackMilestones(snapshot, targetMilestone.index() + 1);
            }
        } finally {
            snapshotProvider.getInitialSnapshot().unlockRead();
            snapshotProvider.getLatestSnapshot().unlockRead();
        }

        snapshot.setSolidEntryPoints(generateSolidEntryPoints(targetMilestone));
        snapshot.setSeenMilestones(generateSeenMilestones(latestMilestoneTracker, targetMilestone));

        return snapshot;
    }

    /**
     * {@inheritDoc}
     */
    @Override
    public Map<Hash, Integer> generateSolidEntryPoints(MilestoneViewModel targetMilestone) throws SnapshotException {
        Map<Hash, Integer> solidEntryPoints = new HashMap<>();
        solidEntryPoints.put(Hash.NULL_HASH, targetMilestone.index());

        processOldSolidEntryPoints(tangle, snapshotProvider, targetMilestone, solidEntryPoints);
        processNewSolidEntryPoints(tangle, snapshotProvider, targetMilestone, solidEntryPoints);

        return solidEntryPoints;
    }

    /**
     * {@inheritDoc}
     */
    @Override
    public Map<Hash, Integer> generateSeenMilestones(LatestMilestoneTracker latestMilestoneTracker,
            MilestoneViewModel targetMilestone) throws SnapshotException {

        ProgressLogger progressLogger = new IntervalProgressLogger(
                "Taking local snapshot [processing seen milestones]", log)
                .start(config.getLocalSnapshotsDepth());

        Map<Hash, Integer> seenMilestones = new HashMap<>();
        try {
            MilestoneViewModel seenMilestone = targetMilestone;
            while ((seenMilestone = MilestoneViewModel.findClosestNextMilestone(tangle, seenMilestone.index(),
                    latestMilestoneTracker.getLatestMilestoneIndex())) != null) {

                seenMilestones.put(seenMilestone.getHash(), seenMilestone.index());

                progressLogger.progress();
            }
        } catch (Exception e) {
            progressLogger.abort(e);

            throw new SnapshotException("could not generate the set of seen milestones", e);
        }

        progressLogger.finish();

        return seenMilestones;
    }

    /**
     * <p>
     * This method reverts the changes caused by the last milestone that was applied to this snapshot.
     * </p>
     * <p>
     * It first checks if we didn't arrive at the initial index yet and then reverts the balance changes that were
     * caused by the last milestone. Then it checks if any milestones were skipped while applying the last milestone and
     * determines the {@link SnapshotMetaData} that this Snapshot had before and restores it.
     * </p>
     * @param tangle Tangle object which acts as a database interface
     * @return true if the snapshot was rolled back or false otherwise
     * @throws SnapshotException if anything goes wrong while accessing the database
     */
    private boolean rollbackLastMilestone(Tangle tangle, Snapshot snapshot) throws SnapshotException {
        if (snapshot.getIndex() == snapshot.getInitialIndex()) {
            return false;
        }

        snapshot.lockWrite();

        try {
            // revert the last balance changes
            StateDiffViewModel stateDiffViewModel = StateDiffViewModel.load(tangle, snapshot.getHash());
            if (!stateDiffViewModel.isEmpty()) {
                SnapshotStateDiffImpl snapshotStateDiff = new SnapshotStateDiffImpl(
                    stateDiffViewModel.getDiff().entrySet().stream().map(
                        hashLongEntry -> new HashMap.SimpleEntry<>(
                            hashLongEntry.getKey(), -1 * hashLongEntry.getValue()
                        )
                    ).collect(
                        Collectors.toMap(Map.Entry::getKey, Map.Entry::getValue)
                    )
                );

                if (!snapshotStateDiff.isConsistent()) {
                    throw new SnapshotException("the StateDiff belonging to milestone #" + snapshot.getIndex() +
                            " (" + snapshot.getHash() + ") is inconsistent");
                } else if (!snapshot.patchedState(snapshotStateDiff).isConsistent()) {
                    throw new SnapshotException("failed to apply patch belonging to milestone #" + snapshot.getIndex() +
                            " (" + snapshot.getHash() + ")");
                }

                snapshot.applyStateDiff(snapshotStateDiff);
            }

            // jump skipped milestones
            int currentIndex = snapshot.getIndex() - 1;
            while (snapshot.removeSkippedMilestone(currentIndex)) {
                currentIndex--;
            }

            // check if we arrived at the start
            if (currentIndex <= snapshot.getInitialIndex()) {
                snapshot.setIndex(snapshot.getInitialIndex());
                snapshot.setHash(snapshot.getInitialHash());
                snapshot.setTimestamp(snapshot.getInitialTimestamp());

                return true;
            }

            // otherwise set metadata of the previous milestone
            MilestoneViewModel currentMilestone = MilestoneViewModel.get(tangle, currentIndex);
            snapshot.setIndex(currentMilestone.index());
            snapshot.setHash(currentMilestone.getHash());
            snapshot.setTimestamp(TransactionViewModel.fromHash(tangle, currentMilestone.getHash()).getTimestamp());

            return true;
        } catch (Exception e) {
            throw new SnapshotException("failed to rollback last milestone", e);
        } finally {
            snapshot.unlockWrite();
        }
    }
    
    /**
     * <p>
     * This method determines the milestone that shall be used for the local snapshot.
     * </p>
     * <p>
     * It determines the milestone by subtracting the {@link SnapshotConfig#getLocalSnapshotsDepth()} from the latest
     * solid milestone index and retrieving the next milestone before this point.
     * </p>
     * 
     * @param tangle Tangle object which acts as a database interface
     * @param snapshotProvider data provider for the {@link Snapshot}s that are relevant for the node
     * @return the target milestone for the local snapshot
     * @throws SnapshotException if anything goes wrong while determining the target milestone for the local snapshot
     */
    private MilestoneViewModel determineMilestoneForLocalSnapshot(Tangle tangle, SnapshotProvider snapshotProvider,
            int lowestIndex) throws SnapshotException {
        MilestoneViewModel targetMilestone;
        try {
            targetMilestone = MilestoneViewModel.findClosestPrevMilestone(tangle, lowestIndex,
                    snapshotProvider.getInitialSnapshot().getIndex());
        } catch (Exception e) {
            throw new SnapshotException("could not load the target milestone", e);
        }
        if (targetMilestone == null) {
            throw new SnapshotException("missing milestone with an index of " + lowestIndex + " or lower");
        }

        return targetMilestone;
    }

    /**
     * <p>
     * This method creates {@link com.iota.iri.service.transactionpruning.TransactionPrunerJob}s for the expired solid
     * entry points, which removes the unconfirmed subtangles branching off of these transactions.
     * </p>
     * <p>
     * We only clean up these subtangles if the transaction that they are branching off has been cleaned up already by a
     * {@link MilestonePrunerJob}. If the corresponding milestone has not been processed we leave them in the database
     * so we give the node a little bit more time to "use" these transaction for references from future milestones. This
     * is used to correctly reflect the {@link SnapshotConfig#getLocalSnapshotsPruningDelay()}, where we keep old data
     * prior to a snapshot.
     * </p>
     * 
     * @param tangle Tangle object which acts as a database interface
     * @param oldSolidEntryPoints solid entry points of the current initial {@link Snapshot}
     * @param newSolidEntryPoints solid entry points of the new initial {@link Snapshot}
     * @param transactionPruner manager for the pruning jobs that takes care of cleaning up the old data that
     */
    private void cleanupExpiredSolidEntryPoints(Tangle tangle, Map<Hash, Integer> oldSolidEntryPoints,
            Map<Hash, Integer> newSolidEntryPoints, TransactionPruner transactionPruner) {

        oldSolidEntryPoints.forEach((transactionHash, milestoneIndex) -> {
            if (!newSolidEntryPoints.containsKey(transactionHash)) {
                try {
                    // only clean up if the corresponding milestone transaction was cleaned up already -> otherwise
                    // let the MilestonePrunerJob do this
                    if (TransactionViewModel.fromHash(tangle, transactionHash).getType() ==
                            TransactionViewModel.PREFILLED_SLOT) {

                        transactionPruner.addJob(new UnconfirmedSubtanglePrunerJob(transactionHash));
                    }
                } catch (Exception e) {
                    log.error("failed to add cleanup job to the transaction pruner", e);
                }
            }
        });
    }

    /**
     * <p>
     * This method creates the {@link com.iota.iri.service.transactionpruning.TransactionPrunerJob}s that are
     * responsible for removing the old data.
     * </p>
     * <p>
     * It first calculates the range of milestones that shall be deleted and then issues a {@link MilestonePrunerJob}
     * for this range (if it is not empty).
     * </p>
     * 
     * @param config important snapshot related configuration parameters
     * @param transactionPruner  manager for the pruning jobs that takes care of cleaning up the old data that
     * @param targetIndex target milestone we use to prune anything older
     * @throws SnapshotException if anything goes wrong while issuing the cleanup jobs
     */
    private void cleanupOldData(SnapshotConfig config, TransactionPruner transactionPruner,
            int targetIndex) throws SnapshotException {
        int startingIndex = config.getMilestoneStartIndex() + 1;

        try {
            if (targetIndex >= startingIndex) {
                transactionPruner.addJob(new MilestonePrunerJob(startingIndex, targetIndex));
            }
        } catch (TransactionPruningException e) {
            throw new SnapshotException("could not add the cleanup job to the transaction pruner", e);
        }
    }

    /**
     * <p>
     * This method persists the local snapshot on the disk and updates the instances used by the
     * {@link SnapshotProvider}.
     * </p>
     * <p>
     * It first writes the files to the disk and then updates the two {@link Snapshot}s accordingly.
     * </p>
     * 
     * @param snapshotProvider data provider for the {@link Snapshot}s that are relevant for the node
     * @param newSnapshot Snapshot that shall be persisted
     * @throws SnapshotException if anything goes wrong while persisting the snapshot
     */
    private void persistLocalSnapshot(SnapshotProvider snapshotProvider, Snapshot newSnapshot)
            throws SnapshotException {

        snapshotProvider.persistSnapshot(newSnapshot);

        snapshotProvider.getLatestSnapshot().lockWrite();
        snapshotProvider.getLatestSnapshot().setInitialHash(newSnapshot.getHash());
        snapshotProvider.getLatestSnapshot().setInitialIndex(newSnapshot.getIndex());
        snapshotProvider.getLatestSnapshot().setInitialTimestamp(newSnapshot.getTimestamp());
        snapshotProvider.getLatestSnapshot().unlockWrite();

        snapshotProvider.getInitialSnapshot().update(newSnapshot);
    }

    /**
     * <p>
     * This method determines if a transaction is orphaned when none of its approvers is confirmed by a milestone.
     * </p>
     * <p>
     * Since there is no hard definition for when a transaction can be considered to be orphaned, we define orphaned in
     * relation to a referenceTransaction. If the transaction or any of its direct or indirect approvers saw a
     * transaction being attached to it, that arrived after our reference transaction, we consider it "not orphaned".
     * </p>
     * <p>
     * Since we currently use milestones as reference transactions that are sufficiently old, this definition in fact is
     * a relatively safe way to determine if a subtangle "above" a transaction got orphaned.
     * </p>
     * 
     * @param tangle                Tangle object which acts as a database interface
     * @param transaction           transaction that shall be checked
     * @param referenceTransaction  transaction that acts as a judge to the other transaction
     * @param processedTransactions transactions that were visited already while trying to determine the orphaned status
     * @return true if the transaction got orphaned and false otherwise
     * @throws SnapshotException if anything goes wrong while determining the orphaned status
     */
    private boolean isProbablyOrphaned(Tangle tangle, TransactionViewModel transaction,
            TransactionViewModel referenceTransaction, Set<Hash> processedTransactions) throws SnapshotException {

        AtomicBoolean nonOrphanedTransactionFound = new AtomicBoolean(false);
        try {
            DAGHelper.get(tangle).traverseApprovers(
                    transaction.getHash(),
                    currentTransaction -> !nonOrphanedTransactionFound.get(),
                    currentTransaction -> {
                        if (currentTransaction.getArrivalTime() / 1000L > referenceTransaction.getTimestamp()) {
                            nonOrphanedTransactionFound.set(true);
                        }
                    },
                    processedTransactions
            );
        } catch (TraversalException e) {
            throw new SnapshotException("failed to determine orphaned status of " + transaction, e);
        }

        return !nonOrphanedTransactionFound.get();
    }

    /**
     * <p>
     * We determine whether future milestones will approve {@param transactionHash}. This should aid in determining
     * solid entry points.
     * </p>
     * <p>
     * To check if the transaction has non-orphaned approvers we first check if any of its approvers got confirmed by a
     * future milestone, since this is very cheap. If none of them got confirmed by another milestone we do the more
     * expensive check from {@link #isProbablyOrphaned(Tangle, TransactionViewModel, TransactionViewModel, Set)}.
     * </p>
     * <p>
     * Since solid entry points have a limited life time and to prevent potential problems due to temporary errors in
     * the database, we assume that the checked transaction is not orphaned if any error occurs while determining its
     * status, thus adding solid entry points. This is a storage <=> reliability trade off, since the only bad effect of
     * having too many solid entry points) is a bigger snapshot file.
     * </p>
     * 
     * @param tangle          Tangle object which acts as a database interface
     * @param transactionHash hash of the transaction that shall be checked
     * @param targetMilestone milestone that is used as an anchor for our checks
     * @return true if the transaction is a solid entry point and false otherwise
     */
    private boolean isNotOrphaned(Tangle tangle, Hash transactionHash, MilestoneViewModel targetMilestone) {
        Set<TransactionViewModel> unconfirmedApprovers = new HashSet<>();

        try {
            for (Hash approverHash : ApproveeViewModel.load(tangle, transactionHash).getHashes()) {
                TransactionViewModel approver = TransactionViewModel.fromHash(tangle, approverHash);

                if (approver.snapshotIndex() > targetMilestone.index()) {
                    return true;
                } else if (approver.snapshotIndex() == 0) {
                    unconfirmedApprovers.add(approver);
                }
            }

            Set<Hash> processedTransactions = new HashSet<>();
            TransactionViewModel milestoneTransaction = TransactionViewModel.fromHash(tangle, targetMilestone.getHash());
            for (TransactionViewModel unconfirmedApprover : unconfirmedApprovers) {
                if (!isProbablyOrphaned(tangle, unconfirmedApprover, milestoneTransaction, processedTransactions)) {
                    return true;
                }
            }
        } catch (Exception e) {
            log.error("failed to determine the solid entry point status for transaction " + transactionHash, e);

            return true;
        }

        return false;
    }

    /**
     * <p>
     * This method analyzes the old solid entry points and determines if they are still not orphaned.
     * </p>
     * <p>
     * It simply iterates through the old solid entry points and checks them one by one. If an old solid entry point is
     * found to still be relevant it is added to the passed in map.
     * </p>
     *
     * @see #processNewSolidEntryPoints to understand the definition for solid entry points
     * @param tangle           Tangle object which acts as a database interface
     * @param snapshotProvider data provider for the {@link Snapshot}s that are relevant for the node
     * @param targetMilestone  milestone that is used to generate the solid entry points
     * @param solidEntryPoints map that is used to collect the solid entry points
     */
    private void processOldSolidEntryPoints(Tangle tangle, SnapshotProvider snapshotProvider,
            MilestoneViewModel targetMilestone, Map<Hash, Integer> solidEntryPoints) throws SnapshotException {

        ProgressLogger progressLogger = new IntervalProgressLogger(
                "Taking local snapshot [analyzing old solid entry points]", log)
                .start(snapshotProvider.getInitialSnapshot().getSolidEntryPoints().size());
        try {
            Snapshot initialSnapshot = snapshotProvider.getInitialSnapshot();
            Map<Hash, Integer> orgSolidEntryPoints = initialSnapshot.getSolidEntryPoints();
            for (Map.Entry<Hash, Integer> solidPoint : orgSolidEntryPoints.entrySet()) {
                Hash hash = solidPoint.getKey();
                int milestoneIndex = solidPoint.getValue();
                if (!Hash.NULL_HASH.equals(hash)
                        && targetMilestone.index() - milestoneIndex <= SOLID_ENTRY_POINT_LIFETIME
                        && isNotOrphaned(tangle, hash, targetMilestone)) {
                    TransactionViewModel tvm = TransactionViewModel.fromHash(tangle, hash);
                    addTailsToSolidEntryPoints(milestoneIndex, solidEntryPoints, tvm);
                    solidEntryPoints.put(hash, milestoneIndex);
                }

                progressLogger.progress();
            }
        } catch (Exception e) {
            throw new SnapshotException(
                    "Couldn't process old solid entry point for target milestone " + targetMilestone.index(), e);
        } finally {
            progressLogger.finish();
        }
    }

    /**
     * <p>
     * This method retrieves the new solid entry points of the snapshot reference given by the target milestone.
     * </p>
     * <p>
     * A transaction is considered a solid entry point if it is a bundle tail that can be traversed down from a
     * non-orphaned transaction that was approved by a milestone that is above the last local snapshot. Or if it is a
     * bundle tail of a non-orphaned transaction that was approved by a milestone that is above the last local snapshot.
     *
     * It iterates over all unprocessed milestones and analyzes their directly and indirectly approved transactions.
     * Every transaction is checked for being not orphaned and the appropriate SEP is added to {@param SolidEntryPoints}
     * </p>
     *
     *
     * @param tangle           Tangle object which acts as a database interface
     * @param snapshotProvider data provider for the {@link Snapshot}s that are relevant for the node
     * @param targetMilestone  milestone that is used to generate the solid entry points
     * @param solidEntryPoints map that is used to collect the solid entry points
     * @throws SnapshotException if anything goes wrong while determining the solid entry points
     * @see #isNotOrphaned(Tangle, Hash, MilestoneViewModel)
     */
    private void processNewSolidEntryPoints(Tangle tangle, SnapshotProvider snapshotProvider,
            MilestoneViewModel targetMilestone, Map<Hash, Integer> solidEntryPoints) throws SnapshotException {

        ProgressLogger progressLogger = new IntervalProgressLogger(
                "Taking local snapshot [generating solid entry points]", log);

        try {
            progressLogger.start(Math.min(targetMilestone.index() - snapshotProvider.getInitialSnapshot().getIndex(),
                    OUTER_SHELL_SIZE));

            MilestoneViewModel nextMilestone = targetMilestone;
            while (nextMilestone != null && nextMilestone.index() > snapshotProvider.getInitialSnapshot().getIndex() &&
                    progressLogger.getCurrentStep() < progressLogger.getStepCount()) {

                MilestoneViewModel currentMilestone = nextMilestone;
                DAGHelper.get(tangle).traverseApprovees(
                        currentMilestone.getHash(),
                        currentTransaction -> currentTransaction.snapshotIndex() >= currentMilestone.index(),
                        currentTransaction -> {
                            if (isNotOrphaned(tangle, currentTransaction.getHash(), targetMilestone)) {
                                addTailsToSolidEntryPoints(targetMilestone.index(), solidEntryPoints,
                                        currentTransaction);
                            }
                        }
                );

                solidEntryPoints.put(currentMilestone.getHash(), targetMilestone.index());

                nextMilestone = MilestoneViewModel.findClosestPrevMilestone(tangle, currentMilestone.index(),
                        snapshotProvider.getInitialSnapshot().getIndex());

                progressLogger.progress();
            }

            progressLogger.finish();
        } catch (Exception e) {
            progressLogger.abort(e);

            throw new SnapshotException("could not generate the solid entry points for " + targetMilestone, e);
        }
    }

    private void addTailsToSolidEntryPoints(int milestoneIndex, Map<Hash, Integer> solidEntryPoints,
            TransactionViewModel currentTransaction) throws TraversalException {
        // if tail
        if (currentTransaction.getCurrentIndex() == 0) {
            solidEntryPoints.put(currentTransaction.getHash(), milestoneIndex);
        } else {
            Set<? extends Hash> tails = DAGHelper.get(tangle).findTails(currentTransaction);
            tails.forEach(tail -> solidEntryPoints.put(tail, milestoneIndex));
        }
    }
}<|MERGE_RESOLUTION|>--- conflicted
+++ resolved
@@ -207,7 +207,7 @@
         
         Snapshot newSnapshot = generateSnapshot(latestMilestoneTracker, targetMilestone);
 
-        persistLocalSnapshot(snapshotProvider, newSnapshot, config);
+        persistLocalSnapshot(snapshotProvider, newSnapshot);
         if (transactionPruner != null) {
             cleanupExpiredSolidEntryPoints(tangle, snapshotProvider.getInitialSnapshot().getSolidEntryPoints(),
                 newSnapshot.getSolidEntryPoints(), transactionPruner);
@@ -216,7 +216,6 @@
         return newSnapshot;
     }
 
-<<<<<<< HEAD
     /**
      * {@inheritDoc}
      */
@@ -225,9 +224,6 @@
         if (transactionPruner != null) {
             cleanupOldData(config, transactionPruner, pruningMilestoneIndex);
         }
-=======
-        persistLocalSnapshot(snapshotProvider, newSnapshot);
->>>>>>> 5f863811
     }
 
     /**
