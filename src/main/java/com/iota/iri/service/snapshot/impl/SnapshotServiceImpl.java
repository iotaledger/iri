package com.iota.iri.service.snapshot.impl;

import com.iota.iri.conf.SnapshotConfig;
import com.iota.iri.controllers.ApproveeViewModel;
import com.iota.iri.controllers.MilestoneViewModel;
import com.iota.iri.controllers.StateDiffViewModel;
import com.iota.iri.controllers.TransactionViewModel;
import com.iota.iri.model.Hash;
import com.iota.iri.service.milestone.LatestMilestoneTracker;
import com.iota.iri.service.snapshot.Snapshot;
import com.iota.iri.service.snapshot.SnapshotException;
import com.iota.iri.service.snapshot.SnapshotMetaData;
import com.iota.iri.service.snapshot.SnapshotProvider;
import com.iota.iri.service.snapshot.SnapshotService;
import com.iota.iri.service.transactionpruning.TransactionPruner;
import com.iota.iri.service.transactionpruning.TransactionPruningException;
import com.iota.iri.service.transactionpruning.jobs.MilestonePrunerJob;
import com.iota.iri.service.transactionpruning.jobs.UnconfirmedSubtanglePrunerJob;
import com.iota.iri.storage.Tangle;
import com.iota.iri.utils.dag.DAGHelper;
import com.iota.iri.utils.dag.TraversalException;
import com.iota.iri.utils.log.ProgressLogger;
import com.iota.iri.utils.log.interval.IntervalProgressLogger;

import java.util.HashMap;
import java.util.HashSet;
import java.util.Map;
import java.util.Set;
import java.util.concurrent.atomic.AtomicBoolean;
import java.util.stream.Collectors;

import org.slf4j.Logger;
import org.slf4j.LoggerFactory;

/**
 * <p>
 * Creates a service instance that allows us to access the business logic for {@link Snapshot}s.
 * </p>
 * <p>
 * The service instance is stateless and can be shared by multiple other consumers.
 * </p>
 */
public class SnapshotServiceImpl implements SnapshotService {
    /**
     * Logger for this class allowing us to dump debug and status messages.
     */
    private static final Logger log = LoggerFactory.getLogger(SnapshotServiceImpl.class);

    /**
     * <p>
     * Holds a limit for the amount of milestones we go back in time when generating the solid entry points (to speed up
     * the snapshot creation).
     * </p>
     * <p>
     * Note: Since the snapshot creation is a "continuous" process where we build upon the information gathered during
     *       the creation of previous snapshots, we do not need to analyze all previous milestones but can rely on
     *       slowly gathering the missing information over time. While this might lead to a situation where the very
     *       first snapshots taken by a node might generate snapshot files that can not reliably be used by other nodes
     *       to sync it is still a reasonable trade-off to reduce the load on the nodes. We just assume that anybody who
     *       wants to share his snapshots with the community as a way to bootstrap new nodes will run his snapshot
     *       enabled node for a few hours before sharing his files (this is a problem in very rare edge cases when
     *       having back-referencing transactions anyway).
     * </p>
     */
    private static final int OUTER_SHELL_SIZE = 100;

    /**
     * <p>
     * Maximum age in milestones since creation of solid entry points.
     * </p>
     * <p>
     * Since it is possible to artificially keep old solid entry points alive by periodically attaching new transactions
     * to them, we limit the life time of solid entry points and ignore them whenever they become too old. This is a
     * measure against a potential attack vector where somebody might try to blow up the meta data of local snapshots.
     * </p>
     */
    private static final int SOLID_ENTRY_POINT_LIFETIME = 1000;

    /**
     * Holds the tangle object which acts as a database interface.
     */
    private final Tangle tangle;

    /**
     * Holds the snapshot provider which gives us access to the relevant snapshots.
     */
    private final SnapshotProvider snapshotProvider;

    /**
     * Holds the config with important snapshot specific settings.
     */
    private final SnapshotConfig config;

    /**
     * Implements the snapshot service. See interface for more information.
     * @param tangle acts as a database interface.
     * @param snapshotProvider gives us access to the relevant snapshots.
     * @param config configuration with snapshot specific settings.
     */
    public SnapshotServiceImpl(Tangle tangle, SnapshotProvider snapshotProvider, SnapshotConfig config) {
        this.tangle = tangle;
        this.snapshotProvider = snapshotProvider;
        this.config = config;
    }

    /**
     * {@inheritDoc}
     * 
     * <p>
     * To increase the performance of this operation, we do not apply every single milestone separately but first
     * accumulate all the necessary changes and then apply it to the snapshot in a single run. This allows us to
     * modify its values without having to create a "copy" of the initial state to possibly roll back the changes if
     * anything unexpected happens (creating a backup of the state requires a lot of memory).
     * </p>
     */
    @Override
    public void replayMilestones(Snapshot snapshot, int targetMilestoneIndex) throws SnapshotException {
        Map<Hash, Long> balanceChanges = new HashMap<>();
        Set<Integer> skippedMilestones = new HashSet<>();
        MilestoneViewModel lastAppliedMilestone = null;

        try {
            for (int currentMilestoneIndex = snapshot.getIndex() + 1; currentMilestoneIndex <= targetMilestoneIndex;
                 currentMilestoneIndex++) {

                MilestoneViewModel currentMilestone = MilestoneViewModel.get(tangle, currentMilestoneIndex);
                if (currentMilestone != null) {
                    StateDiffViewModel stateDiffViewModel = StateDiffViewModel.load(tangle, currentMilestone.getHash());
                    if(!stateDiffViewModel.isEmpty()) {
                        stateDiffViewModel.getDiff().forEach((address, change) -> {
                            balanceChanges.compute(address, (k, balance) -> (balance == null ? 0 : balance) + change);
                        });
                    }

                    lastAppliedMilestone = currentMilestone;
                } else {
                    skippedMilestones.add(currentMilestoneIndex);
                }
            }

            if (lastAppliedMilestone != null) {
                try {
                    snapshot.lockWrite();

                    snapshot.applyStateDiff(new SnapshotStateDiffImpl(balanceChanges));

                    snapshot.setIndex(lastAppliedMilestone.index());
                    snapshot.setHash(lastAppliedMilestone.getHash());

                    TransactionViewModel milestoneTransaction = TransactionViewModel.fromHash(tangle,
                            lastAppliedMilestone.getHash());
                    if(milestoneTransaction.getType() != TransactionViewModel.PREFILLED_SLOT) {
                        snapshot.setTimestamp(milestoneTransaction.getTimestamp());
                    }

                    for (int skippedMilestoneIndex : skippedMilestones) {
                        snapshot.addSkippedMilestone(skippedMilestoneIndex);
                    }
                } finally {
                    snapshot.unlockWrite();
                }
            }
        } catch (Exception e) {
            throw new SnapshotException("failed to replay the state of the ledger", e);
        }
    }

    /**
     * {@inheritDoc}
     */
    @Override
    public void rollBackMilestones(Snapshot snapshot, int targetMilestoneIndex) throws SnapshotException {
        if(targetMilestoneIndex <= snapshot.getInitialIndex() || targetMilestoneIndex > snapshot.getIndex()) {
            throw new SnapshotException("invalid milestone index");
        }

        snapshot.lockWrite();

        Snapshot snapshotBeforeChanges = snapshot.clone();

        try {
            boolean rollbackSuccessful = true;
            while (targetMilestoneIndex <= snapshot.getIndex() && rollbackSuccessful) {
                rollbackSuccessful = rollbackLastMilestone(tangle, snapshot);
            }

            if(targetMilestoneIndex < snapshot.getIndex()) {
                throw new SnapshotException("failed to reach the target milestone index when rolling back milestones");
            }
        } catch(SnapshotException e) {
            snapshot.update(snapshotBeforeChanges);

            throw e;
        } finally {
            snapshot.unlockWrite();
        }
    }

    /**
     * {@inheritDoc}
     */
    @Override
    public Snapshot takeLocalSnapshot(LatestMilestoneTracker latestMilestoneTracker, TransactionPruner transactionPruner, int targetMilestoneIndex)
            throws SnapshotException {

        MilestoneViewModel targetMilestone = determineMilestoneForLocalSnapshot(tangle, snapshotProvider, targetMilestoneIndex);
        
        Snapshot newSnapshot = generateSnapshot(latestMilestoneTracker, targetMilestone);

        if (transactionPruner != null) {
            cleanupExpiredSolidEntryPoints(tangle, snapshotProvider.getInitialSnapshot().getSolidEntryPoints(),
                newSnapshot.getSolidEntryPoints(), transactionPruner);
        }

        persistLocalSnapshot(snapshotProvider, newSnapshot);
        return newSnapshot;
    }

    /**
     * {@inheritDoc}
     */
    @Override
    public void pruneSnapshotData(TransactionPruner transactionPruner, int pruningMilestoneIndex) throws SnapshotException {
        if (transactionPruner != null) {
            cleanupOldData(config, transactionPruner, pruningMilestoneIndex);
        }
    }

    /**
     * {@inheritDoc}
     */
    @Override
    public Snapshot generateSnapshot(LatestMilestoneTracker latestMilestoneTracker, MilestoneViewModel targetMilestone)
            throws SnapshotException {

        if (targetMilestone == null) {
            throw new SnapshotException("the target milestone must not be null");
        } else if (targetMilestone.index() > snapshotProvider.getLatestSnapshot().getIndex()) {
            throw new SnapshotException("the snapshot target " + targetMilestone + " was not solidified yet");
        } else if (targetMilestone.index() < snapshotProvider.getInitialSnapshot().getIndex()) {
            throw new SnapshotException("the snapshot target " + targetMilestone + " is too old");
        }

        snapshotProvider.getInitialSnapshot().lockRead();
        snapshotProvider.getLatestSnapshot().lockRead();

        Snapshot snapshot;
        try {
            int distanceFromInitialSnapshot = Math.abs(snapshotProvider.getInitialSnapshot().getIndex() -
                    targetMilestone.index());
            int distanceFromLatestSnapshot = Math.abs(snapshotProvider.getLatestSnapshot().getIndex() -
                    targetMilestone.index());

            if (distanceFromInitialSnapshot <= distanceFromLatestSnapshot) {
                snapshot = snapshotProvider.getInitialSnapshot().clone();

                replayMilestones(snapshot, targetMilestone.index());
            } else {
                snapshot = snapshotProvider.getLatestSnapshot().clone();

                rollBackMilestones(snapshot, targetMilestone.index() + 1);
            }
        } finally {
            snapshotProvider.getInitialSnapshot().unlockRead();
            snapshotProvider.getLatestSnapshot().unlockRead();
        }

        snapshot.setSolidEntryPoints(generateSolidEntryPoints(targetMilestone));
        snapshot.setSeenMilestones(generateSeenMilestones(latestMilestoneTracker, targetMilestone));

        return snapshot;
    }

    /**
     * {@inheritDoc}
     */
    @Override
    public Map<Hash, Integer> generateSolidEntryPoints(MilestoneViewModel targetMilestone) throws SnapshotException {
        Map<Hash, Integer> solidEntryPoints = new HashMap<>();
        solidEntryPoints.put(Hash.NULL_HASH, targetMilestone.index());

        processOldSolidEntryPoints(tangle, snapshotProvider, targetMilestone, solidEntryPoints);
        processNewSolidEntryPoints(tangle, snapshotProvider, targetMilestone, solidEntryPoints);

        return solidEntryPoints;
    }

    /**
     * {@inheritDoc}
     */
    @Override
    public Map<Hash, Integer> generateSeenMilestones(LatestMilestoneTracker latestMilestoneTracker,
            MilestoneViewModel targetMilestone) throws SnapshotException {

        ProgressLogger progressLogger = new IntervalProgressLogger(
                "Taking local snapshot [processing seen milestones]", log)
                .start(config.getLocalSnapshotsDepth());

        Map<Hash, Integer> seenMilestones = new HashMap<>();
        try {
            MilestoneViewModel seenMilestone = targetMilestone;
            while ((seenMilestone = MilestoneViewModel.findClosestNextMilestone(tangle, seenMilestone.index(),
                    latestMilestoneTracker.getLatestMilestoneIndex())) != null) {

                seenMilestones.put(seenMilestone.getHash(), seenMilestone.index());

                progressLogger.progress();
            }
        } catch (Exception e) {
            progressLogger.abort(e);

            throw new SnapshotException("could not generate the set of seen milestones", e);
        }

        progressLogger.finish();

        return seenMilestones;
    }

    /**
     * <p>
     * This method reverts the changes caused by the last milestone that was applied to this snapshot.
     * </p>
     * <p>
     * It first checks if we didn't arrive at the initial index yet and then reverts the balance changes that were
     * caused by the last milestone. Then it checks if any milestones were skipped while applying the last milestone and
     * determines the {@link SnapshotMetaData} that this Snapshot had before and restores it.
     * </p>
     * @param tangle Tangle object which acts as a database interface
     * @return true if the snapshot was rolled back or false otherwise
     * @throws SnapshotException if anything goes wrong while accessing the database
     */
    private boolean rollbackLastMilestone(Tangle tangle, Snapshot snapshot) throws SnapshotException {
        if (snapshot.getIndex() == snapshot.getInitialIndex()) {
            return false;
        }

        snapshot.lockWrite();

        try {
            // revert the last balance changes
            StateDiffViewModel stateDiffViewModel = StateDiffViewModel.load(tangle, snapshot.getHash());
            if (!stateDiffViewModel.isEmpty()) {
                SnapshotStateDiffImpl snapshotStateDiff = new SnapshotStateDiffImpl(
                    stateDiffViewModel.getDiff().entrySet().stream().map(
                        hashLongEntry -> new HashMap.SimpleEntry<>(
                            hashLongEntry.getKey(), -1 * hashLongEntry.getValue()
                        )
                    ).collect(
                        Collectors.toMap(Map.Entry::getKey, Map.Entry::getValue)
                    )
                );

                if (!snapshotStateDiff.isConsistent()) {
                    throw new SnapshotException("the StateDiff belonging to milestone #" + snapshot.getIndex() +
                            " (" + snapshot.getHash() + ") is inconsistent");
                } else if (!snapshot.patchedState(snapshotStateDiff).isConsistent()) {
                    throw new SnapshotException("failed to apply patch belonging to milestone #" + snapshot.getIndex() +
                            " (" + snapshot.getHash() + ")");
                }

                snapshot.applyStateDiff(snapshotStateDiff);
            }

            // jump skipped milestones
            int currentIndex = snapshot.getIndex() - 1;
            while (snapshot.removeSkippedMilestone(currentIndex)) {
                currentIndex--;
            }

            // check if we arrived at the start
            if (currentIndex <= snapshot.getInitialIndex()) {
                snapshot.setIndex(snapshot.getInitialIndex());
                snapshot.setHash(snapshot.getInitialHash());
                snapshot.setTimestamp(snapshot.getInitialTimestamp());

                return true;
            }

            // otherwise set metadata of the previous milestone
            MilestoneViewModel currentMilestone = MilestoneViewModel.get(tangle, currentIndex);
            snapshot.setIndex(currentMilestone.index());
            snapshot.setHash(currentMilestone.getHash());
            snapshot.setTimestamp(TransactionViewModel.fromHash(tangle, currentMilestone.getHash()).getTimestamp());

            return true;
        } catch (Exception e) {
            throw new SnapshotException("failed to rollback last milestone", e);
        } finally {
            snapshot.unlockWrite();
        }
    }
    
    /**
     * <p>
     * This method determines the milestone that shall be used for the local snapshot.
     * </p>
     * <p>
     * It determines the milestone by finding the closest previous milestone in the database
     * </p>
     * 
     * @param tangle Tangle object which acts as a database interface
     * @param snapshotProvider data provider for the {@link Snapshot}s that are relevant for the node
     * @param lowestIndex the determined index of the lowest milestone we can snapshot
     * @return the target milestone for the local snapshot
     * @throws SnapshotException if anything goes wrong while determining the target milestone for the local snapshot
     */
    private MilestoneViewModel determineMilestoneForLocalSnapshot(Tangle tangle, SnapshotProvider snapshotProvider,
            int lowestIndex) throws SnapshotException {
        MilestoneViewModel targetMilestone;
        try {
            targetMilestone = MilestoneViewModel.findClosestPrevMilestone(tangle, lowestIndex,
                    snapshotProvider.getInitialSnapshot().getIndex());
        } catch (Exception e) {
            throw new SnapshotException("could not load the target milestone", e);
        }
        if (targetMilestone == null) {
            throw new SnapshotException("missing milestone with an index of " + lowestIndex + " or lower");
        }

        return targetMilestone;
    }

    /**
     * <p>
     * This method creates {@link com.iota.iri.service.transactionpruning.TransactionPrunerJob}s for the expired solid
     * entry points, which removes the unconfirmed subtangles branching off of these transactions.
     * </p>
     * <p>
     * We only clean up these subtangles if the transaction that they are branching off has been cleaned up already by a
     * {@link MilestonePrunerJob}. If the corresponding milestone has not been processed we leave them in the database
     * so we give the node a little bit more time to "use" these transaction for references from future milestones. This
     * is used to correctly reflect the {@link SnapshotConfig#getLocalSnapshotsPruningDelay()}, where we keep old data
     * prior to a snapshot.
     * </p>
     * 
     * @param tangle Tangle object which acts as a database interface
     * @param oldSolidEntryPoints solid entry points of the current initial {@link Snapshot}
     * @param newSolidEntryPoints solid entry points of the new initial {@link Snapshot}
     * @param transactionPruner manager for the pruning jobs that takes care of cleaning up the old data that
     */
    private void cleanupExpiredSolidEntryPoints(Tangle tangle, Map<Hash, Integer> oldSolidEntryPoints,
            Map<Hash, Integer> newSolidEntryPoints, TransactionPruner transactionPruner) {

        oldSolidEntryPoints.forEach((transactionHash, milestoneIndex) -> {
            if (!newSolidEntryPoints.containsKey(transactionHash)) {
                try {
                    // only clean up if the corresponding milestone transaction was cleaned up already -> otherwise
                    // let the MilestonePrunerJob do this
                    if (TransactionViewModel.fromHash(tangle, transactionHash).getType() ==
                            TransactionViewModel.PREFILLED_SLOT) {

                        transactionPruner.addJob(new UnconfirmedSubtanglePrunerJob(transactionHash));
                    }
                } catch (Exception e) {
                    log.error("failed to add cleanup job to the transaction pruner", e);
                }
            }
        });
    }

    /**
     * <p>
     * This method creates the {@link com.iota.iri.service.transactionpruning.TransactionPrunerJob}s that are
     * responsible for removing the old data.
     * </p>
     * <p>
     * It first calculates the range of milestones that shall be deleted and then issues a {@link MilestonePrunerJob}
     * for this range (if it is not empty).
     * </p>
     * 
     * @param config important snapshot related configuration parameters
     * @param transactionPruner  manager for the pruning jobs that takes care of cleaning up the old data that
     * @param targetIndex target milestone we use to prune anything older
     * @throws SnapshotException if anything goes wrong while issuing the cleanup jobs
     */
    private void cleanupOldData(SnapshotConfig config, TransactionPruner transactionPruner,
            int targetIndex) throws SnapshotException {
<<<<<<< HEAD
        int startingIndex = config.getMilestoneStartIndex() + 1;
=======
        int startingIndex = getStartingIndex(config);
>>>>>>> 36da0236

        try {
            if (targetIndex >= startingIndex) {
                transactionPruner.addJob(new MilestonePrunerJob(startingIndex, targetIndex));
            }
        } catch (TransactionPruningException e) {
            throw new SnapshotException("could not add the cleanup job to the transaction pruner", e);
        }
    }
    
    private int getStartingIndex(SnapshotConfig config) throws SnapshotException {
        MilestoneViewModel milestonevm = null;
        try {
            milestonevm = MilestoneViewModel.first(tangle);
        } catch (Exception e) {
            throw new SnapshotException("Can't load the first milestone from the db", e);
        }
        return milestonevm != null ? milestonevm.index() : config.getMilestoneStartIndex() + 1;
    }

    /**
     * <p>
     * This method persists the local snapshot on the disk and updates the instances used by the
     * {@link SnapshotProvider}.
     * </p>
     * <p>
     * It first writes the files to the disk and then updates the two {@link Snapshot}s accordingly.
     * </p>
     * 
     * @param snapshotProvider data provider for the {@link Snapshot}s that are relevant for the node
     * @param newSnapshot Snapshot that shall be persisted
     * @throws SnapshotException if anything goes wrong while persisting the snapshot
     */
    private void persistLocalSnapshot(SnapshotProvider snapshotProvider, Snapshot newSnapshot)
            throws SnapshotException {

        snapshotProvider.persistSnapshot(newSnapshot);

        snapshotProvider.getLatestSnapshot().lockWrite();
        snapshotProvider.getLatestSnapshot().setInitialHash(newSnapshot.getHash());
        snapshotProvider.getLatestSnapshot().setInitialIndex(newSnapshot.getIndex());
        snapshotProvider.getLatestSnapshot().setInitialTimestamp(newSnapshot.getTimestamp());
        snapshotProvider.getLatestSnapshot().unlockWrite();

        snapshotProvider.getInitialSnapshot().update(newSnapshot);
    }

    /**
     * <p>
     * This method determines if a transaction is orphaned when none of its approvers is confirmed by a milestone.
     * </p>
     * <p>
     * Since there is no hard definition for when a transaction can be considered to be orphaned, we define orphaned in
     * relation to a referenceTransaction. If the transaction or any of its direct or indirect approvers saw a
     * transaction being attached to it, that arrived after our reference transaction, we consider it "not orphaned".
     * </p>
     * <p>
     * Since we currently use milestones as reference transactions that are sufficiently old, this definition in fact is
     * a relatively safe way to determine if a subtangle "above" a transaction got orphaned.
     * </p>
     * 
     * @param tangle                Tangle object which acts as a database interface
     * @param transaction           transaction that shall be checked
     * @param referenceTransaction  transaction that acts as a judge to the other transaction
     * @param processedTransactions transactions that were visited already while trying to determine the orphaned status
     * @return true if the transaction got orphaned and false otherwise
     * @throws SnapshotException if anything goes wrong while determining the orphaned status
     */
    private boolean isProbablyOrphaned(Tangle tangle, TransactionViewModel transaction,
            TransactionViewModel referenceTransaction, Set<Hash> processedTransactions) throws SnapshotException {

        AtomicBoolean nonOrphanedTransactionFound = new AtomicBoolean(false);
        try {
            DAGHelper.get(tangle).traverseApprovers(
                    transaction.getHash(),
                    currentTransaction -> !nonOrphanedTransactionFound.get(),
                    currentTransaction -> {
                        if (currentTransaction.getArrivalTime() / 1000L > referenceTransaction.getTimestamp()) {
                            nonOrphanedTransactionFound.set(true);
                        }
                    },
                    processedTransactions
            );
        } catch (TraversalException e) {
            throw new SnapshotException("failed to determine orphaned status of " + transaction, e);
        }

        return !nonOrphanedTransactionFound.get();
    }

    /**
     * <p>
     * We determine whether future milestones will approve {@param transactionHash}. This should aid in determining
     * solid entry points.
     * </p>
     * <p>
     * To check if the transaction has non-orphaned approvers we first check if any of its approvers got confirmed by a
     * future milestone, since this is very cheap. If none of them got confirmed by another milestone we do the more
     * expensive check from {@link #isProbablyOrphaned(Tangle, TransactionViewModel, TransactionViewModel, Set)}.
     * </p>
     * <p>
     * Since solid entry points have a limited life time and to prevent potential problems due to temporary errors in
     * the database, we assume that the checked transaction is not orphaned if any error occurs while determining its
     * status, thus adding solid entry points. This is a storage <=> reliability trade off, since the only bad effect of
     * having too many solid entry points) is a bigger snapshot file.
     * </p>
     * 
     * @param tangle          Tangle object which acts as a database interface
     * @param transactionHash hash of the transaction that shall be checked
     * @param targetMilestone milestone that is used as an anchor for our checks
     * @return true if the transaction is a solid entry point and false otherwise
     */
    private boolean isNotOrphaned(Tangle tangle, Hash transactionHash, MilestoneViewModel targetMilestone) {
        Set<TransactionViewModel> unconfirmedApprovers = new HashSet<>();

        try {
            for (Hash approverHash : ApproveeViewModel.load(tangle, transactionHash).getHashes()) {
                TransactionViewModel approver = TransactionViewModel.fromHash(tangle, approverHash);

                if (approver.snapshotIndex() > targetMilestone.index()) {
                    return true;
                } else if (approver.snapshotIndex() == 0) {
                    unconfirmedApprovers.add(approver);
                }
            }

            Set<Hash> processedTransactions = new HashSet<>();
            TransactionViewModel milestoneTransaction = TransactionViewModel.fromHash(tangle, targetMilestone.getHash());
            for (TransactionViewModel unconfirmedApprover : unconfirmedApprovers) {
                if (!isProbablyOrphaned(tangle, unconfirmedApprover, milestoneTransaction, processedTransactions)) {
                    return true;
                }
            }
        } catch (Exception e) {
            log.error("failed to determine the solid entry point status for transaction " + transactionHash, e);

            return true;
        }

        return false;
    }

    /**
     * <p>
     * This method analyzes the old solid entry points and determines if they are still not orphaned.
     * </p>
     * <p>
     * It simply iterates through the old solid entry points and checks them one by one. If an old solid entry point is
     * found to still be relevant it is added to the passed in map.
     * </p>
     *
     * @see #processNewSolidEntryPoints to understand the definition for solid entry points
     * @param tangle           Tangle object which acts as a database interface
     * @param snapshotProvider data provider for the {@link Snapshot}s that are relevant for the node
     * @param targetMilestone  milestone that is used to generate the solid entry points
     * @param solidEntryPoints map that is used to collect the solid entry points
     */
    private void processOldSolidEntryPoints(Tangle tangle, SnapshotProvider snapshotProvider,
            MilestoneViewModel targetMilestone, Map<Hash, Integer> solidEntryPoints) throws SnapshotException {

        ProgressLogger progressLogger = new IntervalProgressLogger(
                "Taking local snapshot [analyzing old solid entry points]", log)
                .start(snapshotProvider.getInitialSnapshot().getSolidEntryPoints().size());
        try {
            Snapshot initialSnapshot = snapshotProvider.getInitialSnapshot();
            Map<Hash, Integer> orgSolidEntryPoints = initialSnapshot.getSolidEntryPoints();
            for (Map.Entry<Hash, Integer> solidPoint : orgSolidEntryPoints.entrySet()) {
                Hash hash = solidPoint.getKey();
                int milestoneIndex = solidPoint.getValue();
                if (!Hash.NULL_HASH.equals(hash)
                        && targetMilestone.index() - milestoneIndex <= SOLID_ENTRY_POINT_LIFETIME
                        && isNotOrphaned(tangle, hash, targetMilestone)) {
                    TransactionViewModel tvm = TransactionViewModel.fromHash(tangle, hash);
                    addTailsToSolidEntryPoints(milestoneIndex, solidEntryPoints, tvm);
                    solidEntryPoints.put(hash, milestoneIndex);
                }

                progressLogger.progress();
            }
        } catch (Exception e) {
            throw new SnapshotException(
                    "Couldn't process old solid entry point for target milestone " + targetMilestone.index(), e);
        } finally {
            progressLogger.finish();
        }
    }

    /**
     * <p>
     * This method retrieves the new solid entry points of the snapshot reference given by the target milestone.
     * </p>
     * <p>
     * A transaction is considered a solid entry point if it is a bundle tail that can be traversed down from a
     * non-orphaned transaction that was approved by a milestone that is above the last local snapshot. Or if it is a
     * bundle tail of a non-orphaned transaction that was approved by a milestone that is above the last local snapshot.
     *
     * It iterates over all unprocessed milestones and analyzes their directly and indirectly approved transactions.
     * Every transaction is checked for being not orphaned and the appropriate SEP is added to {@param SolidEntryPoints}
     * </p>
     *
     *
     * @param tangle           Tangle object which acts as a database interface
     * @param snapshotProvider data provider for the {@link Snapshot}s that are relevant for the node
     * @param targetMilestone  milestone that is used to generate the solid entry points
     * @param solidEntryPoints map that is used to collect the solid entry points
     * @throws SnapshotException if anything goes wrong while determining the solid entry points
     * @see #isNotOrphaned(Tangle, Hash, MilestoneViewModel)
     */
    private void processNewSolidEntryPoints(Tangle tangle, SnapshotProvider snapshotProvider,
            MilestoneViewModel targetMilestone, Map<Hash, Integer> solidEntryPoints) throws SnapshotException {

        ProgressLogger progressLogger = new IntervalProgressLogger(
                "Taking local snapshot [generating solid entry points]", log);

        try {
            progressLogger.start(Math.min(targetMilestone.index() - snapshotProvider.getInitialSnapshot().getIndex(),
                    OUTER_SHELL_SIZE));

            MilestoneViewModel nextMilestone = targetMilestone;
            while (nextMilestone != null && nextMilestone.index() > snapshotProvider.getInitialSnapshot().getIndex() &&
                    progressLogger.getCurrentStep() < progressLogger.getStepCount()) {

                MilestoneViewModel currentMilestone = nextMilestone;
                DAGHelper.get(tangle).traverseApprovees(
                        currentMilestone.getHash(),
                        currentTransaction -> currentTransaction.snapshotIndex() >= currentMilestone.index(),
                        currentTransaction -> {
                            if (isNotOrphaned(tangle, currentTransaction.getHash(), targetMilestone)) {
                                addTailsToSolidEntryPoints(targetMilestone.index(), solidEntryPoints,
                                        currentTransaction);
                            }
                        }
                );

                solidEntryPoints.put(currentMilestone.getHash(), targetMilestone.index());

                nextMilestone = MilestoneViewModel.findClosestPrevMilestone(tangle, currentMilestone.index(),
                        snapshotProvider.getInitialSnapshot().getIndex());

                progressLogger.progress();
            }

            progressLogger.finish();
        } catch (Exception e) {
            progressLogger.abort(e);

            throw new SnapshotException("could not generate the solid entry points for " + targetMilestone, e);
        }
    }

    private void addTailsToSolidEntryPoints(int milestoneIndex, Map<Hash, Integer> solidEntryPoints,
            TransactionViewModel currentTransaction) throws TraversalException {
        // if tail
        if (currentTransaction.getCurrentIndex() == 0) {
            solidEntryPoints.put(currentTransaction.getHash(), milestoneIndex);
        } else {
            Set<? extends Hash> tails = DAGHelper.get(tangle).findTails(currentTransaction);
            tails.forEach(tail -> solidEntryPoints.put(tail, milestoneIndex));
        }
    }
}<|MERGE_RESOLUTION|>--- conflicted
+++ resolved
@@ -476,11 +476,7 @@
      */
     private void cleanupOldData(SnapshotConfig config, TransactionPruner transactionPruner,
             int targetIndex) throws SnapshotException {
-<<<<<<< HEAD
-        int startingIndex = config.getMilestoneStartIndex() + 1;
-=======
         int startingIndex = getStartingIndex(config);
->>>>>>> 36da0236
 
         try {
             if (targetIndex >= startingIndex) {
