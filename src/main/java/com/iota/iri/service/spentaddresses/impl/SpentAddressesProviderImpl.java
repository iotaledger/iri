package com.iota.iri.service.spentaddresses.impl;

import com.iota.iri.conf.IotaConfig;
import com.iota.iri.conf.SnapshotConfig;
import com.iota.iri.model.Hash;
import com.iota.iri.model.HashFactory;
import com.iota.iri.model.persistables.SpentAddress;
import com.iota.iri.service.spentaddresses.SpentAddressesException;
import com.iota.iri.service.spentaddresses.SpentAddressesProvider;
import com.iota.iri.storage.Indexable;
import com.iota.iri.storage.Persistable;
import com.iota.iri.storage.PersistenceProvider;
import com.iota.iri.storage.Tangle;
import com.iota.iri.utils.Pair;

import java.io.*;
import java.util.ArrayList;
import java.util.Collection;
<<<<<<< HEAD
=======
import java.util.HashMap;
import java.util.List;
>>>>>>> 95449b50
import java.util.stream.Collectors;

import org.slf4j.Logger;
import org.slf4j.LoggerFactory;

/**
 *
 * Implementation of <tt>SpentAddressesProvider</tt>.
 * Addresses are saved/found on the {@link Tangle}.
 * The folder location is provided by {@link IotaConfig#getLocalSnapshotsBasePath()}
 *
 */
public class SpentAddressesProviderImpl implements SpentAddressesProvider {
    private static final Logger log = LoggerFactory.getLogger(SpentAddressesProviderImpl.class);

    private SnapshotConfig config;

    private PersistenceProvider provider;

    /**
     * Starts the SpentAddressesProvider by reading the previous spent addresses from files.
     *
     * @param config The snapshot configuration used for file location
     * @param provider A persistence provider for load/save the spent addresses
     * @return the current instance
     * @throws SpentAddressesException if we failed to create a file at the designated location
     */
    public SpentAddressesProviderImpl init(SnapshotConfig config, PersistenceProvider provider)
            throws SpentAddressesException {
        this.config = config;
        try {
            this.provider = provider;
            this.provider.init();
            readPreviousEpochsSpentAddresses();
        }
        catch (Exception e) {
            throw new SpentAddressesException("There is a problem with accessing stored spent addresses", e);
        }
        return this;
    }

    private void readPreviousEpochsSpentAddresses() throws SpentAddressesException {
        if (config.isTestnet()) {
            return;
        }

        for (String previousEpochsSpentAddressesFile : config.getPreviousEpochSpentAddressesFiles().split(" ")) {
                readSpentAddressesFromStream(
                        SpentAddressesProviderImpl.class.getResourceAsStream(previousEpochsSpentAddressesFile));
        }
    }

    private void readSpentAddressesFromStream(InputStream in) throws SpentAddressesException {
        try (BufferedReader reader = new BufferedReader(new InputStreamReader(in))) {
            String line;
            while ((line = reader.readLine()) != null) {
                saveAddress(HashFactory.ADDRESS.create(line));
            }
        } catch (Exception e) {
            throw new SpentAddressesException("Failed to read or save spent address", e);
        }
    }

    @Override
    public boolean containsAddress(Hash addressHash) throws SpentAddressesException {
        try {
            return provider.exists(SpentAddress.class, addressHash);
        } catch (Exception e) {
            throw new SpentAddressesException(e);
        }
    }

    @Override
    public void saveAddress(Hash addressHash) throws SpentAddressesException {
        try {
            provider.save(new SpentAddress(), addressHash);
        } catch (Exception e) {
            throw new SpentAddressesException(e);
        }
    }

    @Override
    public void saveAddressesBatch(Collection<Hash> addressHash) throws SpentAddressesException {
        try {
            // Its bytes are always new byte[0], therefore identical in storage
            SpentAddress spentAddressModel = new SpentAddress();
<<<<<<< HEAD

            provider.saveBatch(addressHash
=======
            rocksDBPersistenceProvider.saveBatch(addressHash
>>>>>>> 95449b50
                .stream()
                .map(address -> new Pair<Indexable, Persistable>(address, spentAddressModel))
                .collect(Collectors.toList())
            );
        } catch (Exception e) {
            throw new SpentAddressesException(e);
        }
    }

    @Override
    public List<Hash> getAllAddresses() {
        List<Hash> addresses = new ArrayList<>();
        for (byte[] bytes : rocksDBPersistenceProvider.loadAllKeysFromTable(SpentAddress.class)) {
            addresses.add(HashFactory.ADDRESS.create(bytes));
        }
        return addresses;
    }
}<|MERGE_RESOLUTION|>--- conflicted
+++ resolved
@@ -1,4 +1,12 @@
 package com.iota.iri.service.spentaddresses.impl;
+
+import java.io.BufferedReader;
+import java.io.InputStream;
+import java.io.InputStreamReader;
+import java.util.ArrayList;
+import java.util.Collection;
+import java.util.List;
+import java.util.stream.Collectors;
 
 import com.iota.iri.conf.IotaConfig;
 import com.iota.iri.conf.SnapshotConfig;
@@ -13,19 +21,6 @@
 import com.iota.iri.storage.Tangle;
 import com.iota.iri.utils.Pair;
 
-import java.io.*;
-import java.util.ArrayList;
-import java.util.Collection;
-<<<<<<< HEAD
-=======
-import java.util.HashMap;
-import java.util.List;
->>>>>>> 95449b50
-import java.util.stream.Collectors;
-
-import org.slf4j.Logger;
-import org.slf4j.LoggerFactory;
-
 /**
  *
  * Implementation of <tt>SpentAddressesProvider</tt>.
@@ -34,7 +29,6 @@
  *
  */
 public class SpentAddressesProviderImpl implements SpentAddressesProvider {
-    private static final Logger log = LoggerFactory.getLogger(SpentAddressesProviderImpl.class);
 
     private SnapshotConfig config;
 
@@ -55,8 +49,7 @@
             this.provider = provider;
             this.provider.init();
             readPreviousEpochsSpentAddresses();
-        }
-        catch (Exception e) {
+        } catch (Exception e) {
             throw new SpentAddressesException("There is a problem with accessing stored spent addresses", e);
         }
         return this;
@@ -107,12 +100,7 @@
         try {
             // Its bytes are always new byte[0], therefore identical in storage
             SpentAddress spentAddressModel = new SpentAddress();
-<<<<<<< HEAD
-
             provider.saveBatch(addressHash
-=======
-            rocksDBPersistenceProvider.saveBatch(addressHash
->>>>>>> 95449b50
                 .stream()
                 .map(address -> new Pair<Indexable, Persistable>(address, spentAddressModel))
                 .collect(Collectors.toList())
@@ -125,7 +113,7 @@
     @Override
     public List<Hash> getAllAddresses() {
         List<Hash> addresses = new ArrayList<>();
-        for (byte[] bytes : rocksDBPersistenceProvider.loadAllKeysFromTable(SpentAddress.class)) {
+        for (byte[] bytes : provider.loadAllKeysFromTable(SpentAddress.class)) {
             addresses.add(HashFactory.ADDRESS.create(bytes));
         }
         return addresses;
