--- conflicted
+++ resolved
@@ -87,16 +87,9 @@
 
         while (!queue.isEmpty()) {
             Hash h = queue.pop();
-<<<<<<< HEAD
-            Set<Hash> set = revGraph.get(h);
-            if (set != null) {
-                for (Hash e : set) {
-                    if (graph.containsKey(e) && !visited.contains(e)) {
-=======
             if(revGraph.containsKey(h)) {
                 for(Hash e : revGraph.get(h)) {
                     if((revGraph.containsKey(e) || graph.containsKey(e)) && !visited.contains(e)) {
->>>>>>> a615a58f
                         queue.add(e);
                         visited.add(e);
                     }
