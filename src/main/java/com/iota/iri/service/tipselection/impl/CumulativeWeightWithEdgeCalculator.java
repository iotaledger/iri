--- conflicted
+++ resolved
@@ -1,36 +1,30 @@
 package com.iota.iri.service.tipselection.impl;
 
-<<<<<<< HEAD
-=======
+import java.util.ArrayDeque;
+import java.util.Collection;
+import java.util.Deque;
+import java.util.HashMap;
+import java.util.HashSet;
+import java.util.Iterator;
+import java.util.LinkedHashSet;
+import java.util.Map;
+import java.util.Map.Entry;
+import java.util.Set;
+
+import org.apache.commons.collections4.CollectionUtils;
+import org.apache.commons.lang3.ObjectUtils;
+import org.slf4j.Logger;
+import org.slf4j.LoggerFactory;
+
 import com.google.gson.Gson;
->>>>>>> 2cc51728
 import com.iota.iri.controllers.ApproveeViewModel;
 import com.iota.iri.controllers.TransactionViewModel;
 import com.iota.iri.model.Hash;
 import com.iota.iri.model.HashId;
 import com.iota.iri.model.HashPrefix;
-<<<<<<< HEAD
+import com.iota.iri.storage.Tangle;
 import com.iota.iri.utils.collections.impl.TransformingMap;
-=======
-import com.iota.iri.service.tipselection.RatingCalculator;
-import com.iota.iri.utils.collections.impl.TransformingBoundedHashSet;
-import com.iota.iri.utils.collections.impl.TransformingMap;
-import com.iota.iri.utils.collections.interfaces.BoundedSet;
->>>>>>> 2cc51728
 import com.iota.iri.utils.collections.interfaces.UnIterableMap;
-import com.iota.iri.storage.Tangle;
-
-import org.apache.commons.collections4.CollectionUtils;
-<<<<<<< HEAD
-=======
-import org.apache.commons.collections4.SetUtils;
->>>>>>> 2cc51728
-import org.apache.commons.lang3.ObjectUtils;
-import org.slf4j.Logger;
-import org.slf4j.LoggerFactory;
-
-import java.util.*;
-import java.util.Map.Entry;
 
 /**
  * Used to create a weighted random walks.
@@ -39,13 +33,10 @@
 
 	private static final Logger log = LoggerFactory.getLogger(CumulativeWeightWithEdgeCalculator.class);
 	
-<<<<<<< HEAD
 	private static final int UNIT_WEIGHT = 1;
 	
-=======
 	private static final Gson gson = new Gson();
 
->>>>>>> 2cc51728
 	public CumulativeWeightWithEdgeCalculator(Tangle tangle) {
 		super(tangle);
 	}
@@ -110,11 +101,7 @@
 	}
 
 	private UnIterableMap<HashId, Integer> calculateCwInOrder(LinkedHashSet<Hash> txsToRate) throws Exception {
-<<<<<<< HEAD
 		// calculator the max time difference
-=======
-		// 计算最大时长以及初始化各边时长
->>>>>>> 2cc51728
 		long maxTimeDiff = 0l;
 		long timeDiff = 0l;
 		Iterator<Hash> txHashIterator = txsToRate.iterator();
@@ -123,7 +110,6 @@
 		while (txHashIterator.hasNext()) {
 			Hash txHash = txHashIterator.next();
 			TransactionViewModel transactionViewModel = TransactionViewModel.fromHash(tangle, txHash);
-<<<<<<< HEAD
 			// get trunk and branch
 			Hash trunkHash = transactionViewModel.getTrunkTransactionHash();
 			Hash branchHash = transactionViewModel.getBranchTransactionHash();
@@ -134,18 +120,6 @@
 			String trunkEdge = trunkHash.toString() + txHash.toString();
 			String branchEdge = branchHash.toString() + txHash.toString();
 			// put the edge weight into the map
-=======
-			// 获取trunk以及branch
-			Hash trunkHash = transactionViewModel.getTrunkTransactionHash();
-			Hash branchHash = transactionViewModel.getBranchTransactionHash();
-			// 获取trunk以及branch的验证子节点
-			Set<Hash> trunkSet = approvers.get(trunkHash) == null ? new HashSet<Hash>() : approvers.get(trunkHash);
-			Set<Hash> branchSet = approvers.get(branchHash) == null ? new HashSet<Hash>() : approvers.get(branchHash);
-			// 定义边的key
-			String trunkEdge = trunkHash.toString() + txHash.toString();
-			String branchEdge = branchHash.toString() + txHash.toString();
-			// 边的长度存入map缓存
->>>>>>> 2cc51728
 			edgeMap.put(trunkEdge, transactionViewModel.getTrunkTimeDifference());
 			edgeMap.put(branchEdge, transactionViewModel.getBranchTimeDifference());
 			trunkSet.add(txHash);
@@ -159,7 +133,6 @@
 		}
 
 		UnIterableMap<HashId, Integer> txHashToCumulativeWeight = createTxHashToCumulativeWeightMap(txsToRate.size());
-<<<<<<< HEAD
 		//avoid decimal loss,define a float map
 		Map<HashId, Float> txHashToCumulativeWeightFloat = new HashMap<HashId, Float>();
 		txHashIterator = txsToRate.iterator();
@@ -179,21 +152,10 @@
 		while(it.hasNext()) {
 			Entry<HashId, Float> entry = it.next();
 			txHashToCumulativeWeight.put(entry.getKey(), Math.round(entry.getValue()));
-=======
-		
-		txHashIterator = txsToRate.iterator();
-		Object[] objArray = txsToRate.toArray();
-		for (int i = 0, j = objArray.length; i < j; i++) {
-			Hash txHash = (Hash) objArray[i];
-			txHashToCumulativeWeight = updateCwWithEdge(txHashToCumulativeWeight, txHash, edgeMap, approvers,
-					maxTimeDiff, j - i);
-
->>>>>>> 2cc51728
 		}
 		return txHashToCumulativeWeight;
 	}
 
-<<<<<<< HEAD
 	private Map<HashId, Float> updateCwWithEdge(Map<HashId, Float> txHashToCumulativeWeight,
 			Hash txHash, Map<String, Long> edgeMap, Map<Hash, Set<Hash>> approvers, long maxTimeDiff) {
 		Set<Hash> approveEdge = approvers.get(txHash) == null ? new HashSet<Hash>() : approvers.get(txHash);
@@ -206,21 +168,6 @@
 			// get the point's weight
 			float preWeight = txHashToCumulativeWeight.get(prover);
 			// get the edge weight
-=======
-	private UnIterableMap<HashId, Integer> updateCwWithEdge(UnIterableMap<HashId, Integer> txHashToCumulativeWeight,
-			Hash txHash, Map<String, Long> edgeMap, Map<Hash, Set<Hash>> approvers, long maxTimeDiff, int position) {
-		Set<Hash> approveEdge = approvers.get(txHash) == null ? new HashSet<Hash>() : approvers.get(txHash);
-		int weight = position;
-		float iteratorWeight = 0;
-		Iterator<Hash> setIterator = approveEdge.iterator();
-		// 遍历证明的点，点的权重×边权重后相加
-		while (setIterator.hasNext()) {
-			// 获取点
-			Hash prover = setIterator.next();
-			// 获取之前点的权重
-			int preWeight = txHashToCumulativeWeight.get(prover);
-			// 获取边的权重
->>>>>>> 2cc51728
 			float edgeWeight = (float) edgeMap.get(txHash.toString() + prover.toString()) / maxTimeDiff;
 			iteratorWeight += edgeWeight * preWeight;
 		}
