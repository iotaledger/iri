--- conflicted
+++ resolved
@@ -174,15 +174,10 @@
     boolean saveBatch(List<Pair<Indexable, Persistable>> models) throws Exception;
 
     /**
-<<<<<<< HEAD
-     * Atomically deletes all {@code models}.
-     * @param models key value pairs that to be expunged from the db
-     * @throws Exception if we encounter a problem with the DB
-=======
+
      * Atomically delete all {@code models}.
      * @param models key value pairs that to be expunged from the db.
      * @throws Exception if data could not be expunged from the db.
->>>>>>> fea78671
      */
     void deleteBatch(Collection<Pair<Indexable, ? extends Class<? extends Persistable>>> models) throws Exception;
 
