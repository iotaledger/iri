package com.iota.iri.storage;

import com.iota.iri.conf.BaseIotaConfig;
import com.iota.iri.model.Hash;
import com.iota.iri.storage.localinmemorygraph.LocalInMemoryGraphProvider;
import com.iota.iri.model.StateDiff;
import com.iota.iri.model.persistables.*;
import com.iota.iri.utils.Pair;
import org.slf4j.Logger;
import org.slf4j.LoggerFactory;

import java.util.*;
import java.util.ArrayList;
import java.util.Collection;
import java.util.List;
import java.util.Set;


/**
 * Created by paul on 3/3/17 for iri.
 */
public class Tangle {
    private static final Logger log = LoggerFactory.getLogger(Tangle.class);

    public static final Map<String, Class<? extends Persistable>> COLUMN_FAMILIES =
            new LinkedHashMap<String, Class<? extends Persistable>>() {{
                put("transaction", Transaction.class);
                put("milestone", Milestone.class);
                put("stateDiff", StateDiff.class);
                put("address", Address.class);
                put("approvee", Approvee.class);
                put("bundle", Bundle.class);
                put("obsoleteTag", ObsoleteTag.class);
                put("tag", Tag.class);
            }};

    public static final Map.Entry<String, Class<? extends Persistable>> METADATA_COLUMN_FAMILY =
            new AbstractMap.SimpleImmutableEntry<>("transaction-metadata", Transaction.class);

    private final List<PersistenceProvider> persistenceProviders = new ArrayList<>();


    public void addPersistenceProvider(PersistenceProvider provider) {
        this.persistenceProviders.add(provider);
    }

    public PersistenceProvider getPersistenceProvider(String provider) {
        if(provider.equals("LOCAL_GRAPH")) {
            for(PersistenceProvider prov : this.persistenceProviders) {
                if(prov.getClass().equals(LocalInMemoryGraphProvider.class)) {
                    return prov;
                }
            }
        }
        return null;
    }

    public void init() throws Exception {
        for(PersistenceProvider provider: this.persistenceProviders) {
            provider.init();
        }
    }


    public void shutdown() throws Exception {
        log.info("Shutting down Tangle Persistence Providers... ");
        this.persistenceProviders.forEach(PersistenceProvider::shutdown);
        this.persistenceProviders.clear();
    }

    public Persistable load(Class<?> model, Indexable index) throws Exception {
            Persistable out = null;
            for(PersistenceProvider provider: this.persistenceProviders) {
                if((out = provider.get(model, index)) != null) {
                    break;
                }
            }
            return out;
    }

    public Boolean saveBatch(List<Pair<Indexable, Persistable>> models) throws Exception {
        boolean exists = false;
        for(PersistenceProvider provider: persistenceProviders) {
            if(exists) {
                provider.saveBatch(models);
            } else {
                exists = provider.saveBatch(models);
            }
        }
        return exists;
    }
    public Boolean save(Persistable model, Indexable index) throws Exception {
            boolean exists = false;
            for(PersistenceProvider provider: persistenceProviders) {
                if(exists) {
                    provider.save(model, index);
                } else {
                   exists = provider.save(model, index);
                }
            }
            return exists;
    }

    public void deleteBatch(Collection<Pair<Indexable, ? extends Class<? extends Persistable>>> models) throws Exception {
        for(PersistenceProvider provider: persistenceProviders) {
            provider.deleteBatch(models);
        }
    }

    public void delete(Class<?> model, Indexable index) throws Exception {
            for(PersistenceProvider provider: persistenceProviders) {
                provider.delete(model, index);
            }
    }

    public Pair<Indexable, Persistable> getLatest(Class<?> model, Class<?> index) throws Exception {
            Pair<Indexable, Persistable> latest = null;
            for(PersistenceProvider provider: persistenceProviders) {
                if (latest == null) {
                    latest = provider.latest(model, index);
                }
            }
            return latest;
    }

    public Boolean update(Persistable model, Indexable index, String item) throws Exception {
            boolean success = false;
            for(PersistenceProvider provider: this.persistenceProviders) {
                if(success) {
                    provider.update(model, index, item);
                } else {
                    success = provider.update(model, index, item);
                }
            }
            return success;
    }

    public Set<Indexable> keysWithMissingReferences(Class<?> modelClass, Class<?> referencedClass) throws Exception {
            Set<Indexable> output = null;
            for(PersistenceProvider provider: this.persistenceProviders) {
                output = provider.keysWithMissingReferences(modelClass, referencedClass);
                if(output != null && output.size() > 0) {
                    break;
                }
            }
            return output;
    }

    public Set<Indexable> keysStartingWith(Class<?> modelClass, byte[] value) {
            Set<Indexable> output = null;
            for(PersistenceProvider provider: this.persistenceProviders) {
                output = provider.keysStartingWith(modelClass, value);
                if(output.size() != 0) {
                    break;
                }
            }
            return output;
    }

    public Boolean exists(Class<?> modelClass, Indexable hash) throws Exception {
            for(PersistenceProvider provider: this.persistenceProviders) {
                if (provider.exists(modelClass, hash)) {
                    return true;
                }
            }
            return false;
    }

    public Boolean maybeHas(Class<?> model, Indexable index) throws Exception {
            for(PersistenceProvider provider: this.persistenceProviders) {
                if (provider.mayExist(model, index)) {
                    return true;
                }
            }
            return false;
    }

    public Long getCount(Class<?> modelClass) throws Exception {
        if (BaseIotaConfig.getInstance().isEnableBatchTxns()) {
            return getTxnCount();
        }

        long value = 0;
        for(PersistenceProvider provider: this.persistenceProviders) {
            if((value = provider.count(modelClass)) != 0) {
                break;
            }
        }

        return value;
    }

    public Persistable find(Class<?> model, byte[] key) throws Exception {
            Persistable out = null;
            for (PersistenceProvider provider : this.persistenceProviders) {
                if ((out = provider.seek(model, key)) != null) {
                    break;
                }
            }
            return out;
    }

    public Pair<Indexable, Persistable> next(Class<?> model, Indexable index) throws Exception {
            Pair<Indexable, Persistable> latest = null;
            for(PersistenceProvider provider: persistenceProviders) {
                if(latest == null) {
                    latest = provider.next(model, index);
                }
            }
            return latest;
    }

    public Pair<Indexable, Persistable> previous(Class<?> model, Indexable index) throws Exception {
            Pair<Indexable, Persistable> latest = null;
            for(PersistenceProvider provider: persistenceProviders) {
                if(latest == null) {
                    latest = provider.previous(model, index);
                }
            }
            return latest;
    }

    public Pair<Indexable, Persistable > getFirst(Class<?> model, Class<?> index) throws Exception {
            Pair<Indexable, Persistable> latest = null;
            for(PersistenceProvider provider: persistenceProviders) {
                if(latest == null) {
                    latest = provider.first(model, index);
                }
            }
            return latest;
    }

    public void clearColumn(Class<?> column) throws Exception {
        for(PersistenceProvider provider: persistenceProviders) {
            provider.clear(column);
        }
    }

    public void clearMetadata(Class<?> column) throws Exception {
        for(PersistenceProvider provider: persistenceProviders) {
            provider.clearMetadata(column);
        }
    }

    public Hash getMaxScoreHashOnLevel(int depth){
        for(PersistenceProvider provider : persistenceProviders) {
            if (provider instanceof  LocalInMemoryGraphProvider) {
                return provider.getPivotalHash(depth);
            }
        }
        return null;
    }

    public Hash getLastPivot(){
        for(PersistenceProvider provider : persistenceProviders){
            if (provider instanceof  LocalInMemoryGraphProvider){
                Hash genesis = ((LocalInMemoryGraphProvider)provider).getGenesis();
                return ((LocalInMemoryGraphProvider)provider).getPivot(genesis);
            }
        }
        return null;
    }

    public void buildGraph(){
        for(PersistenceProvider provider : persistenceProviders){
            if (provider instanceof  LocalInMemoryGraphProvider){
                provider.buildGraph();
            }
        }
    }

    public void computeScore(){
        for(PersistenceProvider provider : persistenceProviders){
            if (provider instanceof  LocalInMemoryGraphProvider){
                provider.computeScore();
            }
        }
    }

    public int getNumOfTips() {
        for(PersistenceProvider provider : persistenceProviders){
            if (provider instanceof  LocalInMemoryGraphProvider){
                return provider.getNumOfTips();
            }
        }
        return -1;
    }

    public Set<Hash> getChild(Hash block) {
        for(PersistenceProvider provider : persistenceProviders){
            if (provider instanceof  LocalInMemoryGraphProvider){
                return provider.getChild(block);
            }
        }
        return null;
    }

    public Boolean contains(Hash block) {
        for(PersistenceProvider provider : persistenceProviders){
            if (provider instanceof  LocalInMemoryGraphProvider){
                return ((LocalInMemoryGraphProvider)provider).containsKeyInGraph(block);
            }
        }
        return false;
    }

    public Double getScore(Hash block) {
        for(PersistenceProvider provider : persistenceProviders){
            if (provider instanceof  LocalInMemoryGraphProvider){
                return ((LocalInMemoryGraphProvider)provider).getScore(block);
            }
        }
        return 0.0;
    }
    /*
    public boolean merge(Persistable model, Indexable index) throws Exception {
        boolean exists = false;
        for(PersistenceProvider provider: persistenceProviders) {
            if(exists) {
                provider.save(model, index);
            } else {
                exists = provider.merge(model, index);
            }
        }
        return exists;
    }
    */

    public void addTxnCount(long count) {
        for (PersistenceProvider provider : this.persistenceProviders) {
            provider.addTxnCount(count);
        }
    }

    public long getTxnCount() {
        long count = -1;
        for (PersistenceProvider provider : this.persistenceProviders) {
            try {
                if ((count = provider.getTotalTxns()) != 0) {
                    break;
                }
            } catch (Exception e) {

                e.printStackTrace();
                count = 0;
            }
        }
        return count;
    }
    public Stack<Hash> getAncestors() {
        for(PersistenceProvider provider : this.persistenceProviders){
            Stack<Hash> ancestors = provider.getAncestors();
            if (null != ancestors && !ancestors.isEmpty()){
                return ancestors;
            }
        }
<<<<<<< HEAD
        return null;
=======
        return new Stack<Hash>();
>>>>>>> f30b0754
    }

    public void storeAncestors(Stack<Hash> ancestors) {
        for(PersistenceProvider provider : this.persistenceProviders){
            provider.storeAncestors(ancestors);
        }
    }
}<|MERGE_RESOLUTION|>--- conflicted
+++ resolved
@@ -354,11 +354,7 @@
                 return ancestors;
             }
         }
-<<<<<<< HEAD
-        return null;
-=======
         return new Stack<Hash>();
->>>>>>> f30b0754
     }
 
     public void storeAncestors(Stack<Hash> ancestors) {
