package com.iota.iri.storage.localinmemorygraph;

import com.google.gson.Gson;
import com.iota.iri.conf.BaseIotaConfig;
import com.iota.iri.controllers.TransactionViewModel;
import com.iota.iri.model.Hash;
import com.iota.iri.model.HashFactory;
import com.iota.iri.model.TransactionHash;
import com.iota.iri.model.persistables.Transaction;
import com.iota.iri.service.tipselection.impl.CumWeightScore;
import com.iota.iri.service.tipselection.impl.KatzCentrality;
import com.iota.iri.storage.Indexable;
import com.iota.iri.storage.Persistable;
import com.iota.iri.storage.PersistenceProvider;
import com.iota.iri.storage.Tangle;
import com.iota.iri.utils.Converter;
import com.iota.iri.utils.IotaUtils;
import com.iota.iri.utils.Pair;
import org.apache.commons.collections4.CollectionUtils;
import org.slf4j.Logger;
import org.slf4j.LoggerFactory;

import java.io.PrintStream;
import java.util.*;
import java.util.concurrent.*;
import java.util.concurrent.locks.ReentrantReadWriteLock;
import java.util.stream.Collectors;

public class LocalInMemoryGraphProvider implements AutoCloseable, PersistenceProvider {
    private static final Logger log = LoggerFactory.getLogger(LocalInMemoryGraphProvider.class);
    private Map<Hash, Double> score;
    private Map<Hash, Double> parentScore;
    private Map<Hash, Set<Hash>> graph;
    private Map<Hash, Hash> parentGraph;
    private Map<Hash, Set<Hash>> revGraph;
    private Map<Hash, Set<Hash>> parentRevGraph;
    private Map<Hash, Integer> degs;
    private HashMap<Integer, Set<Hash>> topOrder;
    private HashMap<Integer, Set<Hash>> topOrderStreaming;

    private Map<Hash, Integer> lvlMap;
    private HashMap<Hash, String> nameMap;
    private Map<Hash, Pair<Hash,Integer>> bundleMap;
    private Map<Hash, Set<Hash>> bundleContent;
    private int totalDepth;
    private Tangle tangle;
    // to use
    private List<Hash> pivotChain;

    // 未能回溯到genesis的节点
    Queue<Hash> unTracedNodes;
    // 保存可回溯的节点，最坏的情况是保存了整个graph，空间换时间。
    Set<Hash> tracedNodes;

    Queue<Hash> parentUnTracedNodes;
    Set<Hash> parentTracedNodes;
    boolean freshScore;
    List<Hash> cachedTotalOrder;

    private Stack<Hash> ancestors;

    private boolean available;

    private Stack<Hash> ancestors;
    private Double ancestorCreateFrequency = BaseIotaConfig.getInstance().getAncestorCreateFrequency();
    private ScheduledExecutorService service = Executors.newSingleThreadScheduledExecutor();
    private ReentrantReadWriteLock graphLock = new ReentrantReadWriteLock();

    public LocalInMemoryGraphProvider(String dbDir, Tangle tangle) {
        this.tangle = tangle;
        graph = new HashMap<>();
        revGraph = new HashMap<>();
        parentGraph = new ConcurrentHashMap<>();
        bundleMap = new ConcurrentHashMap<>();
        bundleContent = new ConcurrentHashMap<>();
        parentRevGraph = new HashMap<>();
        degs = new HashMap<>();
        topOrder = new HashMap<>();
        lvlMap = new HashMap<>();
        topOrderStreaming = new HashMap<>();
        score = new ConcurrentHashMap<>();
        parentScore = new ConcurrentHashMap<>();
        totalDepth = 0;
        unTracedNodes = new ConcurrentLinkedDeque<>();
        tracedNodes = ConcurrentHashMap.newKeySet();
        parentUnTracedNodes = new ConcurrentLinkedDeque<>();
        parentTracedNodes = ConcurrentHashMap.newKeySet();
        freshScore = false;
    }

    //FIXME for debug
    public void setNameMap(HashMap<Hash, String> nameMap) {
        this.nameMap = nameMap;
    }

    @Override
    public void close() throws Exception {
        graph.clear();
        revGraph.clear();
        parentGraph.clear();
        parentRevGraph.clear();
        degs.clear();
        topOrder.clear();
        totalDepth = 0;
        topOrderStreaming.clear();
        lvlMap.clear();
        unTracedNodes.clear();
        tracedNodes.clear();
        parentUnTracedNodes.clear();
        parentTracedNodes.clear();
        bundleMap.clear();
        bundleContent.clear();
    }

    public void init() throws Exception {
        try {
            buildGraph();
            if (BaseIotaConfig.getInstance().isAncestorForwardEnable()) {
                loadAncestorGraph();
                service.scheduleAtFixedRate(new AncestorEngine(), 10, 30, TimeUnit.SECONDS);
            }
        } catch (NullPointerException e) {
            e.printStackTrace();
        } catch (Throwable e){
            e.printStackTrace();
        }
    }

    private void loadAncestorGraph() {
        Stack<Hash> ancestors = tangle.getAncestors();
        if (null == ancestors || CollectionUtils.isEmpty(ancestors)) {
            return;
        }
        Hash ancestor = ancestors.peek();
        if (graph != null && !graph.isEmpty()) {
            induceGraphFromAncestor(ancestor);
        }
    }

    public boolean isAvailable() {
        return this.available;
    }

    public void shutdown() {
        try {
            close();
        } catch (Exception e) {
            ;
        }
    }

    public boolean save(Persistable model, Indexable index) throws Exception {
        return true;
    }

    public void delete(Class<?> model, Indexable index) throws Exception {
        // TODO implement this
    }

    public boolean update(Persistable model, Indexable index, String item) throws Exception {
        // TODO this function is not implemented or referenced
        return true;
    }

    public boolean exists(Class<?> model, Indexable key) throws Exception {
        // TODO implement this
        return false;
    }

    public Pair<Indexable, Persistable> latest(Class<?> model, Class<?> indexModel) throws Exception {
        // TODO implement this
        return new Pair<Indexable, Persistable>(new TransactionHash(), new Transaction());
    }

    public Set<Indexable> keysWithMissingReferences(Class<?> modelClass, Class<?> otherClass) throws Exception {
        // TODO implement this
        return new HashSet<Indexable>();
    }

    public Persistable get(Class<?> model, Indexable index) throws Exception {
        // TODO implement this
        return new Transaction();
    }

    public boolean mayExist(Class<?> model, Indexable index) throws Exception {
        // TODO implement this
        return false;
    }

    public long count(Class<?> model) throws Exception {
        // TODO implement this
        return (long) 0;
    }

    public Set<Indexable> keysStartingWith(Class<?> modelClass, byte[] value) {
        // TODO implement this
        return new HashSet<Indexable>();
    }

    public Persistable seek(Class<?> model, byte[] key) throws Exception {
        // TODO implement this
        return new Transaction();
    }

    public Pair<Indexable, Persistable> next(Class<?> model, Indexable index) throws Exception {
        // TODO implement this
        return new Pair<Indexable, Persistable>(new TransactionHash(), new Transaction());
    }

    public Pair<Indexable, Persistable> previous(Class<?> model, Indexable index) throws Exception {
        // TODO implement this
        return new Pair<Indexable, Persistable>(new TransactionHash(), new Transaction());
    }

    public Pair<Indexable, Persistable> first(Class<?> model, Class<?> indexModel) throws Exception {
        // TODO implement this
        return new Pair<Indexable, Persistable>(new TransactionHash(), new Transaction());
    }

    public boolean saveBatch(List<Pair<Indexable, Persistable>> models) throws Exception {
        for (Pair<Indexable, Persistable> entry : models) {
            if (entry.hi.getClass().equals(com.iota.iri.model.persistables.Transaction.class)) {

                Hash key = (Hash) entry.low;
                Transaction value = (Transaction) entry.hi;
                TransactionViewModel model = new TransactionViewModel(value, key);
                Hash trunk = model.getTrunkTransactionHash();
                Hash branch = model.getBranchTransactionHash();
                graphLock.writeLock().lock();
                try {
                    // Approve graph
                    if (graph.get(key) == null) {
                        graph.put(key, new HashSet<>());
                    }
                    graph.get(key).add(trunk);
                    graph.get(key).add(branch);

                    //parentGraph
                    parentGraph.put(key, trunk);

                    // Approvee graph
                    if (revGraph.get(trunk) == null) {
                        revGraph.put(trunk, new HashSet<>());
                    }
                    revGraph.get(trunk).add(key);
                    if (revGraph.get(branch) == null) {
                        revGraph.put(branch, new HashSet<>());
                    }
                    revGraph.get(branch).add(key);

                    if (parentRevGraph.get(trunk) == null) {
                        parentRevGraph.put(trunk, new HashSet<>());
                    }
                    parentRevGraph.get(trunk).add(key);

                    // update degrees
                    if (degs.get(model.getHash()) == null || degs.get(model.getHash()) == 0) {
                        degs.put(model.getHash(), 2);
                    }
                    if (degs.get(trunk) == null) {
                        degs.put(trunk, 0);
                    }
                    if (degs.get(branch) == null) {
                        degs.put(branch, 0);
                    }
                    updateTopologicalOrder(key, trunk, branch);
                    updateScore(key);
                }finally {
                    graphLock.writeLock().unlock();
                }

                if(model.getLastIndex() + 1 > 1) {   
                    bundleMap.put(key, new Pair<Hash, Integer>(model.getBundleHash(), (int)model.getCurrentIndex()));
                    if(!bundleContent.containsKey(model.getBundleHash())) {
                        bundleContent.put(model.getBundleHash(), new HashSet<>());
                    }
                    Set<Hash> content = bundleContent.get(model.getBundleHash());
                    content.add(key);
                    bundleContent.put(model.getBundleHash(), content);
                }
                break;
            }
        }
        return true;
    }

    // TODO for public  :: Get the graph using the BFS method
    public void buildGraph() {
        try {
            Pair<Indexable, Persistable> one = tangle.getFirst(Transaction.class, TransactionHash.class);
            while (one != null && one.low != null) {
                TransactionViewModel model = new TransactionViewModel((Transaction) one.hi, (TransactionHash) one.low);
                Hash trunk = model.getTrunkTransactionHash();
                Hash branch = model.getBranchTransactionHash();

                // approve direction
                if (graph.get(model.getHash()) == null) {
                    graph.put(model.getHash(), new HashSet<Hash>());
                }
                graph.get(model.getHash()).add(trunk);
                graph.get(model.getHash()).add(branch);

                // approved direction
                if (revGraph.get(trunk) == null) {
                    revGraph.put(trunk, new HashSet<Hash>());
                }
                if (revGraph.get(branch) == null) {
                    revGraph.put(branch, new HashSet<Hash>());
                }
                revGraph.get(trunk).add(model.getHash());
                revGraph.get(branch).add(model.getHash());

                //parentGraph
                parentGraph.put(model.getHash(), trunk);

                if (parentRevGraph.get(trunk) == null) {
                    parentRevGraph.put(trunk, new HashSet<>());
                }
                parentRevGraph.get(trunk).add(model.getHash());

                // update degrees
                if (degs.get(model.getHash()) == null || degs.get(model.getHash()) == 0) {
                    degs.put(model.getHash(), 2);
                }
                if (degs.get(trunk) == null) {
                    degs.put(trunk, 0);
                }
                if (degs.get(branch) == null) {
                    degs.put(branch, 0);
                }

                updateScore(model.getHash());
                one = tangle.next(Transaction.class, one.low);
            }
            computeToplogicalOrder();
            buildPivotChain();
        } catch (NullPointerException e) {
            throw e;
        } catch (Exception e) {
            e.printStackTrace(new PrintStream(System.out));
        }
    }

    // base on graph
    public void buildPivotChain() {
        try {
            this.pivotChain = pivotChain(getGenesis());
        } catch (Exception e) {
            e.printStackTrace();
        }
    }

    private void updateTopologicalOrder(Hash vet, Hash trunk, Hash branch) {
        if (topOrderStreaming.isEmpty()) {
            topOrderStreaming.put(1, new HashSet<>());
            topOrderStreaming.get(1).add(vet);
            lvlMap.put(vet, 1);
            topOrderStreaming.put(0, new HashSet<>());
            topOrderStreaming.get(0).add(trunk);
            topOrderStreaming.get(0).add(branch);
            totalDepth = 1;
            return;
        } else {
            try {
                int trunkLevel = lvlMap.get(trunk);
                int branchLevel = lvlMap.get(branch);
                int lvl = Math.min(trunkLevel, branchLevel) + 1;
                if (topOrderStreaming.get(lvl) == null) {
                    topOrderStreaming.put(lvl, new HashSet<>());
                    totalDepth++;
                }
                topOrderStreaming.get(lvl).add(vet);
                lvlMap.put(vet, lvl);
            } catch(NullPointerException e) {
                ; // First block, do nothing here
            }
        }
    }

    private void updateScore(Hash vet) {
        try {
            if(BaseIotaConfig.getInstance().getStreamingGraphSupport()){
                if (BaseIotaConfig.getInstance().getConfluxScoreAlgo().equals("CUM_WEIGHT")) {
                    score = CumWeightScore.update(graph, score, vet);
                    parentScore = CumWeightScore.updateParentScore(parentGraph, parentScore, vet);
                    freshScore = false;
                } else if (BaseIotaConfig.getInstance().getConfluxScoreAlgo().equals("KATZ")) {
                    score.put(vet, 1.0 / (score.size() + 1));
                    KatzCentrality centrality = new KatzCentrality(graph, revGraph, 0.5);
                    centrality.setScore(score);
                    score = centrality.compute();
                    parentScore = CumWeightScore.updateParentScore(parentGraph, parentScore, vet);
                }
            }
        } catch (Exception e) {
            e.printStackTrace(new PrintStream(System.out));
        }
    }

    private void computeToplogicalOrder() {
        Deque<Hash> bfsQ = new ArrayDeque<>();
        Map<Hash, Integer> level = new HashMap<Hash, Integer>();
        Set<Hash> visited = new HashSet<Hash>();

        for (Hash h : degs.keySet()) {
            if (!degs.containsKey(h) || degs.get(h) == 0) {
                bfsQ.addLast(h);
                level.put(h, 0);
                break;
            }
        }

        while (!bfsQ.isEmpty()) {
            Hash h = bfsQ.pollFirst();
            int lvl = level.get(h);
            totalDepth = Math.max(totalDepth, lvl + 1);
            if (!topOrder.containsKey(lvl)) {
                topOrder.put(lvl, new HashSet<Hash>());
            }
            topOrder.get(lvl).add(h);

            Set<Hash> out = revGraph.get(h);
            if (out != null) {
                for (Hash o : out) {
                    if (!visited.contains(o)) {
                        bfsQ.addLast(o);
                        visited.add(o);
                        level.put(o, lvl + 1);
                    }
                }
            }
        }
        topOrderStreaming = topOrder;
    }

    public void computeScore() {
        graphLock.readLock().lock();
        try {
            if(BaseIotaConfig.getInstance().getStreamingGraphSupport()) {
                if (BaseIotaConfig.getInstance().getConfluxScoreAlgo().equals("CUM_WEIGHT")) {
                    if(!freshScore) {
                        score = CumWeightScore.compute(revGraph, graph, getGenesis());
                        parentScore = CumWeightScore.computeParentScore(parentGraph, parentRevGraph);
                        freshScore = true;
                        cachedTotalOrder = confluxOrder(getPivot(getGenesis()));
                    }
                    // FIXME add parent score here
                } else if (BaseIotaConfig.getInstance().getConfluxScoreAlgo().equals("KATZ")) {
                    KatzCentrality centrality = new KatzCentrality(graph, revGraph, 0.5);
                    score = centrality.compute();
                    // FIXME add parent score here
                }
            }
        } catch (Exception e) {
            e.printStackTrace(new PrintStream(System.out));
        } finally {
            graphLock.readLock().unlock();
        }
    }

    public Hash getPivotalHash(int depth) {
        Hash ret = null;
        buildPivotChain();
        if (depth == -1 || depth >= this.pivotChain.size()) {
            Set<Hash> set = topOrderStreaming.get(1);
            if(CollectionUtils.isEmpty(set)){
                return null;
            }
            ret = set.iterator().next();
            return ret;
        }

        // TODO if the same score, choose randomly
        ret = this.pivotChain.get(this.pivotChain.size()-depth-1);
        return ret;
    }

    //FIXME for debug :: for graphviz visualization
    public String printGraph(Map<Hash, Set<Hash>> graph, String type) {
        String ret = "";
        try {
            if(type.equals("DOT")) {
                ret += "digraph G{\n";
                for (Hash key : graph.keySet()) {
                    for (Hash val : graph.get(key)) {
                        if (nameMap != null) {
                            ret += "\"" + nameMap.get(key) + "\"->" +
                            "\"" + nameMap.get(val) + "\"\n";
                        } else {
                            ret += "\"" + IotaUtils.abbrieviateHash(key, 6) + ":" + parentScore.get(key) + "\"->" +
                            "\"" + IotaUtils.abbrieviateHash(val, 6) + ":" + parentScore.get(val) + "\"\n";
                        }
                    }
                }
                ret += "}\n";
            } else if (type.equals("JSON")) {
                Gson gson = new Gson();
                HashMap<String, Set<String>> toPrint = new HashMap<String, Set<String>>();
                for(Hash h : graph.keySet()) {
                    for(Hash s : graph.get(h)) {
                        String from = Converter.trytes(h.trits());
                        String to = Converter.trytes(s.trits());
                        if(!toPrint.containsKey(from)) {
                            toPrint.put(from, new HashSet<>());
                        }
                        Set<String> st = toPrint.get(from);
                        st.add(to);
                        toPrint.put(from, st);
                    }
                }
                ret = gson.toJson(toPrint);
            }
        } catch(Exception e) {
            e.printStackTrace();
        }
        return ret;
    }


    //FIXME for debug :: for graphviz visualization
    void printRevGraph(Map<Hash, Set<Hash>> revGraph) {
        for (Hash key : revGraph.keySet()) {
            for (Hash val : revGraph.get(key)) {
                if (nameMap != null) {
                    System.out.println("\"" + nameMap.get(key) + "\"->" +
                            "\"" + nameMap.get(val) + "\"");
                } else {
                    System.out.println("\"" + IotaUtils.abbrieviateHash(key, 4) + "\"->" +
                            "\"" + IotaUtils.abbrieviateHash(val, 4) + "\"");
                }
            }
        }
    }

    //FIXME for debug :: for graphviz visualization
    void printTopOrder(HashMap<Integer, Set<Hash>> topOrder) {
        for (Integer key : topOrder.keySet()) {
            System.out.print(key + ": ");
            for (Hash val : topOrder.get(key)) {
                if (nameMap != null) {
                    System.out.print(nameMap.get(val) + " ");
                } else {
                    System.out.println(IotaUtils.abbrieviateHash(val, 4) + " ");
                }
            }
            System.out.println();
        }
    }

    public List<Hash> getSiblings(Hash block) {
        try {
            Persistable persistable = this.tangle.find(Transaction.class, block.bytes());
            if (persistable != null && persistable instanceof Transaction) {
                Set<Hash> children = new LinkedHashSet<>();
                children.addAll(revGraph.get(((Transaction) persistable).trunk));
                children.removeIf(t -> t.equals(block));
                return new LinkedList<>(children);
            }
        } catch (Exception e) {
            e.printStackTrace();
        }
        List<Hash> ret = new LinkedList<Hash>();
        return ret;
    }

    public List<Hash> getChain(HashMap<Integer, Set<Hash>> topOrder) {
        List<Hash> ret = new LinkedList<Hash>();
        Hash b = (Hash) topOrder.get(1).toArray()[0];
        ret.add(b);
        while (true) {
            Set<Hash> children = getChild(b);
            if (children.isEmpty()) {
                break;
            }
            double maxScore = 0;
            for (Hash h : children) {
                if (parentScore.get(h) > maxScore) {
                    maxScore = parentScore.get(h);
                    b = h;
                }
            }
            ret.add(b);
        }
        return ret;
    }

    public Set<Hash> getChild(Hash block) {
        if (revGraph.containsKey(block)) {
            return revGraph.get(block);
        }
        return new HashSet<>();
    }

    public void deleteBatch(Collection<Pair<Indexable, ? extends Class<? extends Persistable>>> models) throws Exception {
        // TODO implement this
    }

    public void clear(Class<?> column) throws Exception {
        // TODO implement this
    }

    public void clearMetadata(Class<?> column) throws Exception {
        // TODO implement this
    }

    public void addTxnCount(long count) {
        // TODO implement this
    }

    public long getTotalTxns() {
        return 0;
    }

    public List<Hash> totalTopOrder() {
        if(freshScore) {
            return cachedTotalOrder;
        }
        return confluxOrder(getPivot(getGenesis()));
    }

    public List<Hash> confluxOrder(Hash block) {
        LinkedList<Hash> list = new LinkedList<>();
        Set<Hash> covered = new HashSet<Hash>();
        if (block == null || !graph.keySet().contains(block)) {
            return list;
        }
        do {
            Hash parent = parentGraph.get(block);
            List<Hash> subTopOrder = new ArrayList<>();
            List<Hash> diff = getDiffSet(block, parent, covered);
            while (diff.size() != 0) {
                Map<Hash, Set<Hash>> subGraph = buildSubGraph(diff);
                List<Hash> noBeforeInTmpGraph = subGraph.entrySet().stream().filter(e -> CollectionUtils.isEmpty(e.getValue())).map(Map.Entry::getKey).collect(Collectors.toList());
                //TODO consider using SPECTR for sorting
                for(Hash s : noBeforeInTmpGraph) {
                    if(!lvlMap.containsKey(s)) {
                        lvlMap.put(s, Integer.MAX_VALUE); //FIXME this is a bug
                    }
                }
                noBeforeInTmpGraph.sort(Comparator.comparingInt((Hash o) -> lvlMap.get(o)).thenComparing(o -> o));
                subTopOrder.addAll(noBeforeInTmpGraph);
                diff.removeAll(noBeforeInTmpGraph);
            }
            list.addAll(0, subTopOrder);
            covered.addAll(subTopOrder);
            block = parentGraph.get(block);
        } while (parentGraph.get(block) != null && parentGraph.keySet().contains(block));
        return list;
    }

    public Map<Hash, Set<Hash>> buildSubGraph(List<Hash> blocks) {
        Map<Hash, Set<Hash>> subMap = new HashMap<>();
        for(Hash h : blocks) {
            Set<Hash> s = graph.get(h);
            Set<Hash> ss = new HashSet<>();

            for (Hash hh : s) {
                if(blocks.contains(hh)) {
                    ss.add(hh);
                }
            }
            subMap.put(h, ss);
        }
        return subMap;
    }

    private Hash getMax(Hash start) {
        double tmpMaxScore = -1;
        Hash s = null;
        for (Hash block : parentRevGraph.get(start)) {
            if (parentScore.containsKey(block)) {
                if(parentScore.get(block) > tmpMaxScore) {
                    tmpMaxScore = parentScore.get(block);
                    s = block;
                } else if(parentScore.get(block) == tmpMaxScore) {
                    String sStr = Converter.trytes(s.trits());
                    String blockStr = Converter.trytes(block.trits());
                    if(sStr.compareTo(blockStr) < 0) {
                        s = block;
                    }
                }
            }
        }
        return s;
    }

    public List<Hash> pivotChain(Hash start) {
        graphLock.readLock().lock();
        try {
            if (start == null || !graph.keySet().contains(start)) {
                return Collections.emptyList();
            }
            ArrayList<Hash> list = new ArrayList<>();
            list.add(start);
            while (!CollectionUtils.isEmpty(parentRevGraph.get(start))) {
                Hash s = getMax(start);
                if (s == null) {
                    return list;
                }
                start = s;
                list.add(s);
            }
            return list;
        }finally {
            graphLock.readLock().unlock();
        }
    }

    public Hash getPivot(Hash start) {
        graphLock.readLock().lock();
        try {
            if (start == null || !graph.keySet().contains(start)) {
                return null;
            }
            while (!CollectionUtils.isEmpty(parentRevGraph.get(start))) {
                Hash s = getMax(start);
                if (s == null) {
                    return start;
                }
                start = s;
            }
            return start;
        }finally {
            graphLock.readLock().unlock();
        }
    }

    public Hash getGenesis() {
        try {
            if (ancestors != null && !ancestors.empty()) {
                return ancestors.peek();
            }
            for (Hash key : parentGraph.keySet()) {
                if (!parentGraph.keySet().contains(parentGraph.get(key))) {
                    return key;
                }
            }
        } catch (Exception e) {
            e.printStackTrace();
        }
        return null;
    }

    public Set<Hash> past(Hash hash) {
        if (graph.get(hash) == null) {
            return Collections.emptySet();
        }
        Set<Hash> past = new HashSet<>();
        LinkedList<Hash> queue = new LinkedList<>();
        queue.add(hash);
        Hash h;
        while (!queue.isEmpty()) {
            h = queue.pop();
            for (Hash e : graph.get(h)) {
                if (graph.containsKey(e) && !past.contains(e)) {
                    queue.add(e);
                }
            }
            past.add(h);
        }
        return past;
    }

    public List<Hash> getDiffSet(Hash block, Hash parent, Set<Hash> covered) {
        if (graph.get(block) == null) {
            return Collections.emptyList();
        }

        Set<Hash> ret = new HashSet<Hash> ();
        LinkedList<Hash> queue = new LinkedList<>();
        queue.add(block);
        Hash h;
        while (!queue.isEmpty()) {
            h = queue.pop();
            for (Hash e : graph.get(h)) {
                if (graph.containsKey(e) && !ret.contains(e) && !ifCovered(e, parent, covered)) {
                    queue.add(e);
                }
            }
            ret.add(h);
        }
        return new ArrayList<Hash>(ret);
    }

    private boolean ifCovered(Hash block, Hash ancestor, Set<Hash> covered) {
        if (revGraph.get(block) == null) {
            return false;
        }

        if(block.equals(ancestor)) {
            return true;
        }

        Set<Hash> visisted = new HashSet<>();
        LinkedList<Hash> queue = new LinkedList<>();
        queue.add(block);
        visisted.add(block);

        Hash h;
        while (!queue.isEmpty()) {
            h = queue.pop();
            for (Hash e : revGraph.get(h)) {
                if(e.equals(ancestor)) {
                    return true;
                } else {
                    if (revGraph.containsKey(e) && !visisted.contains(e) && !covered.contains(e)) {
                        queue.add(e);
                        visisted.add(e);
                    }
                }
            }
        }
        return false;
    }

    public int getNumOfTips() {
        int ret = 0;
        for(Hash h : graph.keySet()) {
            if(!revGraph.containsKey(h)) {
                ret++;
            }
        }
        return ret;
    }

    @Override
    public Stack<Hash> getAncestors() {
        return ancestors;
    }

<<<<<<< HEAD
    @Override
=======
     @Override
>>>>>>> f30b0754
    public void storeAncestors(Stack<Hash> ancestors) {
        this.ancestors = ancestors;
    }

    public double getScore(Hash hash) {
        graphLock.readLock().lock();
        try {
            return score.get(hash);
        }finally {
            graphLock.readLock().unlock();
        }
    }

    public double getParentScore(Hash h) {
        return parentScore.get(h);
    }

    public boolean containsKeyInGraph(Hash hash) {
        return graph.containsKey(hash);
    }

    public Map<Hash, Set<Hash>> getGraph() {
        return this.graph;
    }

    // if belongs to the same bundle, condense it
    public HashMap<Hash, Set<Hash>> getCondensedGraph() {
        HashMap<Hash, Set<Hash>> ret = new HashMap<>();
        for(Hash h : graph.keySet()) {
            if((bundleMap.containsKey(h) && bundleMap.get(h).hi == 0) || 
               !bundleMap.containsKey(h)) {
                Set<Hash> to = new HashSet<>();           
                for(Hash m : graph.get(h)) {
                    if(bundleMap.containsKey(m)) {
                        to.add(bundleMap.get(m).low);
                    } else {
                        to.add(m);
                    }
                }
                if(bundleMap.containsKey(h)) {
                    ret.put(bundleMap.get(h).low, to);
                } else {
                    ret .put(h, to);
                }
            } 
        }
        return ret;
    }

    public List<Hash> getHashesFromBundle(List<String> bundleHashes) {
        List<Hash> ret = new ArrayList<>();
        for(String h : bundleHashes) {
            Hash hh = HashFactory.BUNDLE.create(h);
            if(bundleContent.containsKey(hh)) {
                ret.addAll(bundleContent.get(hh));
            } else {
                ret.add(HashFactory.TRANSACTION.create(h));
            }
        }
        return ret;
    }

    public Map<Hash, Hash> getParentGraph() {
        return this.parentGraph;
    }

    public Map<Hash, Set<Hash>> getRevParentGraph() {
        return this.parentRevGraph;
    }

    public void induceGraphFromAncestor(Hash curAncestor) {
        Map<Hash, Set<Hash>> subGraph = new HashMap<>();
        Map<Hash, Set<Hash>> subRevGraph = new HashMap<>();
        Map<Hash, Hash> subParentGraph = new HashMap<>();
        Map<Hash, Set<Hash>> subParentRevGraph = new HashMap<>();
        degs.clear();

        LinkedList<Hash> queue = new LinkedList<>();
        queue.add(curAncestor);
        while (!queue.isEmpty()) {
            Hash h = queue.poll();
            Set<Hash> children = revGraph.get(h);
            if (null != children) {
                subRevGraph.putIfAbsent(h, children);
                for (Hash keyOfGraph : children){
                    Set<Hash> valueOfGraph = subGraph.get(keyOfGraph);
                    if(null == valueOfGraph){
                        valueOfGraph = new HashSet<>();
                        subGraph.putIfAbsent(keyOfGraph, valueOfGraph);
                    }
                    valueOfGraph.add(h);

                    Hash parentNode = parentGraph.get(keyOfGraph);
                    if (null != parentNode) {
                        subParentGraph.putIfAbsent(keyOfGraph, h);
                    }
                }

                for (Hash child : children){
                    if (!queue.contains(child)){
                        queue.add(child);
                    }
                }
            }

            Set<Hash> subSet = parentRevGraph.get(h);
            if (null != subSet) {
                subParentRevGraph.putIfAbsent(h, subSet);
            }

            if (degs.get(h) == null){
                degs.putIfAbsent(h, 2);
            }
        }

        subGraph.putIfAbsent(curAncestor, graph.get(curAncestor));
        for (Hash h : graph.get(curAncestor)){
            Set<Hash> set = new HashSet<>();
            set.add(curAncestor);
            subRevGraph.putIfAbsent(h, set);
            degs.putIfAbsent(h, 0);
        }
        subParentGraph.putIfAbsent(curAncestor, parentGraph.get(curAncestor));
        subParentRevGraph.putIfAbsent(subParentGraph.get(curAncestor),new HashSet(){{add(curAncestor);}});

        graphLock.writeLock().lock();
        try {
            graph.clear();
            revGraph.clear();
            parentGraph.clear();
            parentRevGraph.clear();

            graph = new ConcurrentHashMap<>(subGraph);
            revGraph = new ConcurrentHashMap<>(subRevGraph);
            parentGraph = new ConcurrentHashMap<>(subParentGraph);
            parentRevGraph = new ConcurrentHashMap<>(subParentRevGraph);

            topOrder.clear();
            computeToplogicalOrder();
            computeScore();
        }finally {
            graphLock.writeLock().unlock();
        }
        buildPivotChain();
    }

    class AncestorEngine implements Runnable {
        @Override
        public void run() {
            try {
                refreshGraph();
            } catch (Throwable e) {
                e.printStackTrace();
            }
        }

        //入参，全图 + 上一个ancestor
        public Hash getAncestor() {
            graphLock.readLock().lock();
            try {
                if (null == parentGraph) {
                    return null;
                }
                Iterator<Hash> iterator = parentGraph.keySet().iterator();
                Double maxScore = -1d;
                Hash maxScoreNode = null;
                while (iterator.hasNext()) {
                    Hash node = iterator.next();
                    if (pivotChain.contains(node)) {
                        continue;
                    }
                    Double score = parentScore.get(node);
                    if (null == score) {
                        throw new NullPointerException("key：" + node);
                    }
                    if (score > maxScore) {
                        maxScore = score;
                        maxScoreNode = node;
                    }
                }
                if (maxScoreNode == null) {
                    return null;
                }

                Double minScore = 1000000000000000d;
                Hash minScoreNode = null;

                for (Hash mainChainNode : pivotChain) {
                    double mainChainNodeScore = parentScore.get(mainChainNode);
                    if (mainChainNodeScore < (maxScore + new Double(ancestorCreateFrequency))) {
                        continue;
                    }
                    if (minScore > mainChainNodeScore) {
                        minScore = mainChainNodeScore;
                        minScoreNode = mainChainNode;
                    }
                }
                return minScoreNode;
            }finally {
                graphLock.readLock().unlock();
            }
        }

        void refreshGraph() {
           log.debug("=========begin to reload ancestor node==========");
            long begin = System.currentTimeMillis();
            Stack<Hash> ancestors = tangle.getAncestors();
            Hash curAncestor = getAncestor();
            if (curAncestor == null) {
                curAncestor = getGenesis();
            }
            printAllGraph("before", curAncestor);
            if (curAncestor == null) {
                log.debug("=========no ancestor node,cost:" + (System.currentTimeMillis() - begin) + "ms ==========");
                return;
            }
            if (CollectionUtils.isNotEmpty(ancestors) && ancestors.peek().equals(curAncestor)) {
                log.debug("=========no ancestor node to reload,cost:" + (System.currentTimeMillis() - begin) + "ms ==========");
                return;
            }

            ancestors = reloadAncestor(ancestors, curAncestor);
            tangle.storeAncestors(ancestors);
            induceGraphFromAncestor(curAncestor);
        }

        private void printAllGraph(String tag, Hash ancestor) {
//            System.out.println("======" + tag + " begin =======");
            printGraph(graph, "graph:dot");
//            System.out.println("-----------");
//            printRevGraph(revGraph);
//            System.out.println("-----------");
//            if (parentGraph != null) {
//                parentGraph.entrySet().forEach(e -> System.out.println(String.format("\"%s\"->\"%s\"", IotaUtils.abbrieviateHash(e.getKey(), 4), IotaUtils.abbrieviateHash(e.getValue(), 4))));
//            }
//            System.out.println("-----------");
//            printRevGraph(parentRevGraph);
//            System.out.println("-----------");
//            CollectionUtils.emptyIfNull(ancestors).stream().forEach(a -> System.out.println(IotaUtils.abbrieviateHash(a, 4)));
//            System.out.println("-----------");
//            System.out.println(ancestor);
//            System.out.println("======" + tag + " end =======");
        }

        private Stack<Hash> reloadAncestor(Stack<Hash> ancestors, Hash curAncestor) {
            if (ancestors == null) {
                ancestors = new Stack<>();
            }
            ancestors.push(curAncestor);
            return ancestors;
        }
    }

    public boolean hasBlock(Hash h) {
        return graph.containsKey(h);
    }
}
<|MERGE_RESOLUTION|>--- conflicted
+++ resolved
@@ -828,11 +828,7 @@
         return ancestors;
     }
 
-<<<<<<< HEAD
-    @Override
-=======
      @Override
->>>>>>> f30b0754
     public void storeAncestors(Stack<Hash> ancestors) {
         this.ancestors = ancestors;
     }
