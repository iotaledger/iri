package com.iota.iri.storage.localinmemorygraph;

import com.google.gson.Gson;
import com.iota.iri.conf.BaseIotaConfig;
import com.iota.iri.controllers.TransactionViewModel;
import com.iota.iri.model.Hash;
import com.iota.iri.model.HashFactory;
import com.iota.iri.model.TransactionHash;
import com.iota.iri.model.persistables.Transaction;
import com.iota.iri.service.tipselection.impl.CumWeightScore;
import com.iota.iri.service.tipselection.impl.KatzCentrality;
import com.iota.iri.storage.Indexable;
import com.iota.iri.storage.Persistable;
import com.iota.iri.storage.PersistenceProvider;
import com.iota.iri.storage.Tangle;
import com.iota.iri.utils.Converter;
import com.iota.iri.utils.IotaUtils;
import com.iota.iri.utils.Pair;
import org.apache.commons.collections4.CollectionUtils;
import org.slf4j.Logger;
import org.slf4j.LoggerFactory;

import java.io.PrintStream;
import java.util.*;
import java.util.concurrent.*;
import java.util.concurrent.locks.ReentrantReadWriteLock;
import java.util.stream.Collectors;

public class LocalInMemoryGraphProvider implements AutoCloseable, PersistenceProvider {
    private static final Logger log = LoggerFactory.getLogger(LocalInMemoryGraphProvider.class);
    private Map<Hash, Double> score;
    private Map<Hash, Double> parentScore;
    private Map<Hash, Set<Hash>> graph;
    private Map<Hash, Hash> parentGraph;
    private Map<Hash, Set<Hash>> revGraph;
    private Map<Hash, Set<Hash>> parentRevGraph;
    private Map<Hash, Integer> degs;
    private HashMap<Integer, Set<Hash>> topOrder;
    private HashMap<Integer, Set<Hash>> topOrderStreaming;

    private Map<Hash, Integer> lvlMap;
    private HashMap<Hash, String> nameMap;
    private Map<Hash, Pair<Hash,Integer>> bundleMap;
    private Map<Hash, Set<Hash>> bundleContent;
    private int totalDepth;
    private Tangle tangle;
    // to use
    private List<Hash> pivotChain;

    // 未能回溯到genesis的节点
    Queue<Hash> unTracedNodes;
    // 保存可回溯的节点，最坏的情况是保存了整个graph，空间换时间。
    Set<Hash> tracedNodes;

    Queue<Hash> parentUnTracedNodes;
    Set<Hash> parentTracedNodes;
    boolean freshScore;
    List<Hash> cachedTotalOrder;

    private boolean available;

    private Stack<Hash> ancestors;
    private Double ancestorCreateFrequency = BaseIotaConfig.getInstance().getAncestorCreateFrequency();
    private ScheduledExecutorService service = Executors.newSingleThreadScheduledExecutor();
    private ReentrantReadWriteLock graphLock = new ReentrantReadWriteLock();

    public LocalInMemoryGraphProvider(String dbDir, Tangle tangle) {
        this.tangle = tangle;
        graph = new HashMap<>();
        revGraph = new HashMap<>();
        parentGraph = new ConcurrentHashMap<>();
        bundleMap = new ConcurrentHashMap<>();
        bundleContent = new ConcurrentHashMap<>();
        parentRevGraph = new HashMap<>();
        degs = new HashMap<>();
        topOrder = new HashMap<>();
        lvlMap = new HashMap<>();
        topOrderStreaming = new HashMap<>();
        score = new ConcurrentHashMap<>();
        parentScore = new ConcurrentHashMap<>();
        totalDepth = 0;
        unTracedNodes = new ConcurrentLinkedDeque<>();
        tracedNodes = ConcurrentHashMap.newKeySet();
        parentUnTracedNodes = new ConcurrentLinkedDeque<>();
        parentTracedNodes = ConcurrentHashMap.newKeySet();
        freshScore = false;
    }

    //FIXME for debug
    public void setNameMap(HashMap<Hash, String> nameMap) {
        this.nameMap = nameMap;
    }

    @Override
    public void close() throws Exception {
        graph.clear();
        revGraph.clear();
        parentGraph.clear();
        parentRevGraph.clear();
        degs.clear();
        topOrder.clear();
        totalDepth = 0;
        topOrderStreaming.clear();
        lvlMap.clear();
        unTracedNodes.clear();
        tracedNodes.clear();
        parentUnTracedNodes.clear();
        parentTracedNodes.clear();
        bundleMap.clear();
        bundleContent.clear();
    }

    public void init() throws Exception {
        try {
            buildGraph();
            if (BaseIotaConfig.getInstance().isAncestorForwardEnable()) {
                loadAncestorGraph();
                service.scheduleAtFixedRate(new AncestorEngine(), 10, 30, TimeUnit.SECONDS);
            }
        } catch (NullPointerException e) {
            e.printStackTrace();
        } catch (Throwable e){
            e.printStackTrace();
        }
    }

    private void loadAncestorGraph() {
        Stack<Hash> ancestors = tangle.getAncestors();
        if (null == ancestors || CollectionUtils.isEmpty(ancestors)) {
            return;
        }
        Hash ancestor = ancestors.peek();
        if (graph != null && !graph.isEmpty()) {
            subGraph(ancestor);
        }
    }

    public boolean isAvailable() {
        return this.available;
    }

    public void shutdown() {
        try {
            close();
        } catch (Exception e) {
            ;
        }
    }

    public boolean save(Persistable model, Indexable index) throws Exception {
        return true;
    }

    public void delete(Class<?> model, Indexable index) throws Exception {
        // TODO implement this
    }

    public boolean update(Persistable model, Indexable index, String item) throws Exception {
        // TODO this function is not implemented or referenced
        return true;
    }

    public boolean exists(Class<?> model, Indexable key) throws Exception {
        // TODO implement this
        return false;
    }

    public Pair<Indexable, Persistable> latest(Class<?> model, Class<?> indexModel) throws Exception {
        // TODO implement this
        return new Pair<Indexable, Persistable>(new TransactionHash(), new Transaction());
    }

    public Set<Indexable> keysWithMissingReferences(Class<?> modelClass, Class<?> otherClass) throws Exception {
        // TODO implement this
        return new HashSet<Indexable>();
    }

    public Persistable get(Class<?> model, Indexable index) throws Exception {
        // TODO implement this
        return new Transaction();
    }

    public boolean mayExist(Class<?> model, Indexable index) throws Exception {
        // TODO implement this
        return false;
    }

    public long count(Class<?> model) throws Exception {
        // TODO implement this
        return (long) 0;
    }

    public Set<Indexable> keysStartingWith(Class<?> modelClass, byte[] value) {
        // TODO implement this
        return new HashSet<Indexable>();
    }

    public Persistable seek(Class<?> model, byte[] key) throws Exception {
        // TODO implement this
        return new Transaction();
    }

    public Pair<Indexable, Persistable> next(Class<?> model, Indexable index) throws Exception {
        // TODO implement this
        return new Pair<Indexable, Persistable>(new TransactionHash(), new Transaction());
    }

    public Pair<Indexable, Persistable> previous(Class<?> model, Indexable index) throws Exception {
        // TODO implement this
        return new Pair<Indexable, Persistable>(new TransactionHash(), new Transaction());
    }

    public Pair<Indexable, Persistable> first(Class<?> model, Class<?> indexModel) throws Exception {
        // TODO implement this
        return new Pair<Indexable, Persistable>(new TransactionHash(), new Transaction());
    }

    public boolean saveBatch(List<Pair<Indexable, Persistable>> models) throws Exception {
        for (Pair<Indexable, Persistable> entry : models) {
            if (entry.hi.getClass().equals(com.iota.iri.model.persistables.Transaction.class)) {

                Hash key = (Hash) entry.low;
                Transaction value = (Transaction) entry.hi;
                TransactionViewModel model = new TransactionViewModel(value, key);
                Hash trunk = model.getTrunkTransactionHash();
                Hash branch = model.getBranchTransactionHash();
                graphLock.writeLock().lock();
                try {
                    // Approve graph
                    if (graph.get(key) == null) {
                        graph.put(key, new HashSet<>());
                    }
                    graph.get(key).add(trunk);
                    graph.get(key).add(branch);

                    //parentGraph
                    parentGraph.put(key, trunk);

                    // Approvee graph
                    if (revGraph.get(trunk) == null) {
                        revGraph.put(trunk, new HashSet<>());
                    }
                    revGraph.get(trunk).add(key);
                    if (revGraph.get(branch) == null) {
                        revGraph.put(branch, new HashSet<>());
                    }
                    revGraph.get(branch).add(key);

                    if (parentRevGraph.get(trunk) == null) {
                        parentRevGraph.put(trunk, new HashSet<>());
                    }
                    parentRevGraph.get(trunk).add(key);

                    // update degrees
                    if (degs.get(model.getHash()) == null || degs.get(model.getHash()) == 0) {
                        degs.put(model.getHash(), 2);
                    }
                    if (degs.get(trunk) == null) {
                        degs.put(trunk, 0);
                    }
                    if (degs.get(branch) == null) {
                        degs.put(branch, 0);
                    }
                    updateTopologicalOrder(key, trunk, branch);
                    updateScore(key);
                }finally {
                    graphLock.writeLock().unlock();
                }

                if(model.getLastIndex() + 1 > 1) {   
                    bundleMap.put(key, new Pair<Hash, Integer>(model.getBundleHash(), (int)model.getCurrentIndex()));
                    if(!bundleContent.containsKey(model.getBundleHash())) {
                        bundleContent.put(model.getBundleHash(), new HashSet<>());
                    }
                    Set<Hash> content = bundleContent.get(model.getBundleHash());
                    content.add(key);
                    bundleContent.put(model.getBundleHash(), content);
                }
                break;
            }
        }
        return true;
    }

    // TODO for public  :: Get the graph using the BFS method
    public void buildGraph() {
        try {
            Pair<Indexable, Persistable> one = tangle.getFirst(Transaction.class, TransactionHash.class);
            while (one != null && one.low != null) {
                TransactionViewModel model = new TransactionViewModel((Transaction) one.hi, (TransactionHash) one.low);
                Hash trunk = model.getTrunkTransactionHash();
                Hash branch = model.getBranchTransactionHash();

                // approve direction
                if (graph.get(model.getHash()) == null) {
                    graph.put(model.getHash(), new HashSet<Hash>());
                }
                graph.get(model.getHash()).add(trunk);
                graph.get(model.getHash()).add(branch);

                // approved direction
                if (revGraph.get(trunk) == null) {
                    revGraph.put(trunk, new HashSet<Hash>());
                }
                if (revGraph.get(branch) == null) {
                    revGraph.put(branch, new HashSet<Hash>());
                }
                revGraph.get(trunk).add(model.getHash());
                revGraph.get(branch).add(model.getHash());

                //parentGraph
                parentGraph.put(model.getHash(), trunk);

                if (parentRevGraph.get(trunk) == null) {
                    parentRevGraph.put(trunk, new HashSet<>());
                }
                parentRevGraph.get(trunk).add(model.getHash());

                // update degrees
                if (degs.get(model.getHash()) == null || degs.get(model.getHash()) == 0) {
                    degs.put(model.getHash(), 2);
                }
                if (degs.get(trunk) == null) {
                    degs.put(trunk, 0);
                }
                if (degs.get(branch) == null) {
                    degs.put(branch, 0);
                }

                updateScore(model.getHash());
                one = tangle.next(Transaction.class, one.low);
            }
            computeToplogicalOrder();
            buildPivotChain();
        } catch (NullPointerException e) {
            throw e;
        } catch (Exception e) {
            e.printStackTrace(new PrintStream(System.out));
        }
    }

    // base on graph
    public void buildPivotChain() {
        try {
            this.pivotChain = pivotChain(getGenesis());
        } catch (Exception e) {
            e.printStackTrace();
        }
    }

    private void updateTopologicalOrder(Hash vet, Hash trunk, Hash branch) {
        if (topOrderStreaming.isEmpty()) {
            topOrderStreaming.put(1, new HashSet<>());
            topOrderStreaming.get(1).add(vet);
            lvlMap.put(vet, 1);
            topOrderStreaming.put(0, new HashSet<>());
            topOrderStreaming.get(0).add(trunk);
            topOrderStreaming.get(0).add(branch);
            totalDepth = 1;
            return;
        } else {
            try {
                int trunkLevel = lvlMap.get(trunk);
                int branchLevel = lvlMap.get(branch);
                int lvl = Math.min(trunkLevel, branchLevel) + 1;
                if (topOrderStreaming.get(lvl) == null) {
                    topOrderStreaming.put(lvl, new HashSet<>());
                    totalDepth++;
                }
                topOrderStreaming.get(lvl).add(vet);
                lvlMap.put(vet, lvl);
            } catch(NullPointerException e) {
                ; // First block, do nothing here
            }
        }
    }

    private void updateScore(Hash vet) {
        try {
            if(BaseIotaConfig.getInstance().getStreamingGraphSupport()){
                if (BaseIotaConfig.getInstance().getConfluxScoreAlgo().equals("CUM_WEIGHT")) {
                    score = CumWeightScore.update(graph, score, vet);
                    parentScore = CumWeightScore.updateParentScore(parentGraph, parentScore, vet);
<<<<<<< HEAD
=======
                    freshScore = false;
>>>>>>> a615a58f
                } else if (BaseIotaConfig.getInstance().getConfluxScoreAlgo().equals("KATZ")) {
                    score.put(vet, 1.0 / (score.size() + 1));
                    KatzCentrality centrality = new KatzCentrality(graph, revGraph, 0.5);
                    centrality.setScore(score);
                    score = centrality.compute();
                    parentScore = CumWeightScore.updateParentScore(parentGraph, parentScore, vet);
                }
            }
        } catch (Exception e) {
            e.printStackTrace(new PrintStream(System.out));
        }
    }


    private void checkUntracedParentNodes() {
        Queue<Hash> tmpUnTracedQueue = new ArrayDeque<>();
        for(Hash h : parentUnTracedNodes) {
            if (parentTraceToGenesis(h)) {
                parentScore = CumWeightScore.updateParentScore(parentGraph, parentScore, h);
            } else {
                tmpUnTracedQueue.add(h);
            }
        }
        parentUnTracedNodes = tmpUnTracedQueue;
    }

    private boolean parentTraceToGenesis(Hash h) {
        // 遍历，前驱节点是已遍历节点或genesis，返回true
        Queue<Hash> confirmNodes = new ArrayDeque<>();
        Set<Hash> visited = new HashSet<>();
        confirmNodes.add(h);
        while (!confirmNodes.isEmpty()) {
            Hash cur = confirmNodes.poll();
            Hash confirmed = parentGraph.get(cur);
            if (null == confirmed){
                continue;
            }
            if (!parentTracedNodes.contains(confirmed)){
                return false;
            }
            if (!visited.contains(confirmed)) {
                confirmNodes.add(confirmed);
            }
            visited.add(confirmed);
        }
        parentTracedNodes.add(h);
        return true;
    }

    private void computeToplogicalOrder() {
        Deque<Hash> bfsQ = new ArrayDeque<>();
        Map<Hash, Integer> level = new HashMap<Hash, Integer>();
        Set<Hash> visited = new HashSet<Hash>();

        for (Hash h : degs.keySet()) {
            if (!degs.containsKey(h) || degs.get(h) == 0) {
                bfsQ.addLast(h);
                level.put(h, 0);
                break;
            }
        }

        while (!bfsQ.isEmpty()) {
            Hash h = bfsQ.pollFirst();
            int lvl = level.get(h);
            totalDepth = Math.max(totalDepth, lvl + 1);
            if (!topOrder.containsKey(lvl)) {
                topOrder.put(lvl, new HashSet<Hash>());
            }
            topOrder.get(lvl).add(h);

            Set<Hash> out = revGraph.get(h);
            if (out != null) {
                for (Hash o : out) {
                    if (!visited.contains(o)) {
                        bfsQ.addLast(o);
                        visited.add(o);
                        level.put(o, lvl + 1);
                    }
                }
            }
        }
        topOrderStreaming = topOrder;
    }

    public void computeScore() {
        graphLock.readLock().lock();
        try {
            if(BaseIotaConfig.getInstance().getStreamingGraphSupport()) {
                if (BaseIotaConfig.getInstance().getConfluxScoreAlgo().equals("CUM_WEIGHT")) {
<<<<<<< HEAD
                    score = CumWeightScore.compute(revGraph, graph, getGenesis());
                    parentScore = CumWeightScore.computeParentScore(parentGraph, parentRevGraph);
=======
                    if(!freshScore) {
                        score = CumWeightScore.compute(revGraph, graph, getGenesis());
                        parentScore = CumWeightScore.computeParentScore(parentGraph, parentRevGraph);
                        freshScore = true;
                        cachedTotalOrder = confluxOrder(getPivot(getGenesis()));
                    }
>>>>>>> a615a58f
                    // FIXME add parent score here
                } else if (BaseIotaConfig.getInstance().getConfluxScoreAlgo().equals("KATZ")) {
                    KatzCentrality centrality = new KatzCentrality(graph, revGraph, 0.5);
                    score = centrality.compute();
                    // FIXME add parent score here
                }
            }
        } catch (Exception e) {
            e.printStackTrace(new PrintStream(System.out));
        } finally {
            graphLock.readLock().unlock();
        }
    }

    public Hash getPivotalHash(int depth) {
        Hash ret = null;
        buildPivotChain();
        if (depth == -1 || depth >= this.pivotChain.size()) {
            Set<Hash> set = topOrderStreaming.get(1);
            if(CollectionUtils.isEmpty(set)){
                return null;
            }
            ret = set.iterator().next();
            return ret;
        }

        // TODO if the same score, choose randomly
        ret = this.pivotChain.get(this.pivotChain.size()-depth-1);
        return ret;
    }

    //FIXME for debug :: for graphviz visualization
    public String printGraph(Map<Hash, Set<Hash>> graph, String type) {
        String ret = "";
        try {
            if(type.equals("DOT")) {
                ret += "digraph G{\n";
                for (Hash key : graph.keySet()) {
                    for (Hash val : graph.get(key)) {
                        if (nameMap != null) {
                            ret += "\"" + nameMap.get(key) + "\"->" +
                            "\"" + nameMap.get(val) + "\"\n";
                        } else {
                            ret += "\"" + IotaUtils.abbrieviateHash(key, 6) + ":" + parentScore.get(key) + "\"->" +
                            "\"" + IotaUtils.abbrieviateHash(val, 6) + ":" + parentScore.get(val) + "\"\n";
                        }
                    }
                }
                ret += "}\n";
            } else if (type.equals("JSON")) {
                Gson gson = new Gson();
                HashMap<String, Set<String>> toPrint = new HashMap<String, Set<String>>();
                for(Hash h : graph.keySet()) {
                    for(Hash s : graph.get(h)) {
                        String from = Converter.trytes(h.trits());
                        String to = Converter.trytes(s.trits());
                        if(!toPrint.containsKey(from)) {
                            toPrint.put(from, new HashSet<>());
                        }
                        Set<String> st = toPrint.get(from);
                        st.add(to);
                        toPrint.put(from, st);
                    }
                }
                ret = gson.toJson(toPrint);
            }
        } catch(Exception e) {
            e.printStackTrace();
        }
        return ret;
    }


    //FIXME for debug :: for graphviz visualization
    void printRevGraph(Map<Hash, Set<Hash>> revGraph) {
        for (Hash key : revGraph.keySet()) {
            for (Hash val : revGraph.get(key)) {
                if (nameMap != null) {
                    System.out.println("\"" + nameMap.get(key) + "\"->" +
                            "\"" + nameMap.get(val) + "\"");
                } else {
                    System.out.println("\"" + IotaUtils.abbrieviateHash(key, 4) + "\"->" +
                            "\"" + IotaUtils.abbrieviateHash(val, 4) + "\"");
                }
            }
        }
    }

    //FIXME for debug :: for graphviz visualization
    void printTopOrder(HashMap<Integer, Set<Hash>> topOrder) {
        for (Integer key : topOrder.keySet()) {
            System.out.print(key + ": ");
            for (Hash val : topOrder.get(key)) {
                if (nameMap != null) {
                    System.out.print(nameMap.get(val) + " ");
                } else {
                    System.out.println(IotaUtils.abbrieviateHash(val, 4) + " ");
                }
            }
            System.out.println();
        }
    }

    public List<Hash> getSiblings(Hash block) {
        try {
            Persistable persistable = this.tangle.find(Transaction.class, block.bytes());
            if (persistable != null && persistable instanceof Transaction) {
                Set<Hash> children = new LinkedHashSet<>();
                children.addAll(revGraph.get(((Transaction) persistable).trunk));
                children.removeIf(t -> t.equals(block));
                return new LinkedList<>(children);
            }
        } catch (Exception e) {
            e.printStackTrace();
        }
        List<Hash> ret = new LinkedList<Hash>();
        return ret;
    }

    public List<Hash> getChain(HashMap<Integer, Set<Hash>> topOrder) {
        List<Hash> ret = new LinkedList<Hash>();
        Hash b = (Hash) topOrder.get(1).toArray()[0];
        ret.add(b);
        while (true) {
            Set<Hash> children = getChild(b);
            if (children.isEmpty()) {
                break;
            }
            double maxScore = 0;
            for (Hash h : children) {
                if (parentScore.get(h) > maxScore) {
                    maxScore = parentScore.get(h);
                    b = h;
                }
            }
            ret.add(b);
        }
        return ret;
    }

    public Set<Hash> getChild(Hash block) {
        if (revGraph.containsKey(block)) {
            return revGraph.get(block);
        }
        return new HashSet<>();
    }

    public void deleteBatch(Collection<Pair<Indexable, ? extends Class<? extends Persistable>>> models) throws Exception {
        // TODO implement this
    }

    public void clear(Class<?> column) throws Exception {
        // TODO implement this
    }

    public void clearMetadata(Class<?> column) throws Exception {
        // TODO implement this
    }

    public void addTxnCount(long count) {
        // TODO implement this
    }

    public long getTotalTxns() {
        return 0;
    }

    public List<Hash> totalTopOrder() {
        if(freshScore) {
            return cachedTotalOrder;
        }
        return confluxOrder(getPivot(getGenesis()));
    }

    public List<Hash> confluxOrder(Hash block) {
        LinkedList<Hash> list = new LinkedList<>();
        Set<Hash> covered = new HashSet<Hash>();
        if (block == null || !graph.keySet().contains(block)) {
            return list;
        }
        do {
            Hash parent = parentGraph.get(block);
            List<Hash> subTopOrder = new ArrayList<>();
            List<Hash> diff = getDiffSet(block, parent, covered);
            while (diff.size() != 0) {
                Map<Hash, Set<Hash>> subGraph = buildSubGraph(diff);
                List<Hash> noBeforeInTmpGraph = subGraph.entrySet().stream().filter(e -> CollectionUtils.isEmpty(e.getValue())).map(Map.Entry::getKey).collect(Collectors.toList());
                //TODO consider using SPECTR for sorting
                for(Hash s : noBeforeInTmpGraph) {
                    if(!lvlMap.containsKey(s)) {
                        lvlMap.put(s, Integer.MAX_VALUE); //FIXME this is a bug
                    }
                }
                noBeforeInTmpGraph.sort(Comparator.comparingInt((Hash o) -> lvlMap.get(o)).thenComparing(o -> o));
                subTopOrder.addAll(noBeforeInTmpGraph);
                diff.removeAll(noBeforeInTmpGraph);
            }
            list.addAll(0, subTopOrder);
            covered.addAll(subTopOrder);
            block = parentGraph.get(block);
        } while (parentGraph.get(block) != null && parentGraph.keySet().contains(block));
        return list;
    }

    public Map<Hash, Set<Hash>> buildSubGraph(List<Hash> blocks) {
        Map<Hash, Set<Hash>> subMap = new HashMap<>();
        for(Hash h : blocks) {
            Set<Hash> s = graph.get(h);
            Set<Hash> ss = new HashSet<>();

            for (Hash hh : s) {
                if(blocks.contains(hh)) {
                    ss.add(hh);
                }
            }
            subMap.put(h, ss);
        }
        return subMap;
    }

    private Hash getMax(Hash start) {
        double tmpMaxScore = -1;
        Hash s = null;
        for (Hash block : parentRevGraph.get(start)) {
            if (parentScore.containsKey(block)) {
                if(parentScore.get(block) > tmpMaxScore) {
                    tmpMaxScore = parentScore.get(block);
                    s = block;
                } else if(parentScore.get(block) == tmpMaxScore) {
                    String sStr = Converter.trytes(s.trits());
                    String blockStr = Converter.trytes(block.trits());
                    if(sStr.compareTo(blockStr) < 0) {
                        s = block;
                    }
                }
            }
        }
        return s;
    }

    public List<Hash> pivotChain(Hash start) {
        graphLock.readLock().lock();
        try {
            if (start == null || !graph.keySet().contains(start)) {
                return Collections.emptyList();
            }
            ArrayList<Hash> list = new ArrayList<>();
            list.add(start);
            while (!CollectionUtils.isEmpty(parentRevGraph.get(start))) {
                Hash s = getMax(start);
                if (s == null) {
                    return list;
                }
                start = s;
                list.add(s);
            }
            return list;
        }finally {
            graphLock.readLock().unlock();
        }
    }

    public Hash getPivot(Hash start) {
        graphLock.readLock().lock();
        try {
            if (start == null || !graph.keySet().contains(start)) {
                return null;
            }
            while (!CollectionUtils.isEmpty(parentRevGraph.get(start))) {
                Hash s = getMax(start);
                if (s == null) {
                    return start;
                }
                start = s;
            }
            return start;
        }finally {
            graphLock.readLock().unlock();
        }
    }

    public Hash getGenesis() {
        try {
            if (ancestors != null && !ancestors.empty()) {
                return ancestors.peek();
            }
            for (Hash key : parentGraph.keySet()) {
                if (!parentGraph.keySet().contains(parentGraph.get(key))) {
                    return key;
                }
            }
        } catch (Exception e) {
            e.printStackTrace();
        }
        return null;
    }

    public Set<Hash> past(Hash hash) {
        if (graph.get(hash) == null) {
            return Collections.emptySet();
        }
        Set<Hash> past = new HashSet<>();
        LinkedList<Hash> queue = new LinkedList<>();
        queue.add(hash);
        Hash h;
        while (!queue.isEmpty()) {
            h = queue.pop();
            for (Hash e : graph.get(h)) {
                if (graph.containsKey(e) && !past.contains(e)) {
                    queue.add(e);
                }
            }
            past.add(h);
        }
        return past;
    }

    public List<Hash> getDiffSet(Hash block, Hash parent, Set<Hash> covered) {
        if (graph.get(block) == null) {
            return Collections.emptyList();
        }

        Set<Hash> ret = new HashSet<Hash> ();
        LinkedList<Hash> queue = new LinkedList<>();
        queue.add(block);
        Hash h;
        while (!queue.isEmpty()) {
            h = queue.pop();
            for (Hash e : graph.get(h)) {
                if (graph.containsKey(e) && !ret.contains(e) && !ifCovered(e, parent, covered)) {
                    queue.add(e);
                }
            }
            ret.add(h);
        }
        return new ArrayList<Hash>(ret);
    }

    private boolean ifCovered(Hash block, Hash ancestor, Set<Hash> covered) {
        if (revGraph.get(block) == null) {
            return false;
        }

        if(block.equals(ancestor)) {
            return true;
        }

        Set<Hash> visisted = new HashSet<>();
        LinkedList<Hash> queue = new LinkedList<>();
        queue.add(block);
        visisted.add(block);

        Hash h;
        while (!queue.isEmpty()) {
            h = queue.pop();
            for (Hash e : revGraph.get(h)) {
                if(e.equals(ancestor)) {
                    return true;
                } else {
                    if (revGraph.containsKey(e) && !visisted.contains(e) && !covered.contains(e)) {
                        queue.add(e);
                        visisted.add(e);
                    }
                }
            }
        }
        return false;
    }

    public int getNumOfTips() {
        int ret = 0;
        for(Hash h : graph.keySet()) {
            if(!revGraph.containsKey(h)) {
                ret++;
            }
        }
        return ret;
    }

    @Override
    public Stack<Hash> getAncestors() {
        return ancestors;
    }

    @Override
    public void storeAncestors(Stack<Hash> ancestors) {
        this.ancestors = ancestors;
    }

    public double getScore(Hash hash) {
        graphLock.readLock().lock();
        try {
            return score.get(hash);
        }finally {
            graphLock.readLock().unlock();
        }
    }

    public double getParentScore(Hash h) {
        return parentScore.get(h);
    }

    public boolean containsKeyInGraph(Hash hash) {
        return graph.containsKey(hash);
    }

    public Map<Hash, Set<Hash>> getGraph() {
        return this.graph;
    }

    // if belongs to the same bundle, condense it
    public HashMap<Hash, Set<Hash>> getCondensedGraph() {
        HashMap<Hash, Set<Hash>> ret = new HashMap<>();
        for(Hash h : graph.keySet()) {
            if((bundleMap.containsKey(h) && bundleMap.get(h).hi == 0) || 
               !bundleMap.containsKey(h)) {
                Set<Hash> to = new HashSet<>();           
                for(Hash m : graph.get(h)) {
                    if(bundleMap.containsKey(m)) {
                        to.add(bundleMap.get(m).low);
                    } else {
                        to.add(m);
                    }
                }
                if(bundleMap.containsKey(h)) {
                    ret.put(bundleMap.get(h).low, to);
                } else {
                    ret .put(h, to);
                }
            } 
        }
        return ret;
    }

    public List<Hash> getHashesFromBundle(List<String> bundleHashes) {
        List<Hash> ret = new ArrayList<>();
        for(String h : bundleHashes) {
            Hash hh = HashFactory.BUNDLE.create(h);
            if(bundleContent.containsKey(hh)) {
                ret.addAll(bundleContent.get(hh));
            } else {
                ret.add(HashFactory.TRANSACTION.create(h));
            }
        }
        return ret;
    }

    public Map<Hash, Hash> getParentGraph() {
        return this.parentGraph;
    }

    public Map<Hash, Set<Hash>> getRevParentGraph() {
        return this.parentRevGraph;
    }

<<<<<<< HEAD

    public void subGraph(Hash curAncestor) {
        Map<Hash, Set<Hash>> subGraph = new HashMap<>();
        Map<Hash, Set<Hash>> subRevGraph = new HashMap<>();
        Map<Hash, Hash> subParentGraph = new HashMap<>();
        Map<Hash, Set<Hash>> subParentRevGraph = new HashMap<>();
        degs.clear();

        LinkedList<Hash> queue = new LinkedList<>();
        queue.add(curAncestor);
        while (!queue.isEmpty()) {
            Hash h = queue.poll();
            Set<Hash> children = revGraph.get(h);
            if (null != children) {
                subRevGraph.putIfAbsent(h, children);
                for (Hash keyOfGraph : children){
                    Set<Hash> valueOfGraph = subGraph.get(keyOfGraph);
                    if(null == valueOfGraph){
                        valueOfGraph = new HashSet<>();
                        subGraph.putIfAbsent(keyOfGraph, valueOfGraph);
                    }
                    valueOfGraph.add(h);

                    Hash parentNode = parentGraph.get(keyOfGraph);
                    if (null != parentNode) {
                        subParentGraph.putIfAbsent(keyOfGraph, h);
                    }
                }

                for (Hash child : children){
                    if (!queue.contains(child)){
                        queue.add(child);
                    }
                }
            }

            Set<Hash> subSet = parentRevGraph.get(h);
            if (null != subSet) {
                subParentRevGraph.putIfAbsent(h, subSet);
            }

            if (degs.get(h) == null){
                degs.putIfAbsent(h, 2);
            }
        }

        subGraph.putIfAbsent(curAncestor, graph.get(curAncestor));
        for (Hash h : graph.get(curAncestor)){
            Set<Hash> set = new HashSet<>();
            set.add(curAncestor);
            subRevGraph.putIfAbsent(h, set);
            degs.putIfAbsent(h, 0);
        }
        subParentGraph.putIfAbsent(curAncestor, parentGraph.get(curAncestor));
        subParentRevGraph.putIfAbsent(subParentGraph.get(curAncestor),new HashSet(){{add(curAncestor);}});

        graphLock.writeLock().lock();
        try {
            graph.clear();
            revGraph.clear();
            parentGraph.clear();
            parentRevGraph.clear();

            graph = new ConcurrentHashMap<>(subGraph);
            revGraph = new ConcurrentHashMap<>(subRevGraph);
            parentGraph = new ConcurrentHashMap<>(subParentGraph);
            parentRevGraph = new ConcurrentHashMap<>(subParentRevGraph);

            topOrder.clear();
            computeToplogicalOrder();
            computeScore();
        }finally {
            graphLock.writeLock().unlock();
        }
        buildPivotChain();
    }

    class AncestorEngine implements Runnable {
        @Override
        public void run() {
            try {
                refreshGraph();
            } catch (Throwable e) {
                e.printStackTrace();
            }
        }

        //入参，全图 + 上一个ancestor
        public Hash getAncestor() {
            graphLock.readLock().lock();
            try {
                if (null == parentGraph) {
                    return null;
                }
                Iterator<Hash> iterator = parentGraph.keySet().iterator();
                Double maxScore = -1d;
                Hash maxScoreNode = null;
                while (iterator.hasNext()) {
                    Hash node = iterator.next();
                    if (pivotChain.contains(node)) {
                        continue;
                    }
                    Double score = parentScore.get(node);
                    if (null == score) {
                        throw new NullPointerException("key：" + node);
                    }
                    if (score > maxScore) {
                        maxScore = score;
                        maxScoreNode = node;
                    }
                }
                if (maxScoreNode == null) {
                    return null;
                }

                Double minScore = 1000000000000000d;
                Hash minScoreNode = null;

                for (Hash mainChainNode : pivotChain) {
                    double mainChainNodeScore = parentScore.get(mainChainNode);
                    if (mainChainNodeScore < (maxScore + new Double(ancestorCreateFrequency))) {
                        continue;
                    }
                    if (minScore > mainChainNodeScore) {
                        minScore = mainChainNodeScore;
                        minScoreNode = mainChainNode;
                    }
                }
                return minScoreNode;
            }finally {
                graphLock.readLock().unlock();
            }
        }

        void refreshGraph() {
            System.out.println("=========begin to reload ancestor node==========");
            long begin = System.currentTimeMillis();
            Stack<Hash> ancestors = tangle.getAncestors();
            Hash curAncestor = getAncestor();
            if (curAncestor == null) {
                curAncestor = getGenesis();
            }
            printAllGraph("before", curAncestor);
            if (curAncestor == null) {
                System.out.println("=========no ancestor node,cost:" + (System.currentTimeMillis() - begin) + "ms ==========");
                return;
            }
            if (CollectionUtils.isNotEmpty(ancestors) && ancestors.peek().equals(curAncestor)) {
                System.out.println("=========no ancestor node to reload,cost:" + (System.currentTimeMillis() - begin) + "ms ==========");
                return;
            }

            ancestors = reloadAncestor(ancestors, curAncestor);
            tangle.storeAncestors(ancestors);
            subGraph(curAncestor);
        }

        private void printAllGraph(String tag, Hash ancestor) {
//            System.out.println("======" + tag + " begin =======");
            printGraph(graph, "graph:dot");
//            System.out.println("-----------");
//            printRevGraph(revGraph);
//            System.out.println("-----------");
//            if (parentGraph != null) {
//                parentGraph.entrySet().forEach(e -> System.out.println(String.format("\"%s\"->\"%s\"", IotaUtils.abbrieviateHash(e.getKey(), 4), IotaUtils.abbrieviateHash(e.getValue(), 4))));
//            }
//            System.out.println("-----------");
//            printRevGraph(parentRevGraph);
//            System.out.println("-----------");
//            CollectionUtils.emptyIfNull(ancestors).stream().forEach(a -> System.out.println(IotaUtils.abbrieviateHash(a, 4)));
//            System.out.println("-----------");
//            System.out.println(ancestor);
//            System.out.println("======" + tag + " end =======");
        }

        private Stack<Hash> reloadAncestor(Stack<Hash> ancestors, Hash curAncestor) {
            if (ancestors == null) {
                ancestors = new Stack<>();
            }
            ancestors.push(curAncestor);
            return ancestors;
        }
=======
    public boolean hasBlock(Hash h) {
        return graph.containsKey(h);
>>>>>>> a615a58f
    }
}
<|MERGE_RESOLUTION|>--- conflicted
+++ resolved
@@ -381,10 +381,7 @@
                 if (BaseIotaConfig.getInstance().getConfluxScoreAlgo().equals("CUM_WEIGHT")) {
                     score = CumWeightScore.update(graph, score, vet);
                     parentScore = CumWeightScore.updateParentScore(parentGraph, parentScore, vet);
-<<<<<<< HEAD
-=======
                     freshScore = false;
->>>>>>> a615a58f
                 } else if (BaseIotaConfig.getInstance().getConfluxScoreAlgo().equals("KATZ")) {
                     score.put(vet, 1.0 / (score.size() + 1));
                     KatzCentrality centrality = new KatzCentrality(graph, revGraph, 0.5);
@@ -475,17 +472,12 @@
         try {
             if(BaseIotaConfig.getInstance().getStreamingGraphSupport()) {
                 if (BaseIotaConfig.getInstance().getConfluxScoreAlgo().equals("CUM_WEIGHT")) {
-<<<<<<< HEAD
-                    score = CumWeightScore.compute(revGraph, graph, getGenesis());
-                    parentScore = CumWeightScore.computeParentScore(parentGraph, parentRevGraph);
-=======
                     if(!freshScore) {
                         score = CumWeightScore.compute(revGraph, graph, getGenesis());
                         parentScore = CumWeightScore.computeParentScore(parentGraph, parentRevGraph);
                         freshScore = true;
                         cachedTotalOrder = confluxOrder(getPivot(getGenesis()));
                     }
->>>>>>> a615a58f
                     // FIXME add parent score here
                 } else if (BaseIotaConfig.getInstance().getConfluxScoreAlgo().equals("KATZ")) {
                     KatzCentrality centrality = new KatzCentrality(graph, revGraph, 0.5);
@@ -940,8 +932,6 @@
     public Map<Hash, Set<Hash>> getRevParentGraph() {
         return this.parentRevGraph;
     }
-
-<<<<<<< HEAD
 
     public void subGraph(Hash curAncestor) {
         Map<Hash, Set<Hash>> subGraph = new HashMap<>();
@@ -1124,9 +1114,8 @@
             ancestors.push(curAncestor);
             return ancestors;
         }
-=======
+
     public boolean hasBlock(Hash h) {
         return graph.containsKey(h);
->>>>>>> a615a58f
     }
 }
