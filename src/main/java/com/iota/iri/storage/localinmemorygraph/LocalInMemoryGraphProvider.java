--- conflicted
+++ resolved
@@ -23,7 +23,7 @@
 import java.util.concurrent.ConcurrentHashMap;
 import java.util.concurrent.ConcurrentLinkedDeque;
 import java.util.stream.Collectors;
-<<<<<<< HEAD
+
 import java.io.*;
 import com.google.gson.Gson;
 
@@ -31,8 +31,6 @@
 import org.slf4j.LoggerFactory;
 
 import com.iota.iri.utils.*;
-=======
->>>>>>> 4fcfcaa9
 
 public class LocalInMemoryGraphProvider implements AutoCloseable, PersistenceProvider {
     private static final Logger log = LoggerFactory.getLogger(LocalInMemoryGraphProvider.class);
@@ -53,9 +51,9 @@
     // to use
     private List<Hash> pivotChain;
 
-    // 未能回溯到genesis的节点
+    // 鏈兘鍥炴函鍒癵enesis鐨勮妭鐐�
     Queue<Hash> unTracedNodes;
-    // 保存可回溯的节点，最坏的情况是保存了整个graph，空间换时间。
+    // 淇濆瓨鍙洖婧殑鑺傜偣锛屾渶鍧忕殑鎯呭喌鏄繚瀛樹簡鏁翠釜graph锛岀┖闂存崲鏃堕棿銆�
     Set<Hash> tracedNodes;
 
     Queue<Hash> parentUnTracedNodes;
@@ -369,7 +367,7 @@
             tracedNodes.add(genesis);
             tracedNodes.addAll(graph.get(genesis));
         }
-        //判断是否可回溯
+        //鍒ゆ柇鏄惁鍙洖婧�
         if (!traceToGenesis(h)){
             unTracedNodes.offer(h);
             return;
@@ -413,7 +411,7 @@
     }
 
     private boolean parentTraceToGenesis(Hash h) {
-        //遍历，前驱节点是已遍历节点或genesis，返回true
+        //閬嶅巻锛屽墠椹辫妭鐐规槸宸查亶鍘嗚妭鐐规垨genesis锛岃繑鍥瀟rue
         Queue<Hash> confirmNodes = new ArrayDeque<>();
         Set<Hash> visited = new HashSet<>();
         confirmNodes.add(h);
@@ -440,7 +438,7 @@
         if (unTracedNodes.isEmpty()){
             return;
         }
-        // 假设unTracedNodes也是乱序的，确保节点能够在其依赖节点计算完毕后得到计算机会
+        // 鍋囪unTracedNodes涔熸槸涔卞簭鐨勶紝纭繚鑺傜偣鑳藉鍦ㄥ叾渚濊禆鑺傜偣璁＄畻瀹屾瘯鍚庡緱鍒拌绠楁満浼�
        Queue<Hash> tmpQueue = new ArrayDeque<>();
         Set<Hash> visited = new HashSet<>();
         while (!unTracedNodes.isEmpty()) {
@@ -457,9 +455,9 @@
         unTracedNodes = tmpQueue;
     }
 
-    // 回溯方法，能够回溯到genesis或者已回溯节点都算作回溯成功
+    // 鍥炴函鏂规硶锛岃兘澶熷洖婧埌genesis鎴栬�呭凡鍥炴函鑺傜偣閮界畻浣滃洖婧垚鍔�
     private boolean traceToGenesis(Hash h){
-        //遍历，前驱节点是已遍历节点或genesis，返回true
+        //閬嶅巻锛屽墠椹辫妭鐐规槸宸查亶鍘嗚妭鐐规垨genesis锛岃繑鍥瀟rue
         Queue<Hash> confirmNodes = new ArrayDeque<>();
         Set<Hash> visited = new HashSet<>();
         confirmNodes.add(h);
@@ -481,7 +479,7 @@
                     checkParentEqual.add(hash);
                 }
             }
-            //父节点不都是可回溯节点
+            //鐖惰妭鐐逛笉閮芥槸鍙洖婧妭鐐�
             if (checkParentEqual.size() != confirmed.size()){
                 return false;
             }
@@ -677,7 +675,6 @@
         return new HashSet<>();
     }
 
-<<<<<<< HEAD
     //TODO for debug
     public void printParentScore() {
         for(Hash key : parentScore.keySet()) {
@@ -691,8 +688,6 @@
         }
     }
 
-=======
->>>>>>> 4fcfcaa9
     public void deleteBatch(Collection<Pair<Indexable, ? extends Class<? extends Persistable>>> models) throws Exception {
         // TODO implement this
     }
