package com.iota.iri.storage.rocksDB;

import com.iota.iri.model.*;
import com.iota.iri.storage.Indexable;
import com.iota.iri.storage.Persistable;
import com.iota.iri.storage.PersistenceProvider;
import com.iota.iri.utils.Pair;
import org.apache.commons.lang3.SystemUtils;
import org.rocksdb.*;
import org.rocksdb.util.SizeUnit;
import org.slf4j.LoggerFactory;

import java.io.File;
import java.nio.file.Paths;
import java.security.SecureRandom;
import java.util.*;
import java.util.concurrent.atomic.AtomicReference;
import java.util.stream.Collectors;

/**
 * Created by paul on 3/2/17 for iri.
 */
public class RocksDBPersistenceProvider implements PersistenceProvider {

    private static final org.slf4j.Logger log = LoggerFactory.getLogger(RocksDBPersistenceProvider.class);
    private static final int BLOOM_FILTER_BITS_PER_KEY = 10;

    private final List<String> columnFamilyNames = Arrays.asList(
            new String(RocksDB.DEFAULT_COLUMN_FAMILY),
            "transaction",
            "transaction-metadata",
            "milestone",
            "stateDiff",
            "address",
            "approvee",
            "bundle",
            "tag"
    );
    private List<ColumnFamilyHandle> columnFamilyHandles = new ArrayList<>();
    private final String dbPath;
    private final String logPath;
    private final int cacheSize;

    private ColumnFamilyHandle transactionHandle;
    private ColumnFamilyHandle transactionMetadataHandle;
    private ColumnFamilyHandle milestoneHandle;
    private ColumnFamilyHandle stateDiffHandle;
    private ColumnFamilyHandle addressHandle;
    private ColumnFamilyHandle approveeHandle;
    private ColumnFamilyHandle bundleHandle;
    private ColumnFamilyHandle tagHandle;

    private List<ColumnFamilyHandle> transactionGetList;

    private final AtomicReference<Map<Class<?>, ColumnFamilyHandle>> classTreeMap = new AtomicReference<>();
    private final AtomicReference<Map<Class<?>, ColumnFamilyHandle>> metadataReference = new AtomicReference<>();

    private final SecureRandom seed = new SecureRandom();

    private RocksDB db;
    private DBOptions options;
    private BloomFilter bloomFilter;
    private boolean available;

    public RocksDBPersistenceProvider(String dbPath, String logPath, int cacheSize) {
        this.dbPath = dbPath;
        this.logPath = logPath;
        this.cacheSize = cacheSize;

    }

    @Override
    public void init() throws Exception {
        log.info("Initializing Database Backend... ");
        initDB(dbPath, logPath);
        initClassTreeMap();
        available = true;
        log.info("RocksDB persistence provider initialized.");
    }

    @Override
    public boolean isAvailable() {
        return this.available;
    }


    private void initClassTreeMap() throws RocksDBException {
        Map<Class<?>, ColumnFamilyHandle> classMap = new HashMap<>();
        classMap.put(Transaction.class, transactionHandle);
        classMap.put(Milestone.class, milestoneHandle);
        classMap.put(StateDiff.class, stateDiffHandle);
        classMap.put(Address.class, addressHandle);
        classMap.put(Approvee.class, approveeHandle);
        classMap.put(Bundle.class, bundleHandle);
        classMap.put(Tag.class, tagHandle);
        classTreeMap.set(classMap);

        Map<Class<?>, ColumnFamilyHandle> metadataHashMap = new HashMap<>();
        metadataHashMap.put(Transaction.class, transactionMetadataHandle);
        metadataReference.set(metadataHashMap);

        /*
        counts.put(Transaction.class, getCountEstimate(Transaction.class));
        counts.put(Milestone.class, getCountEstimate(Milestone.class));
        counts.put(StateDiff.class, getCountEstimate(StateDiff.class));
        counts.put(Hashes.class, getCountEstimate(Hashes.class));
        */
    }

    @Override
    public void shutdown() {
        for (final ColumnFamilyHandle columnFamilyHandle : columnFamilyHandles) {
            columnFamilyHandle.close();
        }
        if (db != null) db.close();
        options.close();
        bloomFilter.close();
    }

    @Override
    public boolean save(Persistable thing, Indexable index) throws Exception {
        ColumnFamilyHandle handle = classTreeMap.get().get(thing.getClass());
        /*
        if( !db.keyMayExist(handle, index.bytes(), new StringBuffer()) ) {
            counts.put(thing.getClass(), counts.get(thing.getClass()) + 1);
        }
        */
        db.put(handle, index.bytes(), thing.bytes());
        ColumnFamilyHandle referenceHandle = metadataReference.get().get(thing.getClass());
        if (referenceHandle != null) {
            db.put(referenceHandle, index.bytes(), thing.metadata());
        }
        return true;
    }

    @Override
    public void delete(Class<?> model, Indexable index) throws Exception {
        /*
        if( db.keyMayExist(classTreeMap.get().get(model), index.bytes(), new StringBuffer()) ) {
            counts.put(model, counts.get(model) + 1);
        }
        */
        db.delete(classTreeMap.get().get(model), index.bytes());
    }

    @Override
    public boolean exists(Class<?> model, Indexable key) throws Exception {
        ColumnFamilyHandle handle = classTreeMap.get().get(model);
        return handle != null && db.get(handle, key.bytes()) != null;
    }

    @Override
    public Pair<Indexable, Persistable> latest(Class<?> model, Class<?> indexModel) throws Exception {
        final Indexable index;
        final Persistable object;
        try (RocksIterator iterator = db.newIterator(classTreeMap.get().get(model))) {
            iterator.seekToLast();
            if (iterator.isValid()) {
                object = (Persistable) model.newInstance();
                index = (Indexable) indexModel.newInstance();
                index.read(iterator.key());
                object.read(iterator.value());
                ColumnFamilyHandle referenceHandle = metadataReference.get().get(model);
                if (referenceHandle != null) {
                    object.readMetadata(db.get(referenceHandle, iterator.key()));
                }
            } else {
                object = null;
                index = null;
            }
        }
        return new Pair<>(index, object);
    }

    @Override
    public Set<Indexable> keysWithMissingReferences(Class<?> model, Class<?> other) throws Exception {
        ColumnFamilyHandle handle = classTreeMap.get().get(model);
        ColumnFamilyHandle otherHandle = classTreeMap.get().get(other);
        try (RocksIterator iterator = db.newIterator(handle)) {
            Set<Indexable> indexables = new HashSet<>();
            for (iterator.seekToFirst(); iterator.isValid(); iterator.next()) {
                if (db.get(otherHandle, iterator.key()) == null) {
                    indexables.add(new Hash(iterator.key()));
                }
            }
            return indexables;
        }
    }

    @Override
    public Persistable get(Class<?> model, Indexable index) throws Exception {
        Persistable object = (Persistable) model.newInstance();
        object.read(db.get(classTreeMap.get().get(model), index == null ? new byte[0] : index.bytes()));
        ColumnFamilyHandle referenceHandle = metadataReference.get().get(model);
        if (referenceHandle != null) {
            object.readMetadata(db.get(referenceHandle, index == null ? new byte[0] : index.bytes()));
        }
        return object;
    }


    @Override
    public boolean mayExist(Class<?> model, Indexable index) throws Exception {
        ColumnFamilyHandle handle = classTreeMap.get().get(model);
        return db.keyMayExist(handle, index.bytes(), new StringBuilder());
    }

    @Override
    public long count(Class<?> model) throws Exception {
        return getCountEstimate(model);
        //return counts.get(model);
    }

    private long getCountEstimate(Class<?> model) throws RocksDBException {
        ColumnFamilyHandle handle = classTreeMap.get().get(model);
        return db.getLongProperty(handle, "rocksdb.estimate-num-keys");
    }

    @Override
    public Set<Indexable> keysStartingWith(Class<?> modelClass, byte[] value) {
        RocksIterator iterator;
        ColumnFamilyHandle handle = classTreeMap.get().get(modelClass);
        Set<Indexable> keys = new HashSet<>();
        if (handle != null) {
            iterator = db.newIterator(handle);
            try {
                iterator.seek(new Hash(value, 0, value.length).bytes());
                for (;
                     iterator.isValid() && Arrays.equals(Arrays.copyOf(iterator.key(), value.length), value);
                     iterator.next()) {
                    keys.add(new Hash(iterator.key()));
                }
            } finally {
                iterator.close();
            }
        }
        return keys;
    }

    @Override
    public Persistable seek(Class<?> model, byte[] key) throws Exception {
        Set<Indexable> hashes = keysStartingWith(model, key);
        Indexable out;
        if (hashes.size() == 1) {
            out = (Indexable) hashes.toArray()[0];
        } else if (hashes.size() > 1) {
            out = (Indexable) hashes.toArray()[seed.nextInt(hashes.size())];
        } else {
            out = null;
        }
        return get(model, out);
    }

    @Override
    public Pair<Indexable, Persistable> next(Class<?> model, Indexable index) throws Exception {
        try (RocksIterator iterator = db.newIterator(classTreeMap.get().get(model))) {
            final Persistable object;
            final Indexable indexable;
            iterator.seek(index.bytes());
            iterator.next();
            if (iterator.isValid()) {
                object = (Persistable) model.newInstance();
                indexable = index.getClass().newInstance();
                indexable.read(iterator.key());
                object.read(iterator.value());
                ColumnFamilyHandle referenceHandle = metadataReference.get().get(model);
                if (referenceHandle != null) {
                    object.readMetadata(db.get(referenceHandle, iterator.key()));
                }
            } else {
                object = null;
                indexable = null;
            }
            return new Pair<>(indexable, object);
        }
    }

    @Override
    public Pair<Indexable, Persistable> previous(Class<?> model, Indexable index) throws Exception {
        try (RocksIterator iterator = db.newIterator(classTreeMap.get().get(model))) {
            final Persistable object;
            final Indexable indexable;
            iterator.seek(index.bytes());
            iterator.prev();
            if (iterator.isValid()) {
                object = (Persistable) model.newInstance();
                object.read(iterator.value());
                indexable = (Indexable) index.getClass().newInstance();
                indexable.read(iterator.key());
                ColumnFamilyHandle referenceHandle = metadataReference.get().get(model);
                if (referenceHandle != null) {
                    object.readMetadata(db.get(referenceHandle, iterator.key()));
                }
            } else {
                object = null;
                indexable = null;
            }
            return new Pair<>(indexable, object);
        }
    }

    @Override
    public Pair<Indexable, Persistable> first(Class<?> model, Class<?> index) throws Exception {
        try (RocksIterator iterator = db.newIterator(classTreeMap.get().get(model))) {
            final Persistable object;
            final Indexable indexable;
            iterator.seekToFirst();
            if (iterator.isValid()) {
                object = (Persistable) model.newInstance();
                object.read(iterator.value());
                indexable = (Indexable) index.newInstance();
                indexable.read(iterator.key());
                ColumnFamilyHandle referenceHandle = metadataReference.get().get(model);
                if (referenceHandle != null) {
                    object.readMetadata(db.get(referenceHandle, iterator.key()));
                }
            } else {
                object = null;
                indexable = null;
            }
            return new Pair<>(indexable, object);
        }
    }

    public boolean merge(Persistable model, Indexable index) throws Exception {
        boolean exists = mayExist(model.getClass(), index);
        db.merge(classTreeMap.get().get(model.getClass()), index.bytes(), model.bytes());
        return exists;
    }

    @Override
    public boolean saveBatch(List<Pair<Indexable, Persistable>> models) throws Exception {
        WriteBatch writeBatch = new WriteBatch();
        WriteOptions writeOptions = new WriteOptions();
        for (Pair<Indexable, Persistable> entry : models) {
            Indexable key = entry.low;
            Persistable value = entry.hi;
            ColumnFamilyHandle handle = classTreeMap.get().get(value.getClass());
            ColumnFamilyHandle referenceHandle = metadataReference.get().get(value.getClass());
            if (value.merge()) {
                writeBatch.merge(handle, key.bytes(), value.bytes());
            } else {
                writeBatch.put(handle, key.bytes(), value.bytes());
            }
            if (referenceHandle != null) {
                writeBatch.put(referenceHandle, key.bytes(), value.metadata());
            }
        }
        db.write(writeOptions, writeBatch);
        writeBatch.close();
        writeOptions.close();
        return true;
    }

    @Override
    public void clear(Class<?> column) throws Exception {
        flushHandle(classTreeMap.get().get(column));
    }

    @Override
    public void clearMetadata(Class<?> column) throws Exception {
        flushHandle(metadataReference.get().get(column));
    }

    private void flushHandle(ColumnFamilyHandle handle) throws RocksDBException {
        List<byte[]> itemsToDelete = new ArrayList<>();
        RocksIterator iterator = db.newIterator(handle);
        for (iterator.seekToLast(); iterator.isValid(); iterator.prev()) {
            itemsToDelete.add(iterator.key());
        }
        iterator.close();
        if (itemsToDelete.size() > 0) {
            log.info("Flushing flags. Amount to delete: " + itemsToDelete.size());
        }
        for (byte[] itemToDelete : itemsToDelete) {
            db.delete(handle, itemToDelete);
        }
    }


    @Override
    public boolean update(Persistable thing, Indexable index, String item) throws Exception {
        ColumnFamilyHandle referenceHandle = metadataReference.get().get(thing.getClass());
        if (referenceHandle != null) {
            db.put(referenceHandle, index.bytes(), thing.metadata());
        }
        return false;
    }

    public void createBackup(String path) throws RocksDBException {
        Env env;
        BackupableDBOptions backupableDBOptions;
        env = Env.getDefault();
        backupableDBOptions = new BackupableDBOptions(path);
        try (BackupEngine backupEngine = BackupEngine.open(env, backupableDBOptions)) {
            backupEngine.createNewBackup(db, true);
            backupEngine.close();
        } finally {
            env.close();
            backupableDBOptions.close();
        }
    }

    public void restoreBackup(String path, String logPath) throws Exception {
        Env env;
        BackupableDBOptions backupableDBOptions;
        BackupEngine backupEngine;
        env = Env.getDefault();
        backupableDBOptions = new BackupableDBOptions(path);
        backupEngine = BackupEngine.open(env, backupableDBOptions);
        shutdown();
        try (final RestoreOptions restoreOptions = new RestoreOptions(false)) {
            backupEngine.restoreDbFromLatestBackup(path, logPath, restoreOptions);
        } finally {
            backupEngine.close();
        }
        backupableDBOptions.close();
        env.close();
        initDB(path, logPath);
    }

    private void initDB(String path, String logPath) throws Exception {
        try {
            RocksDB.loadLibrary();
        } catch (Exception e) {
            if (SystemUtils.IS_OS_WINDOWS) {
                log.error("Error loading RocksDB library. " +
                        "Please ensure that " +
                        "Microsoft Visual C++ 2015 Redistributable Update 3 " +
                        "is installed and updated");
            }
            throw e;
        }
        Thread.yield();

        File pathToLogDir = Paths.get(logPath).toFile();
        if (!pathToLogDir.exists() || !pathToLogDir.isDirectory()) {
            pathToLogDir.mkdir();
        }

        RocksEnv.getDefault()
                .setBackgroundThreads(Runtime.getRuntime().availableProcessors() / 2, RocksEnv.FLUSH_POOL)
                .setBackgroundThreads(Runtime.getRuntime().availableProcessors() / 2, RocksEnv.COMPACTION_POOL)
        /*
                .setBackgroundThreads(Runtime.getRuntime().availableProcessors())
        */
        ;

        options = new DBOptions()
                .setCreateIfMissing(true)
                .setCreateMissingColumnFamilies(true)
                .setDbLogDir(logPath)
                .setMaxLogFileSize(SizeUnit.MB)
                .setMaxManifestFileSize(SizeUnit.MB)
                .setMaxOpenFiles(10000)
                .setMaxBackgroundCompactions(1)
                /*
                .setBytesPerSync(4 * SizeUnit.MB)
                .setMaxTotalWalSize(16 * SizeUnit.MB)
                */
        ;
        options.setMaxSubcompactions(Runtime.getRuntime().availableProcessors());

        bloomFilter = new BloomFilter(BLOOM_FILTER_BITS_PER_KEY);
        PlainTableConfig plainTableConfig = new PlainTableConfig();
        BlockBasedTableConfig blockBasedTableConfig = new BlockBasedTableConfig().setFilter(bloomFilter);
        blockBasedTableConfig
                .setFilter(bloomFilter)
                .setCacheNumShardBits(2)
                .setBlockSizeDeviation(10)
                .setBlockRestartInterval(16)
                .setBlockCacheSize(cacheSize * SizeUnit.KB)
                .setBlockCacheCompressedNumShardBits(10)
                .setBlockCacheCompressedSize(32 * SizeUnit.KB)
                /*
                .setHashIndexAllowCollision(true)
                .setCacheIndexAndFilterBlocks(true)
                */
        ;
        options.setAllowConcurrentMemtableWrite(true);

        MemTableConfig hashSkipListMemTableConfig = new HashSkipListMemTableConfig()
                .setHeight(9)
                .setBranchingFactor(9)
                .setBucketCount(2 * SizeUnit.MB);
        MemTableConfig hashLinkedListMemTableConfig = new HashLinkedListMemTableConfig().setBucketCount(100000);
        MemTableConfig vectorTableConfig = new VectorMemTableConfig().setReservedSize(10000);
        MemTableConfig skipListMemTableConfig = new SkipListMemTableConfig();


        MergeOperator mergeOperator = new StringAppendOperator();
        try (ColumnFamilyOptions columnFamilyOptions = new ColumnFamilyOptions()
                .setMergeOperator(mergeOperator)
                .setTableFormatConfig(blockBasedTableConfig)
                .setMaxWriteBufferNumber(2)
                .setWriteBufferSize(2 * SizeUnit.MB)
                /*
                .setCompactionStyle(CompactionStyle.UNIVERSAL)
                .setCompressionType(CompressionType.SNAPPY_COMPRESSION)
                */
        ) {
            //columnFamilyOptions.setMemTableConfig(hashSkipListMemTableConfig);

<<<<<<< HEAD
            List<ColumnFamilyHandle> familyHandles = new ArrayList<>();
            //List<ColumnFamilyDescriptor> familyDescriptors = columnFamilyNames.stream().map(name -> new ColumnFamilyDescriptor(name.getBytes(), columnFamilyOptions)).collect(Collectors.toList());
            //familyDescriptors.add(0, new ColumnFamilyDescriptor(RocksDB.DEFAULT_COLUMN_FAMILY, new ColumnFamilyOptions()));

            List<ColumnFamilyDescriptor> columnFamilyDescriptors = columnFamilyNames.stream().map(name -> new ColumnFamilyDescriptor(name.getBytes(), columnFamilyOptions)).collect(Collectors.toList());
            //fillMissingColumns(columnFamilyDescriptors, familyHandles, path);
            db = RocksDB.open(options, path, columnFamilyDescriptors, familyHandles);
            db.enableFileDeletions(true);

            fillmodelColumnHandles(familyHandles);
        }
=======
        //List<ColumnFamilyDescriptor> familyDescriptors = columnFamilyNames.stream().map(name -> new ColumnFamilyDescriptor(name.getBytes(), columnFamilyOptions)).collect(Collectors.toList());
        //familyDescriptors.add(0, new ColumnFamilyDescriptor(RocksDB.DEFAULT_COLUMN_FAMILY, new ColumnFamilyOptions()));

        List<ColumnFamilyDescriptor> columnFamilyDescriptors = columnFamilyNames.stream().map(name -> new ColumnFamilyDescriptor(name.getBytes(), columnFamilyOptions)).collect(Collectors.toList());
        db = RocksDB.open(options, path, columnFamilyDescriptors, columnFamilyHandles);
        db.enableFileDeletions(true);

        fillmodelColumnHandles();
>>>>>>> 501e9493
    }


    private void fillmodelColumnHandles() throws Exception {
        int i = 0;
        transactionHandle = columnFamilyHandles.get(++i);
        transactionMetadataHandle = columnFamilyHandles.get(++i);
        milestoneHandle = columnFamilyHandles.get(++i);
        stateDiffHandle = columnFamilyHandles.get(++i);
        addressHandle = columnFamilyHandles.get(++i);
        approveeHandle = columnFamilyHandles.get(++i);
        bundleHandle = columnFamilyHandles.get(++i);
        tagHandle = columnFamilyHandles.get(++i);
        //hashesHandle = familyHandles.get(++i);

<<<<<<< HEAD
        for (; ++i < familyHandles.size(); ) {
            db.dropColumnFamily(familyHandles.get(i));
        }

        transactionGetList = new ArrayList<>();
        for (i = 1; i < 5; i++) {
            transactionGetList.add(familyHandles.get(i));
=======
        for(; ++i < columnFamilyHandles.size();) {
            db.dropColumnFamily(columnFamilyHandles.get(i));
        }

        transactionGetList = new ArrayList<>();
        for(i = 1; i < 5; i ++) {
            transactionGetList.add(columnFamilyHandles.get(i));
>>>>>>> 501e9493
        }
    }

    @FunctionalInterface
    private interface MyFunction<T, R> {
        R apply(T t) throws Exception;
    }

    @FunctionalInterface
    private interface IndexFunction<T> {
        void apply(T t) throws Exception;
    }

    @FunctionalInterface
    private interface DoubleFunction<T, I> {
        void apply(T t, I i) throws Exception;
    }

    @FunctionalInterface
    private interface MyRunnable<R> {
        R run() throws Exception;
    }
<<<<<<< HEAD

    private void fillMissingColumns(List<ColumnFamilyDescriptor> familyDescriptors, List<ColumnFamilyHandle> familyHandles, String path) throws Exception {
        try (final Options options = new Options().setCreateIfMissing(true)) {
            List<ColumnFamilyDescriptor> columnFamilies = RocksDB.listColumnFamilies(options, path)
                    .stream()
                    .map(b -> new ColumnFamilyDescriptor(b, new ColumnFamilyOptions()))
                    .collect(Collectors.toList());
            columnFamilies.add(0, familyDescriptors.get(0));
            List<ColumnFamilyDescriptor> missingFromDatabase = familyDescriptors.stream().filter(d -> columnFamilies.stream().filter(desc -> new String(desc.columnFamilyName()).equals(new String(d.columnFamilyName()))).toArray().length == 0).collect(Collectors.toList());
            List<ColumnFamilyDescriptor> missingFromDescription = columnFamilies.stream().filter(d -> familyDescriptors.stream().filter(desc -> new String(desc.columnFamilyName()).equals(new String(d.columnFamilyName()))).toArray().length == 0).collect(Collectors.toList());
            if (missingFromDatabase.size() != 0) {
                missingFromDatabase.remove(familyDescriptors.get(0));
                db = RocksDB.open(this.options, path, columnFamilies, familyHandles);
                for (ColumnFamilyDescriptor description : missingFromDatabase) {
                    addColumnFamily(description.columnFamilyName(), db);
                }
                db.close();
            }
            if (missingFromDescription.size() != 0) {
                familyDescriptors.addAll(missingFromDescription);
=======
    private void fillMissingColumns(List<ColumnFamilyDescriptor> familyDescriptors, String path) throws Exception {
        List<ColumnFamilyDescriptor> columnFamilies = RocksDB.listColumnFamilies(new Options().setCreateIfMissing(true), path)
                .stream()
                .map(b -> new ColumnFamilyDescriptor(b, new ColumnFamilyOptions()))
                .collect(Collectors.toList());
        columnFamilies.add(0, familyDescriptors.get(0));
        List<ColumnFamilyDescriptor> missingFromDatabase = familyDescriptors.stream().filter(d -> columnFamilies.stream().filter(desc -> new String(desc.columnFamilyName()).equals(new String(d.columnFamilyName()))).toArray().length == 0).collect(Collectors.toList());
        List<ColumnFamilyDescriptor> missingFromDescription = columnFamilies.stream().filter(d -> familyDescriptors.stream().filter(desc -> new String(desc.columnFamilyName()).equals(new String(d.columnFamilyName()))).toArray().length == 0).collect(Collectors.toList());
        if (missingFromDatabase.size() != 0) {
            missingFromDatabase.remove(familyDescriptors.get(0));
            db = RocksDB.open(options, path, columnFamilies, columnFamilyHandles);
            for (ColumnFamilyDescriptor description : missingFromDatabase) {
                addColumnFamily(description.columnFamilyName(), db);
>>>>>>> 501e9493
            }
        }
    }

    private void addColumnFamily(byte[] familyName, RocksDB db) throws RocksDBException {
        final ColumnFamilyHandle columnFamilyHandle = db.createColumnFamily(
                new ColumnFamilyDescriptor(familyName,
                        new ColumnFamilyOptions()));
        assert (columnFamilyHandle != null);
    }

}<|MERGE_RESOLUTION|>--- conflicted
+++ resolved
@@ -127,7 +127,7 @@
         */
         db.put(handle, index.bytes(), thing.bytes());
         ColumnFamilyHandle referenceHandle = metadataReference.get().get(thing.getClass());
-        if (referenceHandle != null) {
+        if(referenceHandle != null) {
             db.put(referenceHandle, index.bytes(), thing.metadata());
         }
         return true;
@@ -190,10 +190,10 @@
     @Override
     public Persistable get(Class<?> model, Indexable index) throws Exception {
         Persistable object = (Persistable) model.newInstance();
-        object.read(db.get(classTreeMap.get().get(model), index == null ? new byte[0] : index.bytes()));
+        object.read(db.get(classTreeMap.get().get(model), index == null? new byte[0]: index.bytes()));
         ColumnFamilyHandle referenceHandle = metadataReference.get().get(model);
-        if (referenceHandle != null) {
-            object.readMetadata(db.get(referenceHandle, index == null ? new byte[0] : index.bytes()));
+        if(referenceHandle != null) {
+            object.readMetadata(db.get(referenceHandle, index == null? new byte[0]: index.bytes()));
         }
         return object;
     }
@@ -221,13 +221,13 @@
         RocksIterator iterator;
         ColumnFamilyHandle handle = classTreeMap.get().get(modelClass);
         Set<Indexable> keys = new HashSet<>();
-        if (handle != null) {
+        if(handle != null) {
             iterator = db.newIterator(handle);
             try {
                 iterator.seek(new Hash(value, 0, value.length).bytes());
-                for (;
-                     iterator.isValid() && Arrays.equals(Arrays.copyOf(iterator.key(), value.length), value);
-                     iterator.next()) {
+                for(;
+                    iterator.isValid() && Arrays.equals(Arrays.copyOf(iterator.key(), value.length), value);
+                    iterator.next()) {
                     keys.add(new Hash(iterator.key()));
                 }
             } finally {
@@ -241,7 +241,7 @@
     public Persistable seek(Class<?> model, byte[] key) throws Exception {
         Set<Indexable> hashes = keysStartingWith(model, key);
         Indexable out;
-        if (hashes.size() == 1) {
+        if(hashes.size() == 1) {
             out = (Indexable) hashes.toArray()[0];
         } else if (hashes.size() > 1) {
             out = (Indexable) hashes.toArray()[seed.nextInt(hashes.size())];
@@ -332,17 +332,17 @@
     public boolean saveBatch(List<Pair<Indexable, Persistable>> models) throws Exception {
         WriteBatch writeBatch = new WriteBatch();
         WriteOptions writeOptions = new WriteOptions();
-        for (Pair<Indexable, Persistable> entry : models) {
+        for(Pair<Indexable, Persistable> entry: models) {
             Indexable key = entry.low;
             Persistable value = entry.hi;
             ColumnFamilyHandle handle = classTreeMap.get().get(value.getClass());
             ColumnFamilyHandle referenceHandle = metadataReference.get().get(value.getClass());
-            if (value.merge()) {
+            if(value.merge()) {
                 writeBatch.merge(handle, key.bytes(), value.bytes());
             } else {
                 writeBatch.put(handle, key.bytes(), value.bytes());
             }
-            if (referenceHandle != null) {
+            if(referenceHandle != null) {
                 writeBatch.put(referenceHandle, key.bytes(), value.metadata());
             }
         }
@@ -365,14 +365,14 @@
     private void flushHandle(ColumnFamilyHandle handle) throws RocksDBException {
         List<byte[]> itemsToDelete = new ArrayList<>();
         RocksIterator iterator = db.newIterator(handle);
-        for (iterator.seekToLast(); iterator.isValid(); iterator.prev()) {
+        for(iterator.seekToLast(); iterator.isValid(); iterator.prev()) {
             itemsToDelete.add(iterator.key());
         }
         iterator.close();
-        if (itemsToDelete.size() > 0) {
+        if(itemsToDelete.size() > 0) {
             log.info("Flushing flags. Amount to delete: " + itemsToDelete.size());
         }
-        for (byte[] itemToDelete : itemsToDelete) {
+        for(byte[] itemToDelete: itemsToDelete) {
             db.delete(handle, itemToDelete);
         }
     }
@@ -381,7 +381,7 @@
     @Override
     public boolean update(Persistable thing, Indexable index, String item) throws Exception {
         ColumnFamilyHandle referenceHandle = metadataReference.get().get(thing.getClass());
-        if (referenceHandle != null) {
+        if(referenceHandle != null) {
             db.put(referenceHandle, index.bytes(), thing.metadata());
         }
         return false;
@@ -409,7 +409,7 @@
         backupableDBOptions = new BackupableDBOptions(path);
         backupEngine = BackupEngine.open(env, backupableDBOptions);
         shutdown();
-        try (final RestoreOptions restoreOptions = new RestoreOptions(false)) {
+        try(final RestoreOptions restoreOptions = new RestoreOptions(false)){
             backupEngine.restoreDbFromLatestBackup(path, logPath, restoreOptions);
         } finally {
             backupEngine.close();
@@ -422,8 +422,8 @@
     private void initDB(String path, String logPath) throws Exception {
         try {
             RocksDB.loadLibrary();
-        } catch (Exception e) {
-            if (SystemUtils.IS_OS_WINDOWS) {
+        } catch(Exception e) {
+            if(SystemUtils.IS_OS_WINDOWS) {
                 log.error("Error loading RocksDB library. " +
                         "Please ensure that " +
                         "Microsoft Visual C++ 2015 Redistributable Update 3 " +
@@ -434,13 +434,13 @@
         Thread.yield();
 
         File pathToLogDir = Paths.get(logPath).toFile();
-        if (!pathToLogDir.exists() || !pathToLogDir.isDirectory()) {
+        if(!pathToLogDir.exists() || !pathToLogDir.isDirectory()) {
             pathToLogDir.mkdir();
         }
 
         RocksEnv.getDefault()
-                .setBackgroundThreads(Runtime.getRuntime().availableProcessors() / 2, RocksEnv.FLUSH_POOL)
-                .setBackgroundThreads(Runtime.getRuntime().availableProcessors() / 2, RocksEnv.COMPACTION_POOL)
+                .setBackgroundThreads(Runtime.getRuntime().availableProcessors()/2, RocksEnv.FLUSH_POOL)
+                .setBackgroundThreads(Runtime.getRuntime().availableProcessors()/2, RocksEnv.COMPACTION_POOL)
         /*
                 .setBackgroundThreads(Runtime.getRuntime().availableProcessors())
         */
@@ -501,19 +501,6 @@
         ) {
             //columnFamilyOptions.setMemTableConfig(hashSkipListMemTableConfig);
 
-<<<<<<< HEAD
-            List<ColumnFamilyHandle> familyHandles = new ArrayList<>();
-            //List<ColumnFamilyDescriptor> familyDescriptors = columnFamilyNames.stream().map(name -> new ColumnFamilyDescriptor(name.getBytes(), columnFamilyOptions)).collect(Collectors.toList());
-            //familyDescriptors.add(0, new ColumnFamilyDescriptor(RocksDB.DEFAULT_COLUMN_FAMILY, new ColumnFamilyOptions()));
-
-            List<ColumnFamilyDescriptor> columnFamilyDescriptors = columnFamilyNames.stream().map(name -> new ColumnFamilyDescriptor(name.getBytes(), columnFamilyOptions)).collect(Collectors.toList());
-            //fillMissingColumns(columnFamilyDescriptors, familyHandles, path);
-            db = RocksDB.open(options, path, columnFamilyDescriptors, familyHandles);
-            db.enableFileDeletions(true);
-
-            fillmodelColumnHandles(familyHandles);
-        }
-=======
         //List<ColumnFamilyDescriptor> familyDescriptors = columnFamilyNames.stream().map(name -> new ColumnFamilyDescriptor(name.getBytes(), columnFamilyOptions)).collect(Collectors.toList());
         //familyDescriptors.add(0, new ColumnFamilyDescriptor(RocksDB.DEFAULT_COLUMN_FAMILY, new ColumnFamilyOptions()));
 
@@ -522,7 +509,6 @@
         db.enableFileDeletions(true);
 
         fillmodelColumnHandles();
->>>>>>> 501e9493
     }
 
 
@@ -538,15 +524,6 @@
         tagHandle = columnFamilyHandles.get(++i);
         //hashesHandle = familyHandles.get(++i);
 
-<<<<<<< HEAD
-        for (; ++i < familyHandles.size(); ) {
-            db.dropColumnFamily(familyHandles.get(i));
-        }
-
-        transactionGetList = new ArrayList<>();
-        for (i = 1; i < 5; i++) {
-            transactionGetList.add(familyHandles.get(i));
-=======
         for(; ++i < columnFamilyHandles.size();) {
             db.dropColumnFamily(columnFamilyHandles.get(i));
         }
@@ -554,7 +531,6 @@
         transactionGetList = new ArrayList<>();
         for(i = 1; i < 5; i ++) {
             transactionGetList.add(columnFamilyHandles.get(i));
->>>>>>> 501e9493
         }
     }
 
@@ -577,7 +553,6 @@
     private interface MyRunnable<R> {
         R run() throws Exception;
     }
-<<<<<<< HEAD
 
     private void fillMissingColumns(List<ColumnFamilyDescriptor> familyDescriptors, List<ColumnFamilyHandle> familyHandles, String path) throws Exception {
         try (final Options options = new Options().setCreateIfMissing(true)) {
@@ -598,21 +573,6 @@
             }
             if (missingFromDescription.size() != 0) {
                 familyDescriptors.addAll(missingFromDescription);
-=======
-    private void fillMissingColumns(List<ColumnFamilyDescriptor> familyDescriptors, String path) throws Exception {
-        List<ColumnFamilyDescriptor> columnFamilies = RocksDB.listColumnFamilies(new Options().setCreateIfMissing(true), path)
-                .stream()
-                .map(b -> new ColumnFamilyDescriptor(b, new ColumnFamilyOptions()))
-                .collect(Collectors.toList());
-        columnFamilies.add(0, familyDescriptors.get(0));
-        List<ColumnFamilyDescriptor> missingFromDatabase = familyDescriptors.stream().filter(d -> columnFamilies.stream().filter(desc -> new String(desc.columnFamilyName()).equals(new String(d.columnFamilyName()))).toArray().length == 0).collect(Collectors.toList());
-        List<ColumnFamilyDescriptor> missingFromDescription = columnFamilies.stream().filter(d -> familyDescriptors.stream().filter(desc -> new String(desc.columnFamilyName()).equals(new String(d.columnFamilyName()))).toArray().length == 0).collect(Collectors.toList());
-        if (missingFromDatabase.size() != 0) {
-            missingFromDatabase.remove(familyDescriptors.get(0));
-            db = RocksDB.open(options, path, columnFamilies, columnFamilyHandles);
-            for (ColumnFamilyDescriptor description : missingFromDatabase) {
-                addColumnFamily(description.columnFamilyName(), db);
->>>>>>> 501e9493
             }
         }
     }
