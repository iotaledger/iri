--- conflicted
+++ resolved
@@ -41,16 +41,14 @@
 import org.rocksdb.RocksIterator;
 import org.rocksdb.SstFileManager;
 import org.rocksdb.StringAppendOperator;
+import org.rocksdb.TickerType;
 import org.rocksdb.WriteBatch;
 import org.rocksdb.WriteOptions;
 import org.rocksdb.util.SizeUnit;
 import org.slf4j.Logger;
 import org.slf4j.LoggerFactory;
 
-<<<<<<< HEAD
-=======
 import com.iota.iri.conf.BaseIotaConfig;
->>>>>>> 6df88b4e
 import com.iota.iri.model.HashFactory;
 import com.iota.iri.storage.Indexable;
 import com.iota.iri.storage.Persistable;
@@ -84,11 +82,8 @@
     private DBOptions options;
     private BloomFilter bloomFilter;
     private boolean available;
-<<<<<<< HEAD
+    
     private SstFileManager sstFileManager;
-
-=======
-    
     private Cache cache, compressedCache;
     private ColumnFamilyOptions columnFamilyOptions;
     
@@ -101,7 +96,6 @@
      * @param columnFamilies A map of the names related to their Persistable class
      * @param metadataColumnFamily Map of metadata used by the Persistable class, can be <code>null</code>
      */
->>>>>>> 6df88b4e
     public RocksDBPersistenceProvider(String dbPath, String logPath, int cacheSize,
             Map<String, Class<? extends Persistable>> columnFamilies,
             Map.Entry<String, Class<? extends Persistable>> metadataColumnFamily) {
@@ -487,62 +481,18 @@
                 throw e;
             }
 
-<<<<<<< HEAD
-            File pathToLogDir = Paths.get(logPath).toFile();
-            if (!pathToLogDir.exists() || !pathToLogDir.isDirectory()) {
-                boolean success = pathToLogDir.mkdir();
-                if (!success) {
-                    log.warn("Unable to make directory: {}", pathToLogDir);
-                }
-            }
-
-            int numThreads = Math.max(1, Runtime.getRuntime().availableProcessors() / 2);
-            RocksEnv.getDefault()
-                .setBackgroundThreads(numThreads, RocksEnv.FLUSH_POOL)
-                .setBackgroundThreads(numThreads, RocksEnv.COMPACTION_POOL);
-
-            sstFileManager = new SstFileManager(Env.getDefault());
-            
-            options = new DBOptions()
-                .setCreateIfMissing(true)
-                .setCreateMissingColumnFamilies(true)
-                .setDbLogDir(logPath)
-                .setMaxLogFileSize(SizeUnit.MB)
-                .setMaxManifestFileSize(SizeUnit.MB)
-                .setMaxOpenFiles(10000)
-                .setMaxBackgroundCompactions(1)
-                .setSstFileManager(sstFileManager);
-
-            options.setMaxSubcompactions(Runtime.getRuntime().availableProcessors());
-
-            bloomFilter = new BloomFilter(BLOOM_FILTER_BITS_PER_KEY);
-
-            BlockBasedTableConfig blockBasedTableConfig = new BlockBasedTableConfig()
-                .setFilter(bloomFilter)
-                .setCacheNumShardBits(2)
-                .setBlockSizeDeviation(10)
-                .setBlockRestartInterval(16)
-                .setBlockCacheSize(cacheSize * SizeUnit.KB)
-                .setBlockCacheCompressedNumShardBits(10)
-                .setBlockCacheCompressedSize(32 * SizeUnit.KB);
-            
-            
-            options.setAllowConcurrentMemtableWrite(true);
-=======
             options = createOptions(logPath, configFile);
 
             bloomFilter = new BloomFilter(BLOOM_FILTER_BITS_PER_KEY);
             cache = new LRUCache(cacheSize * SizeUnit.KB, 2);
             compressedCache = new LRUCache(32 * SizeUnit.KB, 10);
             
-            BlockBasedTableConfig blockBasedTableConfig = new BlockBasedTableConfig().setFilterPolicy(bloomFilter);
-            blockBasedTableConfig
+            BlockBasedTableConfig blockBasedTableConfig = new BlockBasedTableConfig()
                 .setFilterPolicy(bloomFilter)
                 .setBlockSizeDeviation(10)
                 .setBlockRestartInterval(16)
                 .setBlockCache(cache)
                 .setBlockCacheCompressed(compressedCache);
->>>>>>> 6df88b4e
 
             MergeOperator mergeOperator = new StringAppendOperator();
             List<ColumnFamilyDescriptor> columnFamilyDescriptors = new ArrayList<>();
@@ -600,11 +550,6 @@
         classTreeMap = MapUtils.unmodifiableMap(classMap);
     }
 
-<<<<<<< HEAD
-    @Override
-    public long getPersistanceSize() {
-        return sstFileManager.getTotalSize();
-=======
     private DBOptions createOptions(String logPath, String configFile) throws IOException {
         DBOptions options = null;
         File pathToLogDir = Paths.get(logPath).toFile();
@@ -656,6 +601,13 @@
         }
 
         return options;
->>>>>>> 6df88b4e
+    }
+    
+    @Override
+    public long getPersistanceSize() {
+        System.out.println(options.statistics().getTickerCount(TickerType.READ_AMP_ESTIMATE_USEFUL_BYTES));
+        System.out.println(options.statistics().getTickerCount(TickerType.READ_AMP_TOTAL_READ_BYTES));
+        
+        return sstFileManager.getTotalSize();
     }
 }