package com.iota.iri.utils;

import com.iota.iri.IRI;
import com.iota.iri.model.Hash;

import java.io.FileReader;
import java.lang.reflect.Method;
import java.nio.ByteBuffer;
import java.util.ArrayList;
import java.util.Arrays;
import java.util.Collections;
import java.util.List;
import java.util.concurrent.ExecutorService;
import java.util.concurrent.Executors;
import java.util.stream.Collectors;
import java.util.stream.Stream;

import org.apache.commons.io.FileUtils;
import org.apache.commons.lang3.StringUtils;
import org.apache.maven.model.Model;
import org.apache.maven.model.io.xpp3.MavenXpp3Reader;
import org.slf4j.Logger;
import org.slf4j.LoggerFactory;

public class IotaUtils {
    
    private final static long MB_FACTOR = 1000 * 1000;
    private final static long MIB_FACTOR = 1024 * 1024;
    private final static long GB_FACTOR = 1000 * MB_FACTOR;
    private final static long GIB_FACTOR = 1024 * MIB_FACTOR;
    private final static long TB_FACTOR = 1000 * GB_FACTOR;
    private final static long TIB_FACTOR = 1024 * GIB_FACTOR;
    
    private static final Logger log = LoggerFactory.getLogger(IotaUtils.class);

    /**
     * Returns the current version IRI is running by reading the Jar manifest.
     * If we run not from a jar or the manifest is missing we read straight from the pom
     *
     * @return the implementation version of IRI
     */
    public static String getIriVersion() {
        String implementationVersion = IRI.class.getPackage().getImplementationVersion();
        //If not in manifest (can happen when running from IDE)
        if (implementationVersion == null) {
            MavenXpp3Reader reader = new MavenXpp3Reader();
            try {
                Model model = reader.read(new FileReader("pom.xml"));
                implementationVersion = model.getVersion();
            } catch (Exception e) {
                log.error("Failed to parse version from pom", e);
            }
        }
        return implementationVersion;
    }

    public static List<String> splitStringToImmutableList(String string, String regexSplit) {
        return Arrays.stream(string.split(regexSplit))
                .filter(StringUtils::isNoneBlank)
                .collect(Collectors
                        .collectingAndThen(Collectors.toList(), Collections::unmodifiableList));
    }

    /**
     * Used to create low-memory index keys.
     *
     * @param hash the hash we create the key from
     * @param length the length of the desired subhash
     * @return a {@link ByteBuffer} that holds a subarray of {@link Hash#bytes()}
     * that has the specified {@code length}
     */
    public static ByteBuffer getSubHash(Hash hash, int length) {
        if (hash == null) {
            return null;
        }

        return ByteBuffer.wrap(Arrays.copyOf(hash.bytes(), length));
    }

    /**
     * @param clazz Class to inspect
     * @return All the declared and inherited setter method of {@code clazz}
     */
    public static List<Method> getAllSetters(Class<?> clazz) {
        List<Method> setters = new ArrayList<>();
        while (clazz != Object.class) {
            setters.addAll(Stream.of(clazz.getDeclaredMethods())
                    .filter(method -> method.getName().startsWith("set"))
                    .collect(Collectors.toList()));
            clazz = clazz.getSuperclass();
        }
        return Collections.unmodifiableList(setters);
    }

	public static <T> List<T> createImmutableList(T... values) {
		return Collections.unmodifiableList(Arrays.asList(values));
	}

    /**
     * Creates a single thread executor service that has an unbounded queue.

     * @param name the name to give to the thread
     * @return a named single thread executor service
     *
     * @see com.iota.iri.utils.thread.BoundedScheduledExecutorService
     * @see com.iota.iri.utils.thread.DedicatedScheduledExecutorService
     */
	public static ExecutorService createNamedSingleThreadExecutor(String name) {
        return Executors.newSingleThreadExecutor(r -> new Thread(r, name));

    }
	
	/**
     * Parses a human readable string for a file size (tb, gb, mb -> file modifier)
     * Follows the following format: [double][optional space][case insensitive file modifier]
     * 
     * Kb is not parsed as this is too small for us to be used in a persistence provider
     * 
     * @return The size of the human readable string in bytes, rounded down.
     */
    public static long parseFileSize(String humanReadableSize) {
        humanReadableSize = humanReadableSize.replaceAll(",", "").toLowerCase();
        int spaceNdx = humanReadableSize.indexOf(" ");
        double amount;
        //If we forgot a space,check until we find it
        if (spaceNdx == -1) {
            spaceNdx = 0;
            while (spaceNdx < humanReadableSize.length() && 
                    (Character.isDigit(humanReadableSize.charAt(spaceNdx)) || humanReadableSize.charAt(spaceNdx) == '.' )) {
                spaceNdx++;
            }

            // Still nothing? started with a character
            if (spaceNdx == 0) {
                return -1;
            }
            amount = Double.parseDouble(humanReadableSize.substring(0, spaceNdx));
        } else {
            // ++ to skip the space
            amount = Double.parseDouble(humanReadableSize.substring(0, spaceNdx++));
        }

        //Default to GB
<<<<<<< HEAD
        String sub = amount == humanReadableSize.length() ? "GB" : humanReadableSize.substring(spaceNdx);
=======
        String sub = amount == humanReadableSize.length() ? "gb" : humanReadableSize.substring(spaceNdx);
>>>>>>> 36da0236
        switch (sub) {
            case "tb":
                return (long) (amount * TB_FACTOR);
            case "tib":
                return (long) (amount * TIB_FACTOR);
            case "gb":
                return (long) (amount * GB_FACTOR);
            case "gib":
                return (long) (amount * GIB_FACTOR);
            case "mb":
                return (long) (amount * MB_FACTOR);
            case "mib":
                return (long) (amount * MIB_FACTOR);
            default: 
                return -1;
        }
    }
    
    /**
     * @see FileUtils#byteCountToDisplaySize(Long)
     */
    public static String bytesToReadableFilesize(long bytes) {
        return FileUtils.byteCountToDisplaySize(bytes);
    }
}<|MERGE_RESOLUTION|>--- conflicted
+++ resolved
@@ -141,11 +141,7 @@
         }
 
         //Default to GB
-<<<<<<< HEAD
-        String sub = amount == humanReadableSize.length() ? "GB" : humanReadableSize.substring(spaceNdx);
-=======
         String sub = amount == humanReadableSize.length() ? "gb" : humanReadableSize.substring(spaceNdx);
->>>>>>> 36da0236
         switch (sub) {
             case "tb":
                 return (long) (amount * TB_FACTOR);
