--- conflicted
+++ resolved
@@ -8,10 +8,6 @@
 import com.iota.iri.storage.Tangle;
 import com.iota.iri.storage.rocksDB.RocksDBPersistenceProvider;
 import com.iota.iri.utils.Converter;
-<<<<<<< HEAD
-import com.iota.iri.zmq.MessageQ;
-=======
->>>>>>> 42544053
 import org.junit.AfterClass;
 import org.junit.BeforeClass;
 import org.junit.Test;
@@ -42,14 +38,8 @@
             dbFolder.getRoot().getAbsolutePath(), logFolder.getRoot().getAbsolutePath()));
     tangle.init();
     TipsViewModel tipsViewModel = new TipsViewModel();
-<<<<<<< HEAD
-    MessageQ messageQ = new MessageQ(0, "", 0, false);
-    TransactionRequester txRequester = new TransactionRequester(tangle, messageQ);
-    txValidator = new TransactionValidator(tangle, tipsViewModel, txRequester, messageQ);
-=======
     TransactionRequester txRequester = new TransactionRequester(tangle);
     txValidator = new TransactionValidator(tangle, tipsViewModel, txRequester);
->>>>>>> 42544053
     txValidator.init(false, MAINNET_MWM, TESTNET_MWM);
   }
 
