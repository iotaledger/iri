package com.iota.iri.conf;

import com.iota.iri.model.HashFactory;
import com.iota.iri.utils.IotaUtils;

import java.io.File;
import java.io.FileWriter;
import java.io.IOException;
import java.io.Writer;
import java.lang.reflect.Method;
import java.net.InetAddress;
import java.net.UnknownHostException;
import java.util.Arrays;
import java.util.Collection;
import java.util.List;
import java.util.stream.Collectors;
import java.util.stream.Stream;

import com.fasterxml.jackson.annotation.JsonIgnore;
import com.fasterxml.jackson.annotation.JsonProperty;
import com.fasterxml.jackson.databind.PropertyNamingStrategy;

import org.apache.commons.io.FileUtils;
import org.apache.commons.lang3.ArrayUtils;
import org.apache.commons.lang3.StringUtils;
import org.hamcrest.CoreMatchers;
import org.hamcrest.core.IsCollectionContaining;
import org.junit.*;
import org.junit.runners.MethodSorters;

@FixMethodOrder(MethodSorters.NAME_ASCENDING)
public class ConfigTest {

    private static File configFile;

    @BeforeClass
    public static void setUpBeforeClass() throws IOException {
        configFile = File.createTempFile("config", "ini");
    }

    @After
    public void tearDown() throws Exception {
        //clear the file
        try (Writer writer = new FileWriter(configFile)) {
            writer.write("");
        }
    }

    @AfterClass
    public static void tearDownAfterClass() throws IOException {
        FileUtils.forceDelete(configFile);
    }

    /*
    Test that iterates over common configs. It also attempts to check different types of types (double, boolean, string)
    */
    @Test
    public void testArgsParsingMainnet() throws UnknownHostException {
        String[] args = {
                "-p", "14000",
                "--neighboring-socket-port", "13000",
                "-n", "udp://neighbor1 neighbor, tcp://neighbor2",
                "--api-host", "1.1.1.1",
                "--remote-limit-api", "call1 call2, call3",
                "--remote-trusted-api-hosts", "192.168.0.55, 10.0.0.10",
                "--max-find-transactions", "500",
                "--max-requests-list", "1000",
                "--max-get-trytes", "4000",
                "--max-body-length", "220",
                "--remote-auth", "2.2.2.2",
                "--p-remove-request", "0.23",
                "--send-limit", "1000",
                "--max-neighbors", "10",
                "--dns-refresher", "false",
                "--dns-resolution", "false",
                "--ixi-dir", "/ixi",
                "--db-path", "/db",
                "--db-log-path", "/dblog",
                "--zmq-enabled", "true",
                //we ignore this on mainnet
                "--mwm", "4",
                "--testnet-coordinator", "TTTTTTTTT",
                "--test-no-coo-validation", "true",
<<<<<<< HEAD
                "--tx-cache-size", "100", "--tx-cache-release-count", "5", "--milestone-cache-size", "20",
                "--milestone-cache-release-count", "2",
=======
                "--tx-cache-size", "100", "--milestone-cache-size", "20",
>>>>>>> 36da0236
                //this should be ignored everywhere
                "--fake-config"
        };
        IotaConfig iotaConfig = ConfigFactory.createIotaConfig(false);
        Assert.assertThat("wrong config class created", iotaConfig, CoreMatchers.instanceOf(MainnetConfig.class));

        iotaConfig.parseConfigFromArgs(args);
        Assert.assertEquals("port value", 14000, iotaConfig.getPort());
        Assert.assertEquals("neighboring port", 13000, iotaConfig.getNeighboringSocketPort());
        Assert.assertEquals("neighbors", Arrays.asList("udp://neighbor1", "neighbor", "tcp://neighbor2"),
                iotaConfig.getNeighbors());
        Assert.assertEquals("api host", "1.1.1.1", iotaConfig.getApiHost());
        Assert.assertEquals("remote limit api", Arrays.asList("call1", "call2", "call3"),
                iotaConfig.getRemoteLimitApi());

        List<InetAddress> expectedTrustedApiHosts = Arrays.asList(
                InetAddress.getByName("192.168.0.55"),
                InetAddress.getByName("10.0.0.10"),
                InetAddress.getByName("127.0.0.1"));
        Assert.assertEquals("remote trusted api hosts", expectedTrustedApiHosts, iotaConfig.getRemoteTrustedApiHosts());

        Assert.assertEquals("max find transactions", 500, iotaConfig.getMaxFindTransactions());
        Assert.assertEquals("max requests list", 1000, iotaConfig.getMaxRequestsList());
        Assert.assertEquals("max get trytes", 4000, iotaConfig.getMaxGetTrytes());
        Assert.assertEquals("max body length", 220, iotaConfig.getMaxBodyLength());
        Assert.assertEquals("remote-auth", "2.2.2.2", iotaConfig.getRemoteAuth());
        Assert.assertEquals("send limit", 1000, iotaConfig.getSendLimit());
        Assert.assertEquals("max neighbors", 10, iotaConfig.getMaxNeighbors());
        Assert.assertEquals("dns refresher", false, iotaConfig.isDnsRefresherEnabled());
        Assert.assertEquals("dns resolution", false, iotaConfig.isDnsResolutionEnabled());
        Assert.assertEquals("ixi-dir", "/ixi", iotaConfig.getIxiDir());
        Assert.assertEquals("db path", "/db", iotaConfig.getDbPath());
        Assert.assertEquals("zmq enabled", true, iotaConfig.isZmqEnabled());
        Assert.assertNotEquals("mwm", 4, iotaConfig.getMwm());
        Assert.assertNotEquals("coo", iotaConfig.getCoordinator(), "TTTTTTTTT");
        Assert.assertEquals("--testnet-no-coo-validation", false, iotaConfig.isDontValidateTestnetMilestoneSig());
        //Test default value
        Assert.assertEquals("--local-snapshots-pruning-delay", 40000, iotaConfig.getLocalSnapshotsPruningDelay());
        Assert.assertEquals("--tx-cache-size", 100, iotaConfig.getTxCacheSize());
<<<<<<< HEAD
        Assert.assertEquals("--tx-cache-release-count", 5, iotaConfig.getTxCacheReleaseCount());
        Assert.assertEquals("--milestone-cache-size", 20, iotaConfig.getMilestoneBatchWrite());
        Assert.assertEquals("--milestone-cache-release-count", 2, iotaConfig.getMilestoneCacheReleaseCount());
=======
        Assert.assertEquals("--milestone-cache-size", 20, iotaConfig.getMilestoneCacheSize());
>>>>>>> 36da0236
    }

    @Test
    public void testRemoteFlag() {
        String[] args = {"--remote", "true"};
        IotaConfig iotaConfig = ConfigFactory.createIotaConfig(false);
        iotaConfig.parseConfigFromArgs(args);
        Assert.assertEquals("The api interface should be open to the public", "0.0.0.0", iotaConfig.getApiHost());
    }

    @Test
    public void testArgsParsingTestnet() {
        String[] args = {
                "-p", "14000",
                "--neighboring-socket-port", "13000",
                "-n", "udp://neighbor1 neighbor, tcp://neighbor2",
                "--api-host", "1.1.1.1",
                "--remote-limit-api", "call1 call2, call3",
                "--max-find-transactions", "500",
                "--max-requests-list", "1000",
                "--max-get-trytes", "4000",
                "--max-body-length", "220",
                "--remote-auth", "2.2.2.2",
                "--p-remove-request", "0.23",
                "--send-limit", "1000",
                "--max-neighbors", "10",
                "--dns-refresher", "false",
                "--dns-resolution", "false",
                "--ixi-dir", "/ixi",
                "--db-path", "/db",
                "--db-log-path", "/dblog",
                "--zmq-enabled", "true",
                //we ignore this on mainnet
                "--mwm", "4",
                "--testnet-coordinator", "TTTTTTTTT",
                "--testnet-no-coo-validation", "true",
<<<<<<< HEAD
                "--tx-cache-size", "100", "--tx-cache-release-count", "5", "--milestone-cache-size", "20",
                "--milestone-cache-release-count", "2",
=======
                "--tx-cache-size", "100", "--milestone-cache-size", "20",
>>>>>>> 36da0236
                //this should be ignored everywhere
                "--fake-config"
        };
        IotaConfig iotaConfig = ConfigFactory.createIotaConfig(true);
        Assert.assertThat("wrong config class created", iotaConfig, CoreMatchers.instanceOf(TestnetConfig.class));

        iotaConfig.parseConfigFromArgs(args);
        Assert.assertEquals("port value", 14000, iotaConfig.getPort());
        Assert.assertEquals("neighboring port", 13000, iotaConfig.getNeighboringSocketPort());
        Assert.assertEquals("neighbors", Arrays.asList("udp://neighbor1", "neighbor", "tcp://neighbor2"),
                iotaConfig.getNeighbors());
        Assert.assertEquals("api host", "1.1.1.1", iotaConfig.getApiHost());
        Assert.assertEquals("remote limit api", Arrays.asList("call1", "call2", "call3"),
                iotaConfig.getRemoteLimitApi());
        Assert.assertEquals("max find transactions", 500, iotaConfig.getMaxFindTransactions());
        Assert.assertEquals("max requests list", 1000, iotaConfig.getMaxRequestsList());
        Assert.assertEquals("max get trytes", 4000, iotaConfig.getMaxGetTrytes());
        Assert.assertEquals("max body length", 220, iotaConfig.getMaxBodyLength());
        Assert.assertEquals("remote-auth", "2.2.2.2", iotaConfig.getRemoteAuth());
        Assert.assertEquals("send limit", 1000, iotaConfig.getSendLimit());
        Assert.assertEquals("max neighbors", 10, iotaConfig.getMaxNeighbors());
        Assert.assertEquals("dns refresher", false, iotaConfig.isDnsRefresherEnabled());
        Assert.assertEquals("dns resolution", false, iotaConfig.isDnsResolutionEnabled());
        Assert.assertEquals("ixi-dir", "/ixi", iotaConfig.getIxiDir());
        Assert.assertEquals("db path", "/db", iotaConfig.getDbPath());
        Assert.assertEquals("zmq enabled", true, iotaConfig.isZmqEnabled());
        Assert.assertEquals("mwm", 4, iotaConfig.getMwm());
        Assert.assertEquals("coo", HashFactory.ADDRESS.create("TTTTTTTTT"), iotaConfig.getCoordinator());
        Assert.assertEquals("--testnet-no-coo-validation", true,
                iotaConfig.isDontValidateTestnetMilestoneSig());
        Assert.assertEquals("--tx-cache-size", 100, iotaConfig.getTxCacheSize());
<<<<<<< HEAD
        Assert.assertEquals("--tx-cache-release-count", 5, iotaConfig.getTxCacheReleaseCount());
        Assert.assertEquals("--milestone-cache-size", 20, iotaConfig.getMilestoneBatchWrite());
        Assert.assertEquals("--milestone-cache-release-count", 2, iotaConfig.getMilestoneCacheReleaseCount());
=======
        Assert.assertEquals("--milestone-cache-size", 20, iotaConfig.getMilestoneCacheSize());
>>>>>>> 36da0236
    }

    @Test
    public void testIniParsingMainnet() throws Exception {
        String iniContent = new StringBuilder()
                .append("[IRI]").append(System.lineSeparator())
                .append("PORT = 17000").append(System.lineSeparator())
                .append("NEIGHBORS = udp://neighbor1 neighbor, tcp://neighbor2").append(System.lineSeparator())
                .append("REMOTE_TRUSTED_API_HOSTS = 192.168.0.55, 10.0.0.10").append(System.lineSeparator())
                .append("ZMQ_ENABLED = true").append(System.lineSeparator())
                .append("P_REMOVE_REQUEST = 0.4").append(System.lineSeparator())
                .append("MWM = 4").append(System.lineSeparator())
                .append("MILESTONE_CACHE_SIZE = 1").append(System.lineSeparator())
                .append("FAKE").append(System.lineSeparator())
                .append("FAKE2 = lies")
                .toString();

        try (Writer writer = new FileWriter(configFile)) {
            writer.write(iniContent);
        }

        IotaConfig iotaConfig = ConfigFactory.createFromFile(configFile, false);
        Assert.assertThat("Wrong config class created", iotaConfig, CoreMatchers.instanceOf(MainnetConfig.class));
        Assert.assertEquals("PORT", 17000, iotaConfig.getPort());
        Assert.assertEquals("NEIGHBORS", Arrays.asList("udp://neighbor1", "neighbor", "tcp://neighbor2"),
                iotaConfig.getNeighbors());

        List<InetAddress> expectedTrustedApiHosts = Arrays.asList(
                InetAddress.getByName("192.168.0.55"),
                InetAddress.getByName("10.0.0.10"),
                BaseIotaConfig.Defaults.REMOTE_TRUSTED_API_HOSTS);
        Assert.assertEquals("REMOTE_TRUSTED_API_HOSTS", expectedTrustedApiHosts, iotaConfig.getRemoteTrustedApiHosts());

        Assert.assertEquals("ZMQ_ENABLED", true, iotaConfig.isZmqEnabled());
        Assert.assertNotEquals("MWM", 4, iotaConfig.getMwm());
        Assert.assertEquals("MILESTONE_CACHE_SIZE", 1, iotaConfig.getMilestoneCacheSize());
    }

    @Test
    public void testIniParsingTestnet() throws Exception {
        String iniContent = new StringBuilder()
                .append("[IRI]").append(System.lineSeparator())
                .append("PORT = 17000").append(System.lineSeparator())
                .append("NEIGHBORS = udp://neighbor1 neighbor, tcp://neighbor2").append(System.lineSeparator())
                .append("ZMQ_ENABLED = true").append(System.lineSeparator())
                .append("DNS_RESOLUTION_ENABLED = TRUE").append(System.lineSeparator())
                .append("P_REMOVE_REQUEST = 0.4").append(System.lineSeparator())
                .append("MWM = 4").append(System.lineSeparator())
                .append("NUMBER_OF_KEYS_IN_A_MILESTONE = 3").append(System.lineSeparator())
                .append("DONT_VALIDATE_TESTNET_MILESTONE_SIG = true").append(System.lineSeparator())
                .append("TIPSELECTION_ALPHA = 1.1").append(System.lineSeparator())
                //doesn't do anything
                .append("REMOTE")
                .append("FAKE").append(System.lineSeparator())
                .append("FAKE2 = lies")
                .toString();

        try (Writer writer = new FileWriter(configFile)) {
            writer.write(iniContent);
        }

        IotaConfig iotaConfig = ConfigFactory.createFromFile(configFile, true);
        Assert.assertThat("Wrong config class created", iotaConfig, CoreMatchers.instanceOf(TestnetConfig.class));
        Assert.assertEquals("PORT", 17000, iotaConfig.getPort());
        Assert.assertEquals("NEIGHBORS", Arrays.asList("udp://neighbor1", "neighbor", "tcp://neighbor2"),
                iotaConfig.getNeighbors());
        Assert.assertEquals("ZMQ_ENABLED", true, iotaConfig.isZmqEnabled());
        Assert.assertEquals("DNS_RESOLUTION_ENABLED", true, iotaConfig.isDnsResolutionEnabled());
        //true by default
        Assert.assertEquals("DNS_REFRESHER_ENABLED", true, iotaConfig.isDnsRefresherEnabled());
        //false by default
        Assert.assertEquals("RESCAN", false, iotaConfig.isRescanDb());
        //false by default
        Assert.assertEquals("REVALIDATE", false, iotaConfig.isRevalidate());
        Assert.assertEquals("MWM", 4, iotaConfig.getMwm());
        Assert.assertEquals("NUMBER_OF_KEYS_IN_A_MILESTONE", 3, iotaConfig.getNumberOfKeysInMilestone());
        Assert.assertEquals("TIPSELECTION_ALPHA", 1.1d, iotaConfig.getAlpha(), 0);
        Assert.assertEquals("DONT_VALIDATE_TESTNET_MILESTONE_SIG",
                iotaConfig.isDontValidateTestnetMilestoneSig(), true);
        //prove that REMOTE did nothing
        Assert.assertEquals("API_HOST", iotaConfig.getApiHost(), "localhost");
    }

    @Test(expected = IllegalArgumentException.class)
    public void testInvalidIni() throws IOException {
        String iniContent = new StringBuilder()
                .append("[IRI]").append(System.lineSeparator())
                .append("REVALIDATE")
                .toString();
        try (Writer writer = new FileWriter(configFile)) {
            writer.write(iniContent);
        }
        ConfigFactory.createFromFile(configFile, false);
    }


    @Test(expected = IllegalArgumentException.class)
    public void pruningSnapshotDelayBelowMin() throws IOException {
        String iniContent = new StringBuilder()
                .append("[IRI]").append(System.lineSeparator())
                .append("LOCAL_SNAPSHOTS_PRUNING_DELAY = 9999")
                .toString();
        try (Writer writer = new FileWriter(configFile)) {
            writer.write(iniContent);
        }
        ConfigFactory.createFromFile(configFile, false);
    }

    @Test
    public void pruningSnapshotDelayIsMin() throws IOException {
        String iniContent = new StringBuilder()
                .append("[IRI]").append(System.lineSeparator())
                .append("LOCAL_SNAPSHOTS_PRUNING_DELAY = 10000")
                .toString();
        try (Writer writer = new FileWriter(configFile)) {
            writer.write(iniContent);
        }
        IotaConfig iotaConfig = ConfigFactory.createFromFile(configFile, false);
        Assert.assertEquals("unexpected pruning delay", 10000, iotaConfig.getLocalSnapshotsPruningDelay());
    }

    @Test
    public void backwardsIniCompatibilityTest() {
        Collection<String> configNames = IotaUtils.getAllSetters(TestnetConfig.class)
                .stream()
                .map(this::deriveNameFromSetter)
                .collect(Collectors.toList());
        Stream.of(LegacyDefaultConf.values())
                .map(Enum::name)
                // make it explicit that we have removed some configs
                .filter(config -> !ArrayUtils.contains(new String[]{"CONFIG", "TESTNET", "DEBUG",
                        "MIN_RANDOM_WALKS", "MAX_RANDOM_WALKS", "MAX_PEERS", "UDP_RECEIVER_PORT", "TCP_RECEIVER_PORT",
                        "P_REMOVE_REQUEST", "P_SELECT_MILESTONE", "P_PROPAGATE_REQUEST", "P_DROP_TRANSACTION",
                        "P_SELECT_MILESTONE_CHILD", "TRANSACTION_PACKET_SIZE", "P_REPLY_RANDOM_TIP",
                        "TIP_SOLIDIFIER_ENABLED"}, config))
                .forEach(config ->
                        Assert.assertThat(configNames, IsCollectionContaining.hasItem(config)));
    }

    @Test
    public void testDontValidateMIlestoneSigDefaultValue() {
        IotaConfig iotaConfig = ConfigFactory.createIotaConfig(true);
        Assert.assertFalse("By default testnet should be validating milestones",
                iotaConfig.isDontValidateTestnetMilestoneSig());
    }

    private String deriveNameFromSetter(Method setter) {
        JsonIgnore jsonIgnore = setter.getAnnotation(JsonIgnore.class);
        if (jsonIgnore != null) {
            return null;
        }

        JsonProperty jsonProperty = setter.getAnnotation(JsonProperty.class);
        //Code works w/o annotation but we wish to enforce its usage
        Assert.assertNotNull("Setter " + setter.getName() + "must have JsonProperty annotation", jsonProperty);
        if (StringUtils.isEmpty(jsonProperty.value())) {
            String name = setter.getName().substring(3);
            name = PropertyNamingStrategy.SNAKE_CASE.nameForSetterMethod(null, null, name);
            return StringUtils.upperCase(name);
        }

        return jsonProperty.value();
    }

    public enum LegacyDefaultConf {
        CONFIG,
        PORT,
        API_HOST,
        NEIGHBORING_SOCKET_PORT,
        TESTNET,
        DEBUG,
        REMOTE_LIMIT_API,
        REMOTE_AUTH,
        NEIGHBORS,
        IXI_DIR,
        DB_PATH,
        DB_LOG_PATH,
        DB_CACHE_SIZE,
        P_REMOVE_REQUEST,
        P_DROP_TRANSACTION,
        P_SELECT_MILESTONE_CHILD,
        P_SEND_MILESTONE,
        P_REPLY_RANDOM_TIP,
        P_PROPAGATE_REQUEST,
        MAIN_DB,
        SEND_LIMIT,
        MAX_PEERS,
        DNS_RESOLUTION_ENABLED,
        DNS_REFRESHER_ENABLED,
        COORDINATOR,
        DONT_VALIDATE_TESTNET_MILESTONE_SIG,
        REVALIDATE,
        RESCAN_DB,
        MIN_RANDOM_WALKS,
        MAX_RANDOM_WALKS,
        MAX_FIND_TRANSACTIONS,
        MAX_REQUESTS_LIST,
        MAX_GET_TRYTES,
        MAX_BODY_LENGTH,
        MAX_DEPTH,
        MWM,
        ZMQ_ENABLED,
        ZMQ_PORT,
        ZMQ_IPC,
        ZMQ_THREADS,
        Q_SIZE_NODE,
        P_DROP_CACHE_ENTRY,
        CACHE_SIZE_BYTES,
        SNAPSHOT_FILE,
        SNAPSHOT_SIGNATURE_FILE,
        MILESTONE_START_INDEX,
        NUMBER_OF_KEYS_IN_A_MILESTONE,
        TRANSACTION_PACKET_SIZE,
        REQUEST_HASH_SIZE,
        SNAPSHOT_TIME,
        TIPSELECTION_ALPHA,
        BELOW_MAX_DEPTH_TRANSACTION_LIMIT,
    }

}<|MERGE_RESOLUTION|>--- conflicted
+++ resolved
@@ -81,12 +81,7 @@
                 "--mwm", "4",
                 "--testnet-coordinator", "TTTTTTTTT",
                 "--test-no-coo-validation", "true",
-<<<<<<< HEAD
-                "--tx-cache-size", "100", "--tx-cache-release-count", "5", "--milestone-cache-size", "20",
-                "--milestone-cache-release-count", "2",
-=======
                 "--tx-cache-size", "100", "--milestone-cache-size", "20",
->>>>>>> 36da0236
                 //this should be ignored everywhere
                 "--fake-config"
         };
@@ -126,13 +121,7 @@
         //Test default value
         Assert.assertEquals("--local-snapshots-pruning-delay", 40000, iotaConfig.getLocalSnapshotsPruningDelay());
         Assert.assertEquals("--tx-cache-size", 100, iotaConfig.getTxCacheSize());
-<<<<<<< HEAD
-        Assert.assertEquals("--tx-cache-release-count", 5, iotaConfig.getTxCacheReleaseCount());
-        Assert.assertEquals("--milestone-cache-size", 20, iotaConfig.getMilestoneBatchWrite());
-        Assert.assertEquals("--milestone-cache-release-count", 2, iotaConfig.getMilestoneCacheReleaseCount());
-=======
         Assert.assertEquals("--milestone-cache-size", 20, iotaConfig.getMilestoneCacheSize());
->>>>>>> 36da0236
     }
 
     @Test
@@ -169,12 +158,7 @@
                 "--mwm", "4",
                 "--testnet-coordinator", "TTTTTTTTT",
                 "--testnet-no-coo-validation", "true",
-<<<<<<< HEAD
-                "--tx-cache-size", "100", "--tx-cache-release-count", "5", "--milestone-cache-size", "20",
-                "--milestone-cache-release-count", "2",
-=======
                 "--tx-cache-size", "100", "--milestone-cache-size", "20",
->>>>>>> 36da0236
                 //this should be ignored everywhere
                 "--fake-config"
         };
@@ -206,13 +190,7 @@
         Assert.assertEquals("--testnet-no-coo-validation", true,
                 iotaConfig.isDontValidateTestnetMilestoneSig());
         Assert.assertEquals("--tx-cache-size", 100, iotaConfig.getTxCacheSize());
-<<<<<<< HEAD
-        Assert.assertEquals("--tx-cache-release-count", 5, iotaConfig.getTxCacheReleaseCount());
-        Assert.assertEquals("--milestone-cache-size", 20, iotaConfig.getMilestoneBatchWrite());
-        Assert.assertEquals("--milestone-cache-release-count", 2, iotaConfig.getMilestoneCacheReleaseCount());
-=======
         Assert.assertEquals("--milestone-cache-size", 20, iotaConfig.getMilestoneCacheSize());
->>>>>>> 36da0236
     }
 
     @Test
