--- conflicted
+++ resolved
@@ -445,7 +445,6 @@
 
         Hash hash0 = tvms[0].getHash();
         TransactionViewModel tvm0 = new TransactionViewModel((Transaction) tangle.load(Transaction.class, hash0), hash0);
-<<<<<<< HEAD
         Assert.assertTrue("TVM should be a milestone", tvm0.isMilestone());
         Hash hash1 = tvms[1].getHash();
         TransactionViewModel tvm1 = new TransactionViewModel((Transaction) tangle.load(Transaction.class, hash1), hash1);
@@ -453,15 +452,6 @@
         Hash hash2 = tvms[2].getHash();
         TransactionViewModel tvm2 = new TransactionViewModel((Transaction) tangle.load(Transaction.class, hash2), hash2);
         Assert.assertEquals("TVM sender should be equal", "sender", tvm2.getSender());
-=======
-        assertTrue("TVM should be a milestone", tvm0.isMilestone());
-        Hash hash1 = tvms[1].getHash();
-        TransactionViewModel tvm1 = new TransactionViewModel((Transaction) tangle.load(Transaction.class, hash1), hash1);
-        assertTrue("TVM should be solid", tvm1.isSolid());
-        Hash hash2 = tvms[2].getHash();
-        TransactionViewModel tvm2 = new TransactionViewModel((Transaction) tangle.load(Transaction.class, hash2), hash2);
-        assertEquals("TVM sender should be equal", "sender", tvm2.getSender());
->>>>>>> 7d979934
     }
 
     @Test
@@ -487,21 +477,12 @@
         for (int i : tvmIndicesToUpdate) {
             TransactionViewModel tvm = cache.get(tvms[i].getHash());
             if (tvm != null) {
-<<<<<<< HEAD
                if(i%2 == 0){
                    tvm.isMilestone(tangle, snapshot, true);
                }else{
                    //just another test
                    tvm.updateSolid(tangle, snapshot, true);
                }
-=======
-                if(i%2 == 0){
-                    tvm.isMilestone(tangle, snapshot, true);
-                }else{
-                    //just another test
-                    tvm.updateSolid(tangle, snapshot, true);
-                }
->>>>>>> 7d979934
             }
         }
 
@@ -513,15 +494,9 @@
             TransactionViewModel tvm = new TransactionViewModel((Transaction) tangle.load(Transaction.class, hash),
                     hash);
             if(i%2 == 0){
-<<<<<<< HEAD
                 Assert.assertTrue("TVM should be a milestone", tvm.isMilestone());
             }else{
                 Assert.assertTrue("TVM should be solid", tvm.isSolid());
-=======
-                assertTrue("TVM should be a milestone", tvm.isMilestone());
-            }else{
-                assertTrue("TVM should be solid", tvm.isSolid());
->>>>>>> 7d979934
             }
         }
     }
