--- conflicted
+++ resolved
@@ -1,6 +1,5 @@
 package com.iota.iri.network;
 
-import com.iota.iri.conf.BaseIotaConfig;
 import com.iota.iri.conf.MainnetConfig;
 import com.iota.iri.model.Hash;
 import com.iota.iri.service.snapshot.SnapshotProvider;
@@ -81,7 +80,7 @@
 
     @Test
     public void popEldestTransactionToRequest() throws Exception {
-        TransactionRequester txReq = new TransactionRequester(tangle, snapshotProvider, BaseIotaConfig.Defaults.P_REMOVE_REQUEST);
+        TransactionRequester txReq = new TransactionRequester(tangle, snapshotProvider);
         // Add some Txs to the pool and see if the method pops the eldest one
         Hash eldest = getTransactionHash();
         txReq.requestTransaction(eldest);
@@ -102,7 +101,7 @@
                 getTransactionHash(),
                 getTransactionHash()
         ));
-        TransactionRequester txReq = new TransactionRequester(tangle, snapshotProvider, BaseIotaConfig.Defaults.P_REMOVE_REQUEST);
+        TransactionRequester txReq = new TransactionRequester(tangle, snapshotProvider);
         int capacity = TransactionRequester.MAX_TX_REQ_QUEUE_SIZE;
         //fill tips list
         for (int i = 0; i < 3; i++) {
@@ -123,7 +122,7 @@
 
     @Test
     public void nonMilestoneCapacityLimited() throws Exception {
-        TransactionRequester txReq = new TransactionRequester(tangle, snapshotProvider, BaseIotaConfig.Defaults.P_REMOVE_REQUEST);
+        TransactionRequester txReq = new TransactionRequester(tangle, snapshotProvider);
         int capacity = TransactionRequester.MAX_TX_REQ_QUEUE_SIZE;
         //fill tips list
         for (int i = 0; i < capacity * 2 ; i++) {
@@ -134,34 +133,4 @@
         assertEquals(capacity, txReq.numberOfTransactionsToRequest());
     }
 
-<<<<<<< HEAD
-    @Test
-    public void milestoneCapacityNotLimited() throws Exception {
-        TransactionRequester txReq = new TransactionRequester(tangle, snapshotProvider, BaseIotaConfig.Defaults.P_REMOVE_REQUEST);
-        int capacity = TransactionRequester.MAX_TX_REQ_QUEUE_SIZE;
-        //fill tips list
-        for (int i = 0; i < capacity * 2 ; i++) {
-            Hash hash = getTransactionHash();
-            txReq.requestTransaction(hash,true);
-        }
-        //check that limit was surpassed
-        assertEquals(capacity * 2, txReq.numberOfTransactionsToRequest());
-    }
-
-    @Test
-    public void mixedCapacityLimited() throws Exception {
-        TransactionRequester txReq = new TransactionRequester(tangle, snapshotProvider, BaseIotaConfig.Defaults.P_REMOVE_REQUEST);
-        int capacity = TransactionRequester.MAX_TX_REQ_QUEUE_SIZE;
-        //fill tips list
-        for (int i = 0; i < capacity * 4 ; i++) {
-            Hash hash = getTransactionHash();
-            txReq.requestTransaction(hash, (i % 2 == 1));
-
-        }
-        //check that limit wasn't breached
-        assertEquals(capacity + capacity * 2, txReq.numberOfTransactionsToRequest());
-    }
-
-=======
->>>>>>> 99c8fe78
 }