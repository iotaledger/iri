package com.iota.iri.service;

import com.iota.iri.service.validation.TransactionSolidifier;
import com.iota.iri.service.validation.TransactionValidator;
import com.iota.iri.conf.IotaConfig;
import com.iota.iri.controllers.TransactionViewModel;
import com.iota.iri.service.snapshot.SnapshotProvider;
import org.junit.Rule;
import org.junit.Test;
import org.mockito.Answers;
import org.mockito.Mock;
import org.mockito.Mockito;
import org.mockito.junit.MockitoJUnit;
import org.mockito.junit.MockitoRule;

import java.util.Collections;

import static org.mockito.ArgumentMatchers.any;
import static org.mockito.ArgumentMatchers.anyInt;
import static org.mockito.ArgumentMatchers.longThat;
import static org.mockito.Mockito.mock;
import static org.mockito.Mockito.verify;
import static org.mockito.Mockito.when;

public class APITest {

    @Rule
    public MockitoRule mockitoRule = MockitoJUnit.rule();

    @Mock(answer = Answers.RETURNS_SMART_NULLS)
    private TransactionValidator transactionValidator;

    @Mock
    private TransactionSolidifier transactionSolidifier;

    @Mock
    private SnapshotProvider snapshotProvider;

    @Mock
    private IotaConfig config;

    @Test
    public void whenStoreTransactionsStatementThenSetArrivalTimeToCurrentMillis() throws Exception {
        TransactionViewModel transaction = mock(TransactionViewModel.class);
        when(transactionValidator.validateTrits(any(), anyInt())).thenReturn(transaction);
        when(transaction.store(any(), any())).thenReturn(true);

        API api = new API(config, null, null, null,
                null, null,
                snapshotProvider, null, null, null, null,
<<<<<<< HEAD
                transactionValidator, null, null, transactionSolidifier);
=======
                transactionValidator, null, null, null);
>>>>>>> 7d979934

        api.storeTransactionsStatement(Collections.singletonList("FOO"));

        verify(transaction).setArrivalTime(Mockito.any(), Mockito.any(), longThat(this::isCloseToCurrentMillis));

    }

    private boolean isCloseToCurrentMillis(Long arrival) {
        long now = System.currentTimeMillis();
        return arrival > now - 1000 && arrival <= now;
    }

}<|MERGE_RESOLUTION|>--- conflicted
+++ resolved
@@ -48,11 +48,7 @@
         API api = new API(config, null, null, null,
                 null, null,
                 snapshotProvider, null, null, null, null,
-<<<<<<< HEAD
-                transactionValidator, null, null, transactionSolidifier);
-=======
-                transactionValidator, null, null, null);
->>>>>>> 7d979934
+                transactionValidator, null, null, transactionSolidifier, null);
 
         api.storeTransactionsStatement(Collections.singletonList("FOO"));
 
