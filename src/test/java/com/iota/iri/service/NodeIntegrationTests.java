--- conflicted
+++ resolved
@@ -8,12 +8,7 @@
 import com.iota.iri.crypto.Sponge;
 import com.iota.iri.crypto.SpongeFactory;
 import com.iota.iri.model.Hash;
-import com.iota.iri.model.HashFactory;
-<<<<<<< HEAD
-=======
-import com.iota.iri.network.Node;
 import com.iota.iri.service.restserver.resteasy.RestEasy;
->>>>>>> 2b409175
 import com.iota.iri.utils.Converter;
 import org.apache.commons.lang3.ArrayUtils;
 import org.junit.After;
@@ -62,9 +57,9 @@
             
             api[i] = new API(iotaNodes[i].configuration, ixi[i], iotaNodes[i].transactionRequester,
                     iotaNodes[i].spentAddressesService, iotaNodes[i].tangle, iotaNodes[i].bundleValidator,
-                    iotaNodes[i].snapshotProvider, iotaNodes[i].ledgerService, iotaNodes[i].node, 
+                    iotaNodes[i].snapshotProvider, iotaNodes[i].ledgerService, iotaNodes[i].neighborRouter,
                     iotaNodes[i].tipsSelector, iotaNodes[i].tipsViewModel, iotaNodes[i].transactionValidator,
-                    iotaNodes[i].latestMilestoneTracker);
+                    iotaNodes[i].latestMilestoneTracker, iotaNodes[i].txPipeline);
             
             api[i].init(new RestEasy(iotaNodes[i].configuration));
         }
