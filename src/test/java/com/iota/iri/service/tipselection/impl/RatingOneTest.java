--- conflicted
+++ resolved
@@ -1,11 +1,8 @@
 package com.iota.iri.service.tipselection.impl;
 
-<<<<<<< HEAD
 import com.iota.iri.controllers.TransactionViewModel;
-import com.iota.iri.model.HashId;
 import com.iota.iri.service.snapshot.Snapshot;
 import com.iota.iri.service.snapshot.impl.SnapshotMockUtils;
-=======
 import static com.iota.iri.TransactionTestUtils.getTransactionHash;
 import static com.iota.iri.TransactionTestUtils.getTransactionTrits;
 import static com.iota.iri.TransactionTestUtils.getTransactionTritsWithTrunkAndBranch;
@@ -18,12 +15,7 @@
 import org.junit.Test;
 import org.junit.rules.TemporaryFolder;
 
-import com.iota.iri.conf.MainnetConfig;
-import com.iota.iri.controllers.TransactionViewModel;
 import com.iota.iri.model.Hash;
-import com.iota.iri.service.snapshot.SnapshotProvider;
-import com.iota.iri.service.snapshot.impl.SnapshotProviderImpl;
->>>>>>> b248dbd9
 import com.iota.iri.service.tipselection.RatingCalculator;
 import com.iota.iri.storage.Tangle;
 import com.iota.iri.storage.rocksDB.RocksDBPersistenceProvider;
@@ -68,21 +60,14 @@
                 transaction1.getHash()), getTransactionHash());
         transaction4 = new TransactionViewModel(getTransactionTritsWithTrunkAndBranch(transaction2.getHash(),
                 transaction3.getHash()), getTransactionHash());
-<<<<<<< HEAD
+
         transaction.store(tangle, snapshot);
         transaction1.store(tangle, snapshot);
         transaction2.store(tangle, snapshot);
         transaction3.store(tangle, snapshot);
         transaction4.store(tangle, snapshot);
-        UnIterableMap<HashId, Integer> rate = rating.calculate(transaction.getHash());
-=======
-        transaction.store(tangle, snapshotProvider.getInitialSnapshot());
-        transaction1.store(tangle, snapshotProvider.getInitialSnapshot());
-        transaction2.store(tangle, snapshotProvider.getInitialSnapshot());
-        transaction3.store(tangle, snapshotProvider.getInitialSnapshot());
-        transaction4.store(tangle, snapshotProvider.getInitialSnapshot());
         Map<Hash, Integer> rate = rating.calculate(transaction.getHash());
->>>>>>> b248dbd9
+
 
         Assert.assertEquals(TX_CUMULATIVE_WEIGHT_IS_NOT_AS_EXPECTED_FORMAT,
                 1, rate.get(transaction4.getHash()).intValue());
