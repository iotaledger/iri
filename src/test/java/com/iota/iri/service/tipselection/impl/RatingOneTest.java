--- conflicted
+++ resolved
@@ -38,11 +38,6 @@
     @BeforeClass
     public static void setUp() throws Exception {
         tangle = new Tangle();
-<<<<<<< HEAD
-        snapshotProvider = new SnapshotProviderImpl(new MainnetConfig());
-        snapshotProvider.init();
-=======
->>>>>>> 9f95ef7d
         dbFolder.create();
         logFolder.create();
         tangle.addPersistenceProvider( new RocksDBPersistenceProvider(
